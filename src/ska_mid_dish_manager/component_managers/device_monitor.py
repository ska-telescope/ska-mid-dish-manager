"""
This module contains TangoDeviceMonitor that monitors attributes on Tango devices
"""

import logging
from functools import partial
from queue import Queue
from threading import Event, Lock, Thread
from typing import Any, Callable, Tuple

import tango
from ska_control_model import CommunicationStatus

<<<<<<< HEAD
from ska_mid_dish_manager.component_managers.device_proxy_factory import DeviceProxyManager

RETRY_TIME = 2
=======
TEST_CONNECTION_PERIOD = 2
>>>>>>> 57e4e310
SLEEP_BETWEEN_EVENTS = 0.5


class SubscriptionTracker:
    """Thread safe way to track which attributes are subscribed"""

    def __init__(
        self,
        event_queue: Queue,
        update_communication_state: Callable,
        logger: logging.Logger,
    ):
        """Keep track of which attributes has been subscribed to.

        Set communication_state to ESTABLISHED only when all are subscribed.
        Set NOT_ESTABLISHED otherwise.

        :param event_queue: the store for change events emitted by the device server
        :type event_queue: Queue
        :param update_communication_state: Update communication status
        :type update_communication_state: Callable
        :param logger: Logger
        :type logger: logging.Logger
        ...
        """
        self._event_queue = event_queue
        self._update_communication_state = update_communication_state
        self._logger = logger
        self._subscribed_attrs = {}
        self._update_lock = Lock()

    def subscription_started(self, attribute_name: str, subscription_id: int) -> None:
        """Mark attr as subscribed

        :param attribute_name: The attribute name
        :type attribute_name: str
        :param subscription_id: The subscription descriptor
        :type subcription_id: int
        """
        with self._update_lock:
            self._logger.info("Marking %s attribute as subscribed", attribute_name)
            self._subscribed_attrs[attribute_name] = subscription_id
            self.update_subscription_status()

    def subscription_stopped(self, attribute_name: str) -> None:
        """Mark attr as unsubscribed

        :param attribute_name: The attribute name
        :type attribute_name: str
        """
        with self._update_lock:
            self._logger.info("Marking %s attribute as not subscribed", attribute_name)
            self._subscribed_attrs[attribute_name] = False
            self.update_subscription_status()

    def setup_event_subscription(
        self, attribute_name: str, device_proxy: tango.DeviceProxy
    ) -> None:
        """
        Subscribe to change events on the device server

        Note: Wrap calls in tango.EnsureOmniThread
        """

        def _event_reaction(events_queue: Queue, tango_event: tango.EventData) -> None:
            events_queue.put(tango_event)

        event_reaction_cb = partial(_event_reaction, self._event_queue)
        try:
            subscription_id = device_proxy.subscribe_event(
                attribute_name,
                tango.EventType.CHANGE_EVENT,
                event_reaction_cb,
            )
        except tango.DevFailed as err:
            raise err

        self.subscription_started(attribute_name, subscription_id)

    def clear_subscriptions(self, device_proxy: tango.DeviceProxy) -> None:
        """
        Set all attrs as not subscribed

        Note: Wrap calls in tango.EnsureOmniThread
        """
        for attribute_name, subscription_id in self._subscribed_attrs.items():
            if self._subscribed_attrs.get(attribute_name) is not None:
                try:
                    device_proxy.unsubscribe_event(subscription_id)
                    self._logger.info(
                        "Unsubscribed from %s attr on %s",
                        attribute_name,
                        device_proxy.dev_name(),
                    )
                except tango.DevFailed as err:
                    self._logger.exception(err)
                    self._logger.info(
                        "Could not unsubscribe from %s attr on %s",
                        attribute_name,
                        device_proxy.dev_name(),
                    )
                self.subscription_stopped(attribute_name)

    # Do we want to tell the world we arent talking to the
    # sub system because we cant subscribe to an attr?
    def all_subscribed(self) -> bool:
        """Check if all attributes have been subscribed

        :return: all attributes subscribed
        :rtype: bool
        """
        return all(self._subscribed_attrs.values())

    def update_subscription_status(self) -> None:
        """Update Communication Status"""
        if self.all_subscribed():
            self._logger.info("Updating CommunicationStatus as ESTABLISHED")
            self._update_communication_state(CommunicationStatus.ESTABLISHED)
        else:
            self._logger.info("Updating CommunicationStatus as NOT_ESTABLISHED")
            self._update_communication_state(CommunicationStatus.NOT_ESTABLISHED)


# pylint:disable=too-few-public-methods, too-many-instance-attributes
class TangoDeviceMonitor:
    """
    Connects to and monitors a Tango device.

    Creates a device proxy in a thread to subscribe to change events on specified attributes
    """

    # pylint:disable=too-many-arguments
    def __init__(
        self,
        trl: str,
        device_proxy_factory: DeviceProxyManager,
        monitored_attributes: Tuple[str, ...],
        event_queue: Queue,
        logger: logging.Logger,
        update_communication_state: Callable,
    ) -> None:
        """
        Create the TangoDeviceMonitor.

        :param: trl: Tango device name
        :type trl: str
        :param monitored_attributes: Tuple of attributes to monitor
        :type monitored_attributes: Tuple[str]
        :param event_queue: Queue where events are sent
        :type event_queue: Queue
        :param logger: logger
        :type logger: logging.Logger
        """
        self._trl = trl
        self._tango_device_proxy = device_proxy_factory
        self._monitored_attributes = monitored_attributes
        self._event_queue = event_queue
        self._logger = logger
<<<<<<< HEAD

        self._run_count = 0
        self._exit_thread_event: Event = None
        self._attribute_subscription_thread: Thread = None
=======
        self._run_count = 0
        self._exit_thread_event: Event = Event()
        # pylint: disable=bad-thread-instantiation
        self._start_monitoring_thread: Thread = Thread()
>>>>>>> 57e4e310

        self._subscription_tracker = SubscriptionTracker(
            self._event_queue, update_communication_state, self._logger
        )

    def stop_monitoring(self) -> None:
<<<<<<< HEAD
        """Close all live attribute subscriptions"""
        if self._attribute_subscription_thread:
            # Stop any existing thread with live event subscriptions
            if self._attribute_subscription_thread.is_alive():
                self._exit_thread_event.set()
                self._attribute_subscription_thread.join()
                self._logger.info("Stopped monitoring threads on %s", self._trl)
                # undo subscriptions and inform client we have no comms to the device server
                device_proxy = self._tango_device_proxy(self._trl)
                with tango.EnsureOmniThread():
                    self._subscription_tracker.clear_subscriptions(device_proxy)
=======
        """Close all the monitroing threads"""
        self._subscription_tracker.clear_subscriptions()
        self._logger.info("Stopped monitoring thread on %s", self._tango_fqdn)

        # Stop any existing start monitoring thread
        if self._start_monitoring_thread.is_alive():
            self._exit_thread_event.set()
            self._start_monitoring_thread.join()
>>>>>>> 57e4e310

    def _verify_connection_up(
        self, on_verified_callback: Callable, exit_thread_event: Event
    ) -> None:
        """
        Verify connection to the device by pinging it.
        Starts attribute monitoring thread once the connection is verified

        :param on_verified_callback: Callback for when connection is verified
        :type on_verified_callback: Callable
        :param exit_thread_event: Signals when to exit the thread
        :type exit_thread_event: Event
        """
        self._logger.info("Check %s is up", self._trl)

        while not exit_thread_event.is_set():
            with tango.EnsureOmniThread():
                self._tango_device_proxy(self._trl)
            on_verified_callback(exit_thread_event)
            return

    def monitor(self) -> None:
        """Kick off device monitoring

        This method is idempotent. When called the existing (if any)
        monitoring threads are removed and recreated.
        """
        self._run_count += 1

<<<<<<< HEAD
        self.stop_monitoring()
=======
        if self._start_monitoring_thread.is_alive():
            self.stop_monitoring()
>>>>>>> 57e4e310

        self._exit_thread_event = Event()

        self._attribute_subscription_thread = Thread(
            target=self._verify_connection_up,
            args=[
                self._monitor_attributes_in_a_thread,
                self._exit_thread_event,
            ],
        )
        # monitor all attributes in a thread
        self._attribute_subscription_thread.start()

    # pylint:disable=too-many-arguments
    def _monitor_attributes_in_a_thread(self, exit_thread_event: Event) -> None:
        """Monitor all attributes

        :param exit_thread_event: Signals when to exit the thread
        :type exit_thread_event: Event
        """
<<<<<<< HEAD
        self._logger.info("Setting up monitoring on %s", self._trl)
=======
        self._logger.info("Setting up monitoring on %s", self._tango_fqdn)

        with tango.EnsureOmniThread():
            retry_counts = {name: 0 for name in self._monitored_attributes}
            subscriptions = {name: None for name in self._monitored_attributes}

            def _event_reaction(events_queue: Queue, tango_event: tango.EventData) -> None:
                events_queue.put(tango_event)

            # set up all subscriptions
            device_proxy = None
            while not exit_thread_event.is_set():
                try:
                    device_proxy = tango.DeviceProxy(self._tango_fqdn)
                    device_proxy.ping()
>>>>>>> 57e4e310

        retry_counts = {name: 0 for name in self._monitored_attributes}
        # set up all subscriptions
        while not exit_thread_event.is_set():
            with tango.EnsureOmniThread():
                device_proxy = self._tango_device_proxy(self._trl, exit_thread_event)
                try:
                    # Subscribe to all monitored attributes
                    for attribute_name in self._monitored_attributes:
                        if exit_thread_event.is_set():
                            return

                        self._subscription_tracker.setup_event_subscription(
                            attribute_name, device_proxy
                        )

                        self._logger.debug(
                            "Subscribed on %s to attr %s", self._trl, attribute_name
                        )

                    self._logger.info(
                        "Change event subscriptions on %s successfully set up for %s",
                        self._trl,
                        self._monitored_attributes,
                    )

                    # Keep thread alive while the events are being processed
                    # is this necessary?
                    while not exit_thread_event.wait(timeout=SLEEP_BETWEEN_EVENTS):
                        pass
                except tango.DevFailed:
                    self._logger.exception(
                        (
                            f"Encountered tango error on {self._trl} for {attribute_name} "
                            f"attribute subscription, try number {retry_counts[attribute_name]}"
                        )
                    )
                    retry_counts[attribute_name] += 1
                    exit_thread_event.wait(timeout=RETRY_TIME)
                except Exception:  # pylint: disable=W0703
                    self._logger.exception(
                        (
                            f"Encountered python error on {self._trl} for {attribute_name} "
                            f"attribute subscription, try number {retry_counts[attribute_name]}"
                        )
                    )
                    retry_counts[attribute_name] += 1
                    exit_thread_event.wait(timeout=RETRY_TIME)


if __name__ == "__main__":
    logging.basicConfig(level=logging.DEBUG)

    def empty_func(*args: Any, **kwargs: Any) -> None:  # pylint: disable=unused-argument
        """An empty function"""
        pass  # pylint:disable=unnecessary-pass

    basic_logger = (logging.getLogger(__name__),)
    tdm = TangoDeviceMonitor(
        "tango://localhost:45678/mid-dish/simulator-spf/ska001#dbase=no",
        DeviceProxyManager(basic_logger),
        ("powerState",),
        Queue(),
        basic_logger,
        empty_func,
    )
    tdm.monitor()<|MERGE_RESOLUTION|>--- conflicted
+++ resolved
@@ -11,13 +11,9 @@
 import tango
 from ska_control_model import CommunicationStatus
 
-<<<<<<< HEAD
 from ska_mid_dish_manager.component_managers.device_proxy_factory import DeviceProxyManager
 
 RETRY_TIME = 2
-=======
-TEST_CONNECTION_PERIOD = 2
->>>>>>> 57e4e310
 SLEEP_BETWEEN_EVENTS = 0.5
 
 
@@ -176,24 +172,16 @@
         self._monitored_attributes = monitored_attributes
         self._event_queue = event_queue
         self._logger = logger
-<<<<<<< HEAD
-
-        self._run_count = 0
-        self._exit_thread_event: Event = None
-        self._attribute_subscription_thread: Thread = None
-=======
         self._run_count = 0
         self._exit_thread_event: Event = Event()
         # pylint: disable=bad-thread-instantiation
         self._start_monitoring_thread: Thread = Thread()
->>>>>>> 57e4e310
 
         self._subscription_tracker = SubscriptionTracker(
             self._event_queue, update_communication_state, self._logger
         )
 
     def stop_monitoring(self) -> None:
-<<<<<<< HEAD
         """Close all live attribute subscriptions"""
         if self._attribute_subscription_thread:
             # Stop any existing thread with live event subscriptions
@@ -205,16 +193,6 @@
                 device_proxy = self._tango_device_proxy(self._trl)
                 with tango.EnsureOmniThread():
                     self._subscription_tracker.clear_subscriptions(device_proxy)
-=======
-        """Close all the monitroing threads"""
-        self._subscription_tracker.clear_subscriptions()
-        self._logger.info("Stopped monitoring thread on %s", self._tango_fqdn)
-
-        # Stop any existing start monitoring thread
-        if self._start_monitoring_thread.is_alive():
-            self._exit_thread_event.set()
-            self._start_monitoring_thread.join()
->>>>>>> 57e4e310
 
     def _verify_connection_up(
         self, on_verified_callback: Callable, exit_thread_event: Event
@@ -244,12 +222,7 @@
         """
         self._run_count += 1
 
-<<<<<<< HEAD
         self.stop_monitoring()
-=======
-        if self._start_monitoring_thread.is_alive():
-            self.stop_monitoring()
->>>>>>> 57e4e310
 
         self._exit_thread_event = Event()
 
@@ -270,25 +243,7 @@
         :param exit_thread_event: Signals when to exit the thread
         :type exit_thread_event: Event
         """
-<<<<<<< HEAD
         self._logger.info("Setting up monitoring on %s", self._trl)
-=======
-        self._logger.info("Setting up monitoring on %s", self._tango_fqdn)
-
-        with tango.EnsureOmniThread():
-            retry_counts = {name: 0 for name in self._monitored_attributes}
-            subscriptions = {name: None for name in self._monitored_attributes}
-
-            def _event_reaction(events_queue: Queue, tango_event: tango.EventData) -> None:
-                events_queue.put(tango_event)
-
-            # set up all subscriptions
-            device_proxy = None
-            while not exit_thread_event.is_set():
-                try:
-                    device_proxy = tango.DeviceProxy(self._tango_fqdn)
-                    device_proxy.ping()
->>>>>>> 57e4e310
 
         retry_counts = {name: 0 for name in self._monitored_attributes}
         # set up all subscriptions
