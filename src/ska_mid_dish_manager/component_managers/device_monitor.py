--- conflicted
+++ resolved
@@ -29,21 +29,15 @@
     ):
         """Keep track of which attributes has been subscribed to.
 
-<<<<<<< HEAD
-=======
         Set communication_state to ESTABLISHED only when all are subscribed.
         Set NOT_ESTABLISHED otherwise.
 
->>>>>>> d50ce6db
         :param monitored_attributes: The attribute names to monitor
         :type monitored_attributes: Tuple[str, ...]
         :param update_communication_state: Update communication status
         :type update_communication_state: Callable
-<<<<<<< HEAD
-=======
         :param update_communication_state: Logger
         :type update_communication_state: logging.Logger
->>>>>>> d50ce6db
         """
         self._monitored_attributes = monitored_attributes
         self._update_communication_state = update_communication_state
