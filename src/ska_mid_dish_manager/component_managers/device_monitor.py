"""This module contains TangoDeviceMonitor that monitors attributes on Tango devices
If an error event is received the DeviceProxy and subscription will be recreated
"""
import logging
from concurrent.futures import Future, ThreadPoolExecutor
from concurrent.futures import TimeoutError as FutureTimeoutError
from functools import partial
from queue import Queue
from threading import Event, Lock, Thread, Condition
from typing import Callable, List, Optional, Tuple

import asyncio
import time

import tango
from tango.asyncio import DeviceProxy as AsyncDP

from ska_control_model import CommunicationStatus

from ska_mid_dish_manager.models.dish_mode_model import PrioritizedEventData

TEST_CONNECTION_PERIOD = 2
SLEEP_BETWEEN_EVENTS = 0.5


class SubscriptionTracker:
    """Thread safe way to track which attributes are subscribed"""

    def __init__(
        self,
        monitored_attributes: Tuple[str, ...],
        update_communication_state: Callable,
        logger: logging.Logger,
    ):
        """Keep track of which attributes has been subscribed to.

        Set communication_state to ESTABLISHED only when all are subscribed.
        Set NOT_ESTABLISHED otherwise.

        :param monitored_attributes: The attribute names to monitor
        :type monitored_attributes: Tuple[str, ...]
        :param update_communication_state: Update communication status
        :type update_communication_state: Callable
        :param update_communication_state: Logger
        :type update_communication_state: logging.Logger
        """
        self._monitored_attributes = monitored_attributes
        self._update_communication_state = update_communication_state
        self._logger = logger
        self._subscribed_attrs = dict.fromkeys(self._monitored_attributes, False)
        self._update_lock = Lock()

    def subscription_started(self, attribute_name: str) -> None:
        """Mark attr as subscribed

        :param attribute_name: The attribute name
        :type attribute_name: str
        """
        with self._update_lock:
            self._logger.info("Marking %s attribute as subscribed", attribute_name)
            self._subscribed_attrs[attribute_name] = True
            self.update_subscription_status()

    def subscription_stopped(self, attribute_name: str) -> None:
        """Mark attr as unsubscribed

        :param attribute_name: The attribute name
        :type attribute_name: str
        """
        with self._update_lock:
            self._logger.info("Marking %s attribute as not subscribed", attribute_name)
            self._subscribed_attrs[attribute_name] = False
            self.update_subscription_status()

    def clear_subscriptions(self) -> None:
        """Set all attrs as not subscribed"""
        with self._update_lock:
            for key in self._subscribed_attrs:
                self._subscribed_attrs[key] = False
            self.update_subscription_status()

    def all_subscribed(self) -> bool:
        """Check if all attributes have been subscribed

        :return: all attributes subscribed
        :rtype: bool
        """
        return all(self._subscribed_attrs.values())

    def update_subscription_status(self) -> None:
        """Update Communication Status"""
        if self.all_subscribed():
            self._logger.info("Updating CommunicationStatus as ESTABLISHED")
            self._update_communication_state(CommunicationStatus.ESTABLISHED)
        else:
            self._logger.info("Updating CommunicationStatus as NOT_ESTABLISHED")
            self._update_communication_state(CommunicationStatus.NOT_ESTABLISHED)


# pylint:disable=too-few-public-methods, too-many-instance-attributes
class TangoDeviceMonitor:
    """Connects to and monitor a Tango device.
    One thread per attribute.
    Each thread creates a DeviceProxy and subscribes to an attribute
    """

    # pylint:disable=too-many-arguments
    def __init__(
        self,
        tango_fqdn: str,
        monitored_attributes: Tuple[str, ...],
        event_queue: Queue,
        logger: logging.Logger,
        update_communication_state: Callable,
    ) -> None:
        """Create the TangoDeviceMonitor

        :param: tango_fqdn: Tango device name
        :type tango_fqdn: str
        :param monitored_attributes: Tuple of attributes to monitor
        :type monitored_attributes: Tuple[str]
        :param event_queue: Queue where events are sent
        :type event_queue: Queue
        :param logger: logger
        :type logger: logging.Logger
        """
        self._tango_fqdn = tango_fqdn
        self._monitored_attributes = monitored_attributes
        self._event_queue = event_queue
        self._logger = logger

        self._executor: Optional[ThreadPoolExecutor] = None
        self._run_count = 0
        self._thread_futures: List[Future] = []
        self._exit_thread_event: Event = Event()
        # pylint: disable=bad-thread-instantiation
        self._start_monitoring_thread: Thread = Thread()

        self._subscription_tracker = SubscriptionTracker(
            self._monitored_attributes, update_communication_state, self._logger
        )

    def stop_monitoring(self) -> None:
        """Close all the monitroing threads"""
        self._subscription_tracker.clear_subscriptions()

        # Stop any existing start monitoring thread
        if self._start_monitoring_thread.is_alive():
            self._exit_thread_event.set()
            self._start_monitoring_thread.join()

        # Clear out existing subscriptions
        if self._executor:
            self._exit_thread_event.set()
            self._logger.info("Stopping current monitoring threads on %s", self._tango_fqdn)
            self._executor.shutdown(wait=True, cancel_futures=True)
            self._logger.info("Stopped monitoring threads on %s", self._tango_fqdn)

    def _verify_connection_up(self, on_verified_callback: Callable) -> None:
        """
        Verify connection to the device by pinging it
        Starts attribute monitoring threads once the connection is verified
        """
        self._logger.info("Check %s is up", self._tango_fqdn)
        try_count = 0

        self._exit_thread_event = Event()

        while not self._exit_thread_event.is_set():
            try:
<<<<<<< HEAD
                proxy = tango.DeviceProxy(self._tango_fqdn)
                proxy.ping()
                on_verified_callback()
=======
                with tango.EnsureOmniThread():
                    proxy = tango.DeviceProxy(self._tango_fqdn)
                    proxy.ping()
                start_monitoring_threads()
>>>>>>> 342d08c8
                return
            except tango.DevFailed:
                self._logger.info(
                    "Cannot connect to %s try number %s", self._tango_fqdn, try_count
                )
                try_count += 1
                self._exit_thread_event.wait(TEST_CONNECTION_PERIOD)

    def _start_monitoring_threads(self) -> None:
        """
        Starts a threadpool for monitoring attributes and submits
        a thread for each of the devices monitored attributes
        """
        self._logger.info("Setting up monitoring on %s", self._tango_fqdn)
        self._executor = ThreadPoolExecutor(
            max_workers=len(self._monitored_attributes),
            thread_name_prefix=f"Monitoring_run_{self._run_count}_attr_no_",
        )
        self._logger.info("Monitoring thread pool started for %s", self._tango_fqdn)
        self._thread_futures = []

        # Start attr monitoring threads
        for attribute_name in self._monitored_attributes:
            future = self._executor.submit(
                self._monitor_attribute,
                self._tango_fqdn,
                attribute_name,
                self._exit_thread_event,
                self._event_queue,
                self._logger,
                self._subscription_tracker,
            )
            self._thread_futures.append(future)

        for thread_future in self._thread_futures:
            # Quick check for any basic errors
            try:
                exc = thread_future.exception(0.1)
                if exc:
                    raise exc
            except FutureTimeoutError:
                # No error happened in time
                pass
        self._logger.info("Monitoring threads started for %s", self._tango_fqdn)

    def monitor(self) -> None:
        """Kick off device monitoring

        This method is idempotent. When called the existing (if any)
        monitoring threads are removed and recreated.
        """
        self._run_count += 1

        if self._start_monitoring_thread.is_alive() or self._executor:
            self.stop_monitoring()

        self._start_monitoring_thread = Thread(
            target=self._verify_connection_up,
            args=[self._start_monitoring_threads], # start a thread per monitored attribute
        )
        self._start_monitoring_thread.start()

    def monitor_single_thread(self) -> None:
        """Kick off device monitoring

        This method is idempotent. When called the existing (if any)
        monitoring threads are removed and recreated.
        """
        self._run_count += 1

        if self._start_monitoring_thread.is_alive() or self._executor:
            self.stop_monitoring()

        self._start_monitoring_thread = Thread(
            target=self._verify_connection_up,
            args=[self._monitor_attributes_single_thread], # start one thread to monitor all attributes
        )
        self._start_monitoring_thread.start()

    def monitor_event_loop(self) -> None:
        """Kick off device monitoring

        This method is idempotent. When called the existing (if any)
        monitoring threads are removed and recreated.
        """
        self._run_count += 1

        if self._start_monitoring_thread.is_alive() or self._executor:
            self.stop_monitoring()

        self._start_monitoring_thread = Thread(
            target=self._verify_connection_up,
            args=[self._monitor_attributes_asyncio], # start asyncio event loop to monitor each attribute as a task
        )
        self._start_monitoring_thread.start()

    def monitor_main_thread(self) -> None:
        """Kick off device monitoring

        This method is idempotent. When called the existing (if any)
        monitoring threads are removed and recreated.
        """
        self._run_count += 1

        if self._start_monitoring_thread.is_alive() or self._executor:
            self.stop_monitoring()

        self._start_monitoring_thread = Thread(
            target=self._verify_connection_up,
            args=[self._monitor_attributes_main_thread], # start all subscriptions on the main thread
        )
        self._start_monitoring_thread.start()

    # pylint:disable=too-many-arguments
    @classmethod
    def _monitor_attribute(
        cls,
        tango_fqdn: str,
        attribute_name: str,
        exit_thread_event: Event,
        event_queue: Queue,
        logger: logging.Logger,
        subscription_tracker: SubscriptionTracker,
    ) -> None:
        """Monitor an attribute

        :param: tango_fqdn: The Tango device name
        :type tango_fqdn: str
        :param attribute_name: The attribute to monitor
        :type attribute_name: str
        :param exit_thread_event: Signals when to exit the thread
        :type exit_thread_event: Event
        :param event_queue: Where non error events will be added
        :type event_queue: Queue
        :param logger: logger
        :type logger: logging.Logger
        """
        retry_count = 0
        subscription_id = None
        with tango.EnsureOmniThread():
            while not exit_thread_event.is_set():
                try:

                    def _event_reaction(events_queue: Queue, tango_event: tango.EventData) -> None:
                        if tango_event.err:
                            logger.info("Got an error event on %s %s", tango_fqdn, tango_event)
                            events_queue.put(PrioritizedEventData(priority=2, item=tango_event))
                        else:
                            events_queue.put(PrioritizedEventData(priority=1, item=tango_event))

                    device_proxy = tango.DeviceProxy(tango_fqdn)
                    device_proxy.ping()
                    if exit_thread_event.is_set():
                        return
                    event_reaction_cb = partial(_event_reaction, event_queue)
                    subscription_id = device_proxy.subscribe_event(
                        attribute_name,
                        tango.EventType.CHANGE_EVENT,
                        event_reaction_cb,
                    )
                    subscription_tracker.subscription_started(attribute_name)
                    logger.info("Subscribed on %s to attr %s", tango_fqdn, attribute_name)
                    if exit_thread_event.is_set():
                        return
                    # Most time spent here waiting for events
                    while not exit_thread_event.wait(SLEEP_BETWEEN_EVENTS):
                        pass
                except tango.DevFailed:
                    logger.exception(
                        (
                            f"Tango error on {tango_fqdn} for attr {attribute_name}, "
                            f"try number {retry_count}"
                        )
                    )
                    retry_count += 1
                except Exception:  # pylint: disable=W0703
                    logger.exception(
                        (
                            f"Error Tango {tango_fqdn} for attr {attribute_name},"
                            f" try number {retry_count}"
                        )
                    )
                    retry_count += 1

                # Try and clean up the subscription, probably not possible
                try:
                    if subscription_id:
                        device_proxy.unsubscribe_event(subscription_id)
                        logger.info("Unsubscribed from %s for attr %s", tango_fqdn, attribute_name)
                except tango.DevFailed as err:
                    logger.exception(err)
                    logger.info(
                        "Could not unsubscribe from %s for attr %s", tango_fqdn, attribute_name
                    )
<<<<<<< HEAD

    # pylint:disable=too-many-arguments
    def _monitor_attributes_single_thread(self) -> None:
        """Monitor an attribute"""
        self._logger.info("Setting up monitoring on %s", self._tango_fqdn)

        with tango.EnsureOmniThread():
            retry_counts = {name: 0 for name in self._monitored_attributes}
            subscriptions = {name: {"proxy": None, "id": None} for name in self._monitored_attributes}

            def _event_reaction(events_queue: Queue, tango_event: tango.EventData) -> None:
                if tango_event.err:
                    self._logger.info("Got an error event on %s %s", self._tango_fqdn, tango_event)
                    events_queue.put(PrioritizedEventData(priority=2, item=tango_event))
                else:
                    events_queue.put(PrioritizedEventData(priority=1, item=tango_event))

            # set up all subscriptions
            for attribute_name in self._monitored_attributes:
                if self._exit_thread_event.is_set():
                    return

                # Try ping and subscribe
                try:
                    device_proxy = tango.DeviceProxy(self._tango_fqdn)
                    device_proxy.ping()
                    subscriptions[attribute_name]["proxy"] = device_proxy

                    if self._exit_thread_event.is_set():
                        return

                    event_reaction_cb = partial(_event_reaction, self._event_queue)

                    subscription_id = device_proxy.subscribe_event(
                        attribute_name,
                        tango.EventType.CHANGE_EVENT,
                        event_reaction_cb,
                    )
                    subscriptions[attribute_name]["id"] = subscription_id
                    self._subscription_tracker.subscription_started(attribute_name)

                    self._logger.info("Subscribed on %s to attr %s", self._tango_fqdn, attribute_name)
                except tango.DevFailed:
                    self._logger.exception(
                        (
                            f"Tango error on {self._tango_fqdn} for attr {attribute_name}, "
                            f"try number {retry_counts[attribute_name]}"
                        )
                    )
                    retry_counts[attribute_name] += 1
                except Exception:  # pylint: disable=W0703
                    self._logger.exception(
                        (
                            f"Error on {self._tango_fqdn} for attr {attribute_name}, "
                            f"try number {retry_counts[attribute_name]}"
                        )
                    )
                    retry_counts[attribute_name] += 1

            self._logger.info("Monitoring threads started for %s", self._tango_fqdn)

            # Just wait for events to happen
            while not self._exit_thread_event.wait(SLEEP_BETWEEN_EVENTS):
                pass

            # Try and clean up the subscription, probably not possible
            for attribute_name in self._monitored_attributes:
                try:
                    if subscriptions[attribute_name]["proxy"] is not None and subscriptions[attribute_name]["id"] is not None:
                        subscriptions[attribute_name]["proxy"].unsubscribe_event(subscriptions[attribute_name]["id"]) # type: ignore
                        self._logger.info("Unsubscribed from %s for attr %s", self._tango_fqdn, attribute_name)

                        subscriptions[attribute_name]["proxy"] = None
                        subscriptions[attribute_name]["id"] = None
                except tango.DevFailed as err:
                    self._logger.exception(err)
                    self._logger.info(
                        "Could not unsubscribe from %s for attr %s", self._tango_fqdn, attribute_name
                    )

    # pylint:disable=too-many-arguments
    def _monitor_attributes_main_thread(self) -> None:
        """Monitor an attribute"""
        self._logger.info("Setting up monitoring on %s", self._tango_fqdn)

        retry_counts = {name: 0 for name in self._monitored_attributes}
        subscriptions = {name: {"proxy": None, "id": None} for name in self._monitored_attributes}

        def _event_reaction(events_queue: Queue, tango_event: tango.EventData) -> None:
            if tango_event.err:
                self._logger.info("Got an error event on %s %s", self._tango_fqdn, tango_event)
                events_queue.put(PrioritizedEventData(priority=2, item=tango_event))
            else:
                events_queue.put(PrioritizedEventData(priority=1, item=tango_event))

        # set up all subscriptions
        for attribute_name in self._monitored_attributes:
            if self._exit_thread_event.is_set():
                return

            # Try ping and subscribe
            try:
                device_proxy = tango.DeviceProxy(self._tango_fqdn)
                device_proxy.ping()
                subscriptions[attribute_name]["proxy"] = device_proxy

                if self._exit_thread_event.is_set():
                    return

                event_reaction_cb = partial(_event_reaction, self._event_queue)

                subscription_id = device_proxy.subscribe_event(
                    attribute_name,
                    tango.EventType.CHANGE_EVENT,
                    event_reaction_cb,
                )
                subscriptions[attribute_name]["id"] = subscription_id
                self._subscription_tracker.subscription_started(attribute_name)

                self._logger.info("Subscribed on %s to attr %s", self._tango_fqdn, attribute_name)
            except tango.DevFailed:
                self._logger.exception(
                    (
                        f"Tango error on {self._tango_fqdn} for attr {attribute_name}, "
                        f"try number {retry_counts[attribute_name]}"
                    )
                )
                retry_counts[attribute_name] += 1
            except Exception:  # pylint: disable=W0703
                self._logger.exception(
                    (
                        f"Error on {self._tango_fqdn} for attr {attribute_name}, "
                        f"try number {retry_counts[attribute_name]}"
                    )
                )
                retry_counts[attribute_name] += 1

        self._logger.info("Monitoring threads started for %s", self._tango_fqdn)

        # Just wait for events to happen
        while not self._exit_thread_event.wait(SLEEP_BETWEEN_EVENTS):
            pass

        # Try and clean up the subscription, probably not possible
        for attribute_name in self._monitored_attributes:
            try:
                if subscriptions[attribute_name]["proxy"] is not None and subscriptions[attribute_name]["id"] is not None:
                    subscriptions[attribute_name]["proxy"].unsubscribe_event(subscriptions[attribute_name]["id"]) # type: ignore
                    self._logger.info("Unsubscribed from %s for attr %s", self._tango_fqdn, attribute_name)

                    subscriptions[attribute_name]["proxy"] = None
                    subscriptions[attribute_name]["id"] = None
            except tango.DevFailed as err:
                self._logger.exception(err)
                self._logger.info(
                    "Could not unsubscribe from %s for attr %s", self._tango_fqdn, attribute_name
                )

    async def a_sub(self, device_name, attribute, cb):
        print("a_sub", device_name, attribute, cb)
        sub_id = None
        dev = None
        try:
            dev = tango.DeviceProxy(device_name)
            sub_id = dev.subscribe_event(attribute, tango.EventType.CHANGE_EVENT, cb)
            self._logger.info("Subscribed on %s to attr %s", self._tango_fqdn, attribute)
            while True:
                await asyncio.sleep(0.02)
        except asyncio.CancelledError:
            if dev is not None:
                dev.unsubscribe_event(sub_id)
                self._logger.info("Unsubscribed from %s for attr %s", device_name, attribute)
            print("Done")
        except tango.DevFailed as err:
            self._logger.exception(err)
            self._logger.info(
                "Could not unsubscribe from %s for attr %s", self._tango_fqdn, attribute
            )
        except Exception as e:
            print(e)

    # pylint:disable=too-many-arguments
    def _monitor_attributes_asyncio(self) -> None:
        """Monitor an attribute"""
        self._logger.info("Setting up monitoring on %s", self._tango_fqdn)

        tl = ThreadLoop(-1)
        tl.start()

        with tango.EnsureOmniThread():
            retry_counts = {name: 0 for name in self._monitored_attributes}

            def _event_reaction(events_queue: Queue, tango_event: tango.EventData) -> None:
                print(events_queue)
                print(tango_event)
                if tango_event.err:
                    self._logger.info("Got an error event on %s %s", self._tango_fqdn, tango_event)
                    events_queue.put(PrioritizedEventData(priority=2, item=tango_event))
                else:
                    events_queue.put(PrioritizedEventData(priority=1, item=tango_event))

            # set up all subscriptions
            for attribute_name in self._monitored_attributes:
                if self._exit_thread_event.is_set():
                    return

                # Try ping and subscribe
                try:
                    device_proxy = tango.DeviceProxy(self._tango_fqdn)
                    device_proxy.ping()

                    event_reaction_cb = partial(_event_reaction, self._event_queue)

                    tl.add_coro(self.a_sub(self._tango_fqdn, attribute_name, event_reaction_cb))
                except tango.DevFailed:
                    self._logger.exception(
                        (
                            f"Tango error on {self._tango_fqdn} for attr {attribute_name}, "
                            f"try number {retry_counts[attribute_name]}"
                        )
                    )
                    retry_counts[attribute_name] += 1
                except Exception:  # pylint: disable=W0703
                    self._logger.exception(
                        (
                            f"Error on {self._tango_fqdn} for attr {attribute_name}, "
                            f"try number {retry_counts[attribute_name]}"
                        )
                    )
                    retry_counts[attribute_name] += 1

            self._logger.info("Monitoring threads started for %s", self._tango_fqdn)

            # Just wait for events to happen
            while not self._exit_thread_event.wait(SLEEP_BETWEEN_EVENTS):
                pass

            # Try and clean up the subscription, probably not possible
            for attribute_name in self._monitored_attributes:
                try:
                    tl.stop()
                except tango.DevFailed as err:
                    self._logger.exception(err)
                    self._logger.info(
                        "Could not unsubscribe from %s for attr %s", self._tango_fqdn, attribute_name
                    )

class ThreadLoop(Thread):
    def __init__(self, timeout: Optional[float] = 120) -> None:
        Thread.__init__(self)
        self.loop = None
        self._cond = Condition()
        self.timeout = timeout

    def start(self):
        with self._cond:
            Thread.start(self)
            self._cond.wait()

    def run(self):
        self.loop = asyncio.new_event_loop()
        self.loop.call_soon_threadsafe(self._notify_start)
        self.loop.run_forever()

    def _notify_start(self):
        with self._cond:
            self._cond.notify_all()

    def stop(self):
        print("ThreadLoop stop called")
        tasks = asyncio.all_tasks(self.loop)
        for task in tasks:
            task.cancel()
        while len(asyncio.all_tasks(self.loop)):
            time.sleep(0.2)
        if self.loop is not None:
            self.loop.call_soon_threadsafe(self.loop.stop)
            self.join()
            self.loop.close()

    def add_coro(self, coro):
        if not self.loop or not self.loop.is_running() or not self.is_alive():
            raise RuntimeError(
                f"could not post {coro} since asyncio loop in thread has not been started or has been stopped"
            )
        asyncio.run_coroutine_threadsafe(coro, loop=self.loop)


if __name__ == "__main__":
    # tl = ThreadLoop(-1)
    # tl.start()
    # for i in range(20):
    #     tl.add_coro(a_sub("ska001/spfrx/simulator", "kValue", partial(attr_callback, i)))

    # import time

    # time.sleep(1)

    # dp = tango.DeviceProxy("ska001/spfrx/simulator")
    # for j in range(50):
    #     dp.kValue = j
    #     import time

    #     time.sleep(0.01)

    # # for i in range(5):
    # #     tl.add_coro(a_coro(i))
    # # import time; time.sleep(2)
    # # for i in range(5, 10):
    # #     tl.add_coro(a_coro(i))
    # import time

    # time.sleep(5)
    # tl.stop()
    event_queue = Queue()
    spf_device_fqdn = "tango://localhost:45678/ska001/spf/simulator"

    def empty_func(*args, **kwargs):  # pylint: disable=unused-argument
        """An empty function"""
        pass  # pylint:disable=unnecessary-pass
    
    tdm = TangoDeviceMonitor(spf_device_fqdn, ["powerState"], event_queue, logging.getLogger(__name__), empty_func) # type: ignore
    tdm.monitor()
=======
                subscription_tracker.subscription_stopped(attribute_name)
>>>>>>> 342d08c8
<|MERGE_RESOLUTION|>--- conflicted
+++ resolved
@@ -168,16 +168,9 @@
 
         while not self._exit_thread_event.is_set():
             try:
-<<<<<<< HEAD
                 proxy = tango.DeviceProxy(self._tango_fqdn)
                 proxy.ping()
                 on_verified_callback()
-=======
-                with tango.EnsureOmniThread():
-                    proxy = tango.DeviceProxy(self._tango_fqdn)
-                    proxy.ping()
-                start_monitoring_threads()
->>>>>>> 342d08c8
                 return
             except tango.DevFailed:
                 self._logger.info(
@@ -372,7 +365,7 @@
                     logger.info(
                         "Could not unsubscribe from %s for attr %s", tango_fqdn, attribute_name
                     )
-<<<<<<< HEAD
+                subscription_tracker.subscription_stopped(attribute_name)
 
     # pylint:disable=too-many-arguments
     def _monitor_attributes_single_thread(self) -> None:
@@ -695,7 +688,4 @@
         pass  # pylint:disable=unnecessary-pass
     
     tdm = TangoDeviceMonitor(spf_device_fqdn, ["powerState"], event_queue, logging.getLogger(__name__), empty_func) # type: ignore
-    tdm.monitor()
-=======
-                subscription_tracker.subscription_stopped(attribute_name)
->>>>>>> 342d08c8
+    tdm.monitor()