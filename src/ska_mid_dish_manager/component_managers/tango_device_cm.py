--- conflicted
+++ resolved
@@ -166,9 +166,6 @@
 
         self._update_communication_state(CommunicationStatus.NOT_ESTABLISHED)
 
-<<<<<<< HEAD
-    def update_state_from_monitored_attributes(self):
-=======
     def clear_monitored_attributes(self):
         """
         Sets all the monitored attribute values to 0.
@@ -188,8 +185,7 @@
             if attribute_name in self._component_state:
                 self._component_state[attribute_name] = 0
 
-    def read_update_component_state(self):
->>>>>>> a5e7aa8b
+    def update_state_from_monitored_attributes(self):
         """Update the component state by reading the monitored attributes
 
         When an attribute on the device does not match the component_state
