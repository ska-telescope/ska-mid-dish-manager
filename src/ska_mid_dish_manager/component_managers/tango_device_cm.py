--- conflicted
+++ resolved
@@ -12,10 +12,7 @@
 from ska_tango_base.executor import TaskExecutorComponentManager
 
 from ska_mid_dish_manager.component_managers.device_monitor import TangoDeviceMonitor
-<<<<<<< HEAD
 from ska_mid_dish_manager.component_managers.device_proxy_factory import DeviceProxyManager
-=======
->>>>>>> 57e4e310
 
 
 def _check_connection(func: Any) -> Any:  # pylint: disable=E0213
@@ -59,11 +56,7 @@
         self._component_state_callback = component_state_callback
         self._quality_state_callback = quality_state_callback
         self._events_queue: Queue = Queue()
-<<<<<<< HEAD
         self._trl = trl
-=======
-        self._tango_device_fqdn = tango_device_fqdn
->>>>>>> 57e4e310
         self._monitored_attributes = monitored_attributes
         self._quality_monitored_attributes = quality_monitored_attributes
         self.logger = logger
@@ -222,14 +215,7 @@
             except Empty:
                 pass
 
-<<<<<<< HEAD
-    def _event_consumer_cb(
-        self,
-        event_data: Optional[tango.EventData] = None,
-    ) -> None:
-=======
     def _event_consumer_cb(self, event_data: tango.EventData) -> None:
->>>>>>> 57e4e310
         """Just log the error event
 
         :param event_data: data representing tango event
@@ -254,28 +240,14 @@
                 "quality: %s"
                 "errors: %s"
             ),
-<<<<<<< HEAD
-            self._trl,
-=======
-            self._tango_device_fqdn,
->>>>>>> 57e4e310
+            self._trl,
             attr_name,
             received_timestamp,
             event_type,
             value,
-<<<<<<< HEAD
-            errors,
-            quality,
-        )
-=======
             quality,
             errors,
         )
-
-        if self.communication_state == CommunicationStatus.ESTABLISHED:
-            self.logger.info("Reconnecting to %s", self._tango_device_fqdn)
-            self._tango_device_monitor.monitor()
->>>>>>> 57e4e310
 
     def run_device_command(
         self, command_name: str, command_arg: Any, task_callback: Callable = None  # type: ignore
