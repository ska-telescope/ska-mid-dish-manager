# pylint: disable=protected-access
"""Component manager for a DishManager tango device"""
import logging
from datetime import datetime
from typing import Callable, Optional, Tuple

<<<<<<< HEAD
from ska_tango_base.base.component_manager import TaskExecutorComponentManager
=======
from ska_tango_base.commands import SubmittedSlowCommand
>>>>>>> a1a8d2fc
from ska_tango_base.control_model import CommunicationStatus, HealthState
from ska_tango_base.executor import TaskExecutorComponentManager, TaskStatus

from ska_mid_dish_manager.component_managers.ds_cm import DSComponentManager
from ska_mid_dish_manager.component_managers.spf_cm import SPFComponentManager
from ska_mid_dish_manager.component_managers.spfrx_cm import (
    SPFRxComponentManager,
)
from ska_mid_dish_manager.models.command_map import CommandMap
from ska_mid_dish_manager.models.dish_enums import (
    Band,
    BandInFocus,
    CapabilityStates,
    DishMode,
    DSPowerState,
    IndexerPosition,
    PointingState,
    SPFCapabilityStates,
    SPFPowerState,
    SPFRxCapabilityStates,
)
from ska_mid_dish_manager.models.dish_mode_model import (
    CommandNotAllowed,
    DishModeModel,
)


# pylint: disable=abstract-method
class DishManagerComponentManager(TaskExecutorComponentManager):
    """A component manager for DishManager

    It watches the component managers of the subservient devices
    (DS, SPF, SPFRX) to reflect the state of the Dish LMC.
    """

    def __init__(
        self,
        logger: logging.Logger,
        command_tracker,
        sub_device_comm_state_cb,
        *args,
        ds_device_fqdn: str = "mid_d0001/lmc/ds_simulator",
        spf_device_fqdn: str = "mid_d0001/spf/simulator",
        spfrx_device_fqdn: str = "mid_d0001/spfrx/simulator",
        max_workers: int = 3,
        **kwargs,
    ):
        """"""
        # pylint: disable=useless-super-delegation
        super().__init__(
            logger,
            *args,
            max_workers=max_workers,
            dishmode=None,
            capturing=False,
            healthstate=None,
            pointingstate=None,
            b1capabilitystate=None,
            b2capabilitystate=None,
            b3capabilitystate=None,
            b4capabilitystate=None,
            b5acapabilitystate=None,
            b5bcapabilitystate=None,
            achievedtargetlock=None,
            achievedpointing=[0.0, 0.0, 30.0],
            configuredband=Band.NONE,
            spfconnectionstate=CommunicationStatus.NOT_ESTABLISHED,
            spfrxconnectionstate=CommunicationStatus.NOT_ESTABLISHED,
            dsconnectionstate=CommunicationStatus.NOT_ESTABLISHED,
            **kwargs,
        )
        self.sub_device_comm_state_cb = sub_device_comm_state_cb
        self._dish_mode_model = DishModeModel()
        self._command_tracker = command_tracker
        self.component_managers = {}
        self.component_managers["DS"] = DSComponentManager(
            ds_device_fqdn,
            logger,
            operatingmode=None,
            pointingstate=None,
            achievedtargetlock=None,
            indexerposition=IndexerPosition.UNKNOWN,
            powerstate=DSPowerState.UNKNOWN,
            achievedpointing=[0.0, 0.0, 30.0],
            component_state_callback=self._component_state_changed,
            communication_state_callback=self._communication_state_changed,
        )
        self.component_managers["SPFRX"] = SPFRxComponentManager(
            spfrx_device_fqdn,
            logger,
            operatingmode=None,
            configuredband=Band.NONE,
            capturingdata=False,
            healthstate=HealthState.UNKNOWN,
            b1capabilitystate=SPFRxCapabilityStates.UNKNOWN,
            b2capabilitystate=SPFRxCapabilityStates.UNKNOWN,
            b3capabilitystate=SPFRxCapabilityStates.UNKNOWN,
            b4capabilitystate=SPFRxCapabilityStates.UNKNOWN,
            b5acapabilitystate=SPFRxCapabilityStates.UNKNOWN,
            b5bcapabilitystate=SPFRxCapabilityStates.UNKNOWN,
            component_state_callback=self._component_state_changed,
            communication_state_callback=self._communication_state_changed,
        )
        self.component_managers["SPF"] = SPFComponentManager(
            spf_device_fqdn,
            logger,
            operatingmode=None,
            powerstate=SPFPowerState.UNKNOWN,
            healthstate=HealthState.UNKNOWN,
            bandinfocus=BandInFocus.UNKNOWN,
            b1capabilitystate=SPFCapabilityStates.UNAVAILABLE,
            b2capabilitystate=SPFCapabilityStates.UNAVAILABLE,
            b3capabilitystate=SPFCapabilityStates.UNAVAILABLE,
            b4capabilitystate=SPFCapabilityStates.UNAVAILABLE,
            b5acapabilitystate=SPFCapabilityStates.UNAVAILABLE,
            b5bcapabilitystate=SPFCapabilityStates.UNAVAILABLE,
            component_state_callback=self._component_state_changed,
            communication_state_callback=self._communication_state_changed,
        )
        self._update_communication_state(CommunicationStatus.NOT_ESTABLISHED)
        initial_component_states = {
            "dishmode": DishMode.STARTUP,
            "healthstate": HealthState.UNKNOWN,
            "configuredband": Band.NONE,
            "capturing": False,
            "pointingstate": PointingState.UNKNOWN,
            "b1capabilitystate": CapabilityStates.UNKNOWN,
            "b2capabilitystate": CapabilityStates.UNKNOWN,
            "b3capabilitystate": CapabilityStates.UNKNOWN,
            "b4capabilitystate": CapabilityStates.UNKNOWN,
            "b5acapabilitystate": CapabilityStates.UNKNOWN,
            "b5bcapabilitystate": CapabilityStates.UNKNOWN,
            "spfconnectionstate": CommunicationStatus.NOT_ESTABLISHED,
            "spfrxconnectionstate": CommunicationStatus.NOT_ESTABLISHED,
            "dsconnectionstate": CommunicationStatus.NOT_ESTABLISHED,
        }
        self._update_component_state(**initial_component_states)

        self._command_map = CommandMap(
            self,
            self._dish_mode_model,
            self._command_tracker,
            logger,
            self._update_dishmode_component_states,
        )

    # pylint: disable=unused-argument
    def _communication_state_changed(self, *args, **kwargs):
        # communication state will come from args and kwargs

        # an empty dict will make all condition always pass. check
        # that the dict is not empty before continuing with trigger
        if self.component_managers:
            if all(
                cm.communication_state == CommunicationStatus.ESTABLISHED
                for cm in self.component_managers.values()
            ):
                self._update_communication_state(
                    CommunicationStatus.ESTABLISHED
                )

                # Automatic transition to LP mode on startup should come from
                # operating modes of subservient devices. Likewise, any
                # reconnection gained should be accompanied by fresh
                # attribute updates
                self._component_state_changed()
            else:
                self._update_communication_state(
                    CommunicationStatus.NOT_ESTABLISHED
                )
                self._update_component_state(healthstate=HealthState.FAILED)

            # trigger push events for the connection state attributes
            self.sub_device_comm_state_cb()

    # pylint: disable=unused-argument, too-many-branches
    def _component_state_changed(self, *args, **kwargs):

        ds_comp_state = self.component_managers["DS"].component_state
        spf_comp_state = self.component_managers["SPF"].component_state
        spfrx_comp_state = self.component_managers["SPFRX"].component_state

        self.logger.debug(
            (
                "Component state has changed, kwargs [%s], DS [%s], SPF [%s]"
                ", SPFRx [%s], DM [%s]"
            ),
            kwargs,
            ds_comp_state,
            spf_comp_state,
            spfrx_comp_state,
            self.component_state,
        )

        if "achievedpointing" in kwargs:
            self.logger.info(
                ("Updating achievedPointing with DS achievedPointing [%s]"),
                str(ds_comp_state["achievedpointing"]),
            )
            new_position = ds_comp_state["achievedpointing"]
            self._update_component_state(achievedpointing=new_position)

        # Only update dishMode if there are operatingmode changes
        if "operatingmode" in kwargs:
            self.logger.info(
                (
                    "Updating dishMode with operatingModes DS"
                    " [%s], SPF [%s], SPFRX [%s]"
                ),
                str(ds_comp_state["operatingmode"]),
                str(spf_comp_state["operatingmode"]),
                str(spfrx_comp_state["operatingmode"]),
            )
            new_dish_mode = self._dish_mode_model.compute_dish_mode(
                ds_comp_state,
                spfrx_comp_state,
                spf_comp_state,
            )
            self._update_component_state(dishmode=new_dish_mode)

        if "healthstate" in kwargs:
            self.logger.info(
                (
                    "Updating healthState with healthstate DS"
                    " [%s], SPF [%s], SPFRX [%s]"
                ),
                str(ds_comp_state["healthstate"]),
                str(spf_comp_state["healthstate"]),
                str(spfrx_comp_state["healthstate"]),
            )
            new_health_state = self._dish_mode_model.compute_dish_health_state(
                ds_comp_state,
                spfrx_comp_state,
                spf_comp_state,
            )
            self._update_component_state(healthstate=new_health_state)

        if "pointingstate" in kwargs:
            self.logger.debug(
                ("Newly calculated component state [pointing_state] [%s]"),
                ds_comp_state["pointingstate"],
            )
            self._update_component_state(
                pointingstate=ds_comp_state["pointingstate"]
            )

            if ds_comp_state["pointingstate"] in [
                PointingState.SLEW,
                PointingState.READY,
            ]:
                self._update_component_state(achievedtargetlock=False)
            elif ds_comp_state["pointingstate"] == PointingState.TRACK:
                self._update_component_state(achievedtargetlock=True)

        # spf bandInFocus
        if (
            "indexerposition" in ds_comp_state
            and "configuredband" in spfrx_comp_state
        ):
            band_in_focus = self._dish_mode_model.compute_spf_band_in_focus(
                ds_comp_state, spfrx_comp_state
            )
            # pylint: disable=protected-access
            # update the bandInFocus of SPF before configuredBand
            spf_proxy = self.component_managers["SPF"]._device_proxy
            # component state changed for DS and SPFRx may be triggered while
            # SPF device proxy is not initialised. Write to the bandInFocus
            # only when you have the device proxy
            if spf_proxy:
                spf_proxy.write_attribute("bandInFocus", band_in_focus)

        # configuredBand
        if (
            "indexerposition" in kwargs
            or "bandinfocus" in kwargs
            or "configuredband" in kwargs
        ):
            self.logger.info(
                (
                    "Updating configuredBand with DS"
                    " [%s] SPF [%s] SPFRX [%s]"
                ),
                str(ds_comp_state),
                str(spf_comp_state),
                str(spfrx_comp_state),
            )

            configured_band = self._dish_mode_model.compute_configured_band(
                ds_comp_state,
                spfrx_comp_state,
                spf_comp_state,
            )
            self._update_component_state(configuredband=configured_band)

        # update capturing attribute when SPFRx captures data
        if "capturingdata" in spfrx_comp_state:
            self.logger.info(
                ("Updating capturing with SPFRx [%s]"),
                str(spfrx_comp_state),
            )
            self._update_component_state(
                capturing=spfrx_comp_state["capturingdata"]
            )

        # CapabilityStates
        # Update all CapabilityStates when indexerposition, dish_mode
        # or operatingmode changes
        if (
            "indexerposition" in kwargs
            or "dish_mode" in kwargs
            or "operatingmode" in kwargs
        ):
            for band in ["b1", "b2", "b3", "b4", "b5a", "b5b"]:
                cap_state_name = f"{band}capabilitystate"
                new_state = self._dish_mode_model.compute_capability_state(
                    band,
                    ds_comp_state,
                    spfrx_comp_state,
                    spf_comp_state,
                    self.component_state,
                )
                self._update_component_state(**{cap_state_name: new_state})

        # Update individual CapabilityStates if it changes
        # b5 for SPF
        for band in ["b1", "b2", "b3", "b4", "b5a", "b5b"]:
            cap_state_name = f"{band}capabilitystate"
            if cap_state_name in kwargs:
                new_state = self._dish_mode_model.compute_capability_state(
                    band,
                    ds_comp_state,
                    spfrx_comp_state,
                    spf_comp_state,
                    self.component_state,
                )
                self._update_component_state(**{cap_state_name: new_state})

    def _update_component_state(self, *args, **kwargs):
        """Log the new component state"""
        self.logger.debug(
            "Updating dish manager component state with [%s]", kwargs
        )
        super()._update_component_state(*args, **kwargs)

    def _update_dishmode_component_states(self):
        """Update the component state required for dishMode changes"""
        for comp_man in self.component_managers.values():
            op_mode = comp_man.read_attribute_value("operatingMode")
            comp_man._update_component_state(operatingmode=op_mode)

    def start_communicating(self):
        """Connect from monitored devices"""
        for com_man in self.component_managers.values():
            com_man.start_communicating()

    def set_standby_lp_mode(
        self,
        task_callback: Optional[Callable] = None,
    ) -> Tuple[TaskStatus, str]:
        """Transition the dish to STANDBY_LP mode"""

        self._dish_mode_model.is_command_allowed(
            dishmode=DishMode(self.component_state["dishmode"]).name,
            command_name="SetStandbyLPMode",
        )
        status, response = self.submit_task(
            self._command_map.set_standby_lp_mode,
            args=[],
            task_callback=task_callback,
        )
        return status, response

<<<<<<< HEAD
=======
    def _set_standby_lp_mode(self, task_callback=None, task_abort_event=None):
        assert task_callback, "task_callback has to be defined"
        if task_abort_event.is_set():
            task_callback(
                status=TaskStatus.ABORTED,
                result="SetStandbyLPMode Aborted",
                progress="SetStandbyLPMode Aborted",
            )
            return
        task_callback(status=TaskStatus.IN_PROGRESS)

        device_command_ids = {}
        subservient_devices = ["DS", "SPF", "SPFRX"]

        # TODO clarify code below, SPFRX stays in DATA_CAPTURE when we dont
        # execute setstandby on it. So going from LP to FP never completes
        # since dishMode does not update.
        #
        # if self.component_state["dishmode"].name == "STANDBY_FP":
        #     subservient_devices = ["DS", "SPF"]

        for device in subservient_devices:
            command = SubmittedSlowCommand(
                f"{device}_SetStandbyLPMode",
                self._command_tracker,
                self.component_managers[device],
                "run_device_command",
                callback=None,
                logger=self.logger,
            )
            if device == "SPFRX":
                _, command_id = command("SetStandbyMode", None)
                task_callback(
                    progress=f"SetStandbyMode called on SPFRX, ID {command_id}"
                )
            else:
                _, command_id = command("SetStandbyLPMode", None)
                task_callback(
                    progress=(
                        f"SetStandbyLPMode called on {device},"
                        f" ID {command_id}"
                    )
                )

            device_command_ids[device] = command_id

        task_callback(progress=f"Commands: {json.dumps(device_command_ids)}")
        task_callback(progress="Awaiting dishMode change to STANDBY_LP")

        while True:
            if task_abort_event.is_set():
                task_callback(
                    status=TaskStatus.ABORTED,
                    progress="SetStandbyLPMode Aborted",
                    result="SetStandbyLPMode Aborted",
                )
                return

            current_dish_mode = self.component_state["dishmode"]
            if current_dish_mode != DishMode.STANDBY_LP:
                task_abort_event.wait(timeout=1)
                for comp_man in self.component_managers.values():
                    comp_man.read_update_component_state()
                self._update_dishmode_component_states()

            else:
                task_callback(
                    status=TaskStatus.COMPLETED,
                    progress="SetStandbyLPMode completed",
                    result="SetStandbyLPMode completed",
                )
                return

>>>>>>> a1a8d2fc
    def set_standby_fp_mode(
        self,
        task_callback: Optional[Callable] = None,
    ) -> Tuple[TaskStatus, str]:
        """Transition the dish to STANDBY_FP mode"""
        self._dish_mode_model.is_command_allowed(
            dishmode=DishMode(self.component_state["dishmode"]).name,
            command_name="SetStandbyFPMode",
        )
        status, response = self.submit_task(
            self._command_map.set_standby_fp_mode,
            args=[],
            task_callback=task_callback,
        )
        return status, response

<<<<<<< HEAD
=======
    def _set_standby_fp_mode(self, task_callback=None, task_abort_event=None):
        """Set StandbyFP mode on sub devices as long running commands"""
        assert task_callback, "task_callback has to be defined"
        if task_abort_event.is_set():
            task_callback(
                status=TaskStatus.ABORTED,
                result="SetStandbyFPMode Aborted",
                progress="SetStandbyFPMode Aborted",
            )
            return
        task_callback(status=TaskStatus.IN_PROGRESS)

        device_command_ids = {}
        subservient_devices = ["DS", "SPF", "SPFRX"]

        if self.component_state["dishmode"].name == "OPERATE":
            subservient_devices = ["DS"]

        for device in subservient_devices:
            command = SubmittedSlowCommand(
                f"{device}_SetStandbyFPMode",
                self._command_tracker,
                self.component_managers[device],
                "run_device_command",
                callback=None,
                logger=self.logger,
            )
            if device == "DS":
                _, command_id = command("SetStandbyFPMode", None)
                device_command_ids[device] = command_id
                task_callback(
                    progress=f"SetStandbyFPMode called on DS, ID {command_id}"
                )
            elif device == "SPF":
                _, command_id = command("SetOperateMode", None)
                device_command_ids[device] = command_id
                task_callback(
                    progress=f"SetOperateMode called on SPF, ID {command_id}"
                )
            else:
                # allow request only when there's a configured band
                if self.component_state["configuredband"] not in [
                    Band.NONE,
                    Band.UNKNOWN,
                ]:
                    _, command_id = command("CaptureData", True)
                    device_command_ids[device] = command_id
                    task_callback(
                        progress=f"CaptureData called on SPFRx, ID {command_id}"  # noqa: E501
                    )

        task_callback(progress=f"Commands: {json.dumps(device_command_ids)}")
        task_callback(progress="Awaiting dishMode change to STANDBY_FP")

        while True:
            if task_abort_event.is_set():
                task_callback(
                    status=TaskStatus.ABORTED,
                    progress="SetStandbyFPMode Aborted",
                    result="SetStandbyFPMode Aborted",
                )
                return

            current_dish_mode = self.component_state["dishmode"]
            if current_dish_mode != DishMode.STANDBY_FP:
                task_abort_event.wait(timeout=1)
                for comp_man in self.component_managers.values():
                    comp_man.read_update_component_state()
            else:
                task_callback(
                    status=TaskStatus.COMPLETED,
                    progress="SetStandbyFPMode completed",
                    result="SetStandbyFPMode completed",
                )
                return

>>>>>>> a1a8d2fc
    def set_operate_mode(
        self,
        task_callback: Optional[Callable] = None,
    ) -> Tuple[TaskStatus, str]:
        """Transition the dish to OPERATE mode"""

        self._dish_mode_model.is_command_allowed(
            dishmode=DishMode(self.component_state["dishmode"]).name,
            command_name="SetOperateMode",
        )

        if self.component_state["configuredband"] in [
            Band.NONE,
            Band.UNKNOWN,
        ]:
            raise CommandNotAllowed(
                "configuredBand can not be in "
                f"{Band.NONE.name} or {Band.UNKNOWN.name}",
            )

        status, response = self.submit_task(
            self._command_map.set_operate_mode,
            args=[],
            task_callback=task_callback,
        )
        return status, response

<<<<<<< HEAD
=======
    def _set_operate_mode(self, task_callback=None, task_abort_event=None):
        assert task_callback, "task_callback has to be defined"
        if task_abort_event.is_set():
            task_callback(
                status=TaskStatus.ABORTED,
                result="SetOperateMode Aborted",
                progress="SetOperateMode Aborted",
            )
            return
        task_callback(status=TaskStatus.IN_PROGRESS)

        device_command_ids = {}
        for device in ["DS", "SPF", "SPFRX"]:
            command = SubmittedSlowCommand(
                f"{device}_SetOperateMode",
                self._command_tracker,
                self.component_managers[device],
                "run_device_command",
                callback=None,
                logger=self.logger,
            )
            if device == "DS":
                _, command_id = command("SetPointMode", None)
                task_callback(
                    progress=f"SetPointMode called on DS, ID {command_id}"
                )
            elif device == "SPF":
                _, command_id = command("SetOperateMode", None)
                task_callback(
                    progress=f"SetOperateMode called on SPF, ID {command_id}"
                )
            else:
                _, command_id = command("CaptureData", True)
                task_callback(
                    progress=f"CaptureData called on SPFRx, ID {command_id}"
                )

            device_command_ids[device] = command_id

        task_callback(progress=f"Commands: {json.dumps(device_command_ids)}")
        task_callback(progress="Awaiting dishMode change to OPERATE")

        while True:
            if task_abort_event.is_set():
                task_callback(
                    status=TaskStatus.ABORTED,
                    progress="SetOperateMode Aborted",
                    result="SetOperateMode Aborted",
                )
                return

            current_dish_mode = self.component_state["dishmode"]
            if current_dish_mode != DishMode.OPERATE:
                task_abort_event.wait(timeout=1)
                for comp_man in self.component_managers.values():
                    comp_man.read_update_component_state()
            else:
                task_callback(
                    status=TaskStatus.COMPLETED,
                    progress="SetOperateMode completed",
                    result="SetOperateMode completed",
                )
                return

>>>>>>> a1a8d2fc
    def track_cmd(
        self,
        task_callback: Optional[Callable] = None,
    ) -> Tuple[TaskStatus, str]:
        """Transition the pointing state"""
        dish_mode = self.component_state["dishmode"].name
        if dish_mode != "OPERATE":
            raise CommandNotAllowed(
                "Track command only allowed in `OPERATE`"
                f"mode. Current dishMode: {dish_mode}."
            )

        status, response = self.submit_task(
            self._command_map.track_cmd, args=[], task_callback=task_callback
        )
        return status, response

<<<<<<< HEAD
=======
    def _track_cmd(self, task_callback=None, task_abort_event=None):
        assert task_callback, "task_callback has to be defined"
        if task_abort_event.is_set():
            task_callback(
                status=TaskStatus.ABORTED,
                result="Track Aborted",
                progress="Track Aborted",
            )
            return
        task_callback(status=TaskStatus.IN_PROGRESS)

        device_command_ids = {}
        command = SubmittedSlowCommand(
            "DS_Track",
            self._command_tracker,
            self.component_managers["DS"],
            "run_device_command",
            callback=None,
            logger=self.logger,
        )
        _, command_id = command("Track", None)
        device_command_ids["DS"] = command_id

        task_callback(progress=f"Track called on DS, ID {command_id}")
        task_callback(progress="Awaiting target lock change")

        while True:
            if task_abort_event.is_set():
                task_callback(
                    status=TaskStatus.ABORTED,
                    progress="Track Aborted",
                    result="Track Aborted",
                )
                return

            achieved_target_lock = self.component_state["achievedtargetlock"]
            if not achieved_target_lock:
                task_abort_event.wait(timeout=1)

                # Read pointingState on DS and update state
                comp_man = self.component_managers["DS"]
                comp_man.read_update_component_state()

            else:
                task_callback(
                    status=TaskStatus.COMPLETED,
                    progress="Track completed",
                    result="Track completed",
                )
                return

>>>>>>> a1a8d2fc
    def configure_band2_cmd(
        self,
        activation_timestamp,
        current_configured_band,
        task_callback: Optional[Callable] = None,
    ) -> Tuple[TaskStatus, str]:
        """Configure frequency band to band 2"""

        self._dish_mode_model.is_command_allowed(
            dishmode=DishMode(self.component_state["dishmode"]).name,
            command_name="ConfigureBand2",
        )

        if current_configured_band == Band.B2:
            return TaskStatus.REJECTED, f"Already in band {Band.B2.name}"

        # TODO Check if ConfigureBand2 is already running

        # check timestamp is in the future
        try:
            if (
                datetime.fromisoformat(activation_timestamp)
                <= datetime.utcnow()
            ):
                return (
                    TaskStatus.REJECTED,
                    f"{activation_timestamp} is not in the future",
                )
        except ValueError as err:
            self.logger.exception(err)
            return TaskStatus.REJECTED, str(err)

        status, response = self.submit_task(
            self._command_map.configure_band2_cmd,
            args=[],
            task_callback=task_callback,
        )
        return status, response

<<<<<<< HEAD
=======
    def _configure_band2_cmd(self, task_callback=None, task_abort_event=None):
        """configureBand on DS, SPF, SPFRX"""
        assert task_callback, "task_callback has to be defined"
        if task_abort_event.is_set():
            task_callback(
                status=TaskStatus.ABORTED,
                result="ConfigureBand2 Aborted",
                progress="ConfigureBand2 Aborted",
            )
            return
        task_callback(status=TaskStatus.IN_PROGRESS)

        device_command_ids = {}
        for device in ["DS", "SPFRX"]:
            command = SubmittedSlowCommand(
                f"{device}ConfigureBand2",
                self._command_tracker,
                self.component_managers[device],
                "run_device_command",
                callback=None,
                logger=self.logger,
            )
            if device == "DS":
                _, command_id = command("SetIndexPosition", 2)
                task_callback(
                    progress=f"SetIndexPosition called on DS, ID {command_id}"  # noqa: E501
                )
            else:
                _, command_id = command("ConfigureBand2", None)
                task_callback(
                    progress=f"ConfigureBand2 called on SPFRx, ID {command_id}"  # noqa: E501
                )

            device_command_ids[device] = command_id

        task_callback(progress="Waiting for band change to B2")

        while True:
            if task_abort_event.is_set():
                task_callback(
                    status=TaskStatus.ABORTED,
                    progress="ConfigureBand2 Aborted",
                    result="ConfigureBand2 Aborted",
                )
                return

            current_band = self.component_state["configuredband"]
            if current_band != Band.B2:
                task_abort_event.wait(timeout=1)

                # Read the appropriate attrs and update states.
                # DS indexerposition
                # SPFRx configuredband
                # SPF bandinfocus
                for comp_man in self.component_managers.values():
                    comp_man.read_update_component_state()

            else:
                task_callback(
                    status=TaskStatus.COMPLETED,
                    progress="ConfigureBand2 completed",
                    result="ConfigureBand2 completed",
                )
                return

>>>>>>> a1a8d2fc
    def set_stow_mode(
        self,
        task_callback: Optional[Callable] = None,
    ) -> Tuple[TaskStatus, str]:
        """Transition the dish to STOW mode"""

        self._dish_mode_model.is_command_allowed(
            dishmode=DishMode(self.component_state["dishmode"]).name,
            command_name="SetStowMode",
        )
        status, response = self.submit_task(
            self._command_map.set_stow_mode,
            args=[],
            task_callback=task_callback,
        )
        return status, response

<<<<<<< HEAD
=======
    def _set_stow_mode(self, task_callback=None, task_abort_event=None):
        """Call Stow on DS"""
        assert task_callback, "task_callback has to be defined"
        if task_abort_event.is_set():
            task_callback(
                status=TaskStatus.ABORTED,
                result="SetStowMode Aborted",
                progress="SetStowMode Aborted",
            )
            return
        task_callback(status=TaskStatus.IN_PROGRESS)

        command = SubmittedSlowCommand(
            "DS_SetStowMode",
            self._command_tracker,
            self.component_managers["DS"],
            "run_device_command",
            callback=None,
            logger=self.logger,
        )
        _, command_id = command("Stow", None)

        task_callback(progress=f"Stow called on DS, ID {command_id}")
        task_callback(progress="Waiting for dishMode change to STOW")

        while True:
            if task_abort_event.is_set():
                task_callback(
                    status=TaskStatus.ABORTED,
                    progress="Stow Aborted",
                    result="Stow Aborted",
                )
                return

            current_dish_mode = self.component_state["dishmode"]
            if current_dish_mode != DishMode.STOW:
                task_abort_event.wait(timeout=1)
                for comp_man in self.component_managers.values():
                    comp_man.read_update_component_state()
            else:
                task_callback(
                    status=TaskStatus.COMPLETED,
                    progress="Stow completed",
                    result="Stow completed",
                )
                return

>>>>>>> a1a8d2fc
    # pylint: disable=missing-function-docstring
    def stop_communicating(self):
        """Disconnect from monitored devices"""
        for com_man in self.component_managers.values():
            com_man.stop_communicating()<|MERGE_RESOLUTION|>--- conflicted
+++ resolved
@@ -4,11 +4,7 @@
 from datetime import datetime
 from typing import Callable, Optional, Tuple
 
-<<<<<<< HEAD
-from ska_tango_base.base.component_manager import TaskExecutorComponentManager
-=======
 from ska_tango_base.commands import SubmittedSlowCommand
->>>>>>> a1a8d2fc
 from ska_tango_base.control_model import CommunicationStatus, HealthState
 from ska_tango_base.executor import TaskExecutorComponentManager, TaskStatus
 
@@ -381,82 +377,6 @@
         )
         return status, response
 
-<<<<<<< HEAD
-=======
-    def _set_standby_lp_mode(self, task_callback=None, task_abort_event=None):
-        assert task_callback, "task_callback has to be defined"
-        if task_abort_event.is_set():
-            task_callback(
-                status=TaskStatus.ABORTED,
-                result="SetStandbyLPMode Aborted",
-                progress="SetStandbyLPMode Aborted",
-            )
-            return
-        task_callback(status=TaskStatus.IN_PROGRESS)
-
-        device_command_ids = {}
-        subservient_devices = ["DS", "SPF", "SPFRX"]
-
-        # TODO clarify code below, SPFRX stays in DATA_CAPTURE when we dont
-        # execute setstandby on it. So going from LP to FP never completes
-        # since dishMode does not update.
-        #
-        # if self.component_state["dishmode"].name == "STANDBY_FP":
-        #     subservient_devices = ["DS", "SPF"]
-
-        for device in subservient_devices:
-            command = SubmittedSlowCommand(
-                f"{device}_SetStandbyLPMode",
-                self._command_tracker,
-                self.component_managers[device],
-                "run_device_command",
-                callback=None,
-                logger=self.logger,
-            )
-            if device == "SPFRX":
-                _, command_id = command("SetStandbyMode", None)
-                task_callback(
-                    progress=f"SetStandbyMode called on SPFRX, ID {command_id}"
-                )
-            else:
-                _, command_id = command("SetStandbyLPMode", None)
-                task_callback(
-                    progress=(
-                        f"SetStandbyLPMode called on {device},"
-                        f" ID {command_id}"
-                    )
-                )
-
-            device_command_ids[device] = command_id
-
-        task_callback(progress=f"Commands: {json.dumps(device_command_ids)}")
-        task_callback(progress="Awaiting dishMode change to STANDBY_LP")
-
-        while True:
-            if task_abort_event.is_set():
-                task_callback(
-                    status=TaskStatus.ABORTED,
-                    progress="SetStandbyLPMode Aborted",
-                    result="SetStandbyLPMode Aborted",
-                )
-                return
-
-            current_dish_mode = self.component_state["dishmode"]
-            if current_dish_mode != DishMode.STANDBY_LP:
-                task_abort_event.wait(timeout=1)
-                for comp_man in self.component_managers.values():
-                    comp_man.read_update_component_state()
-                self._update_dishmode_component_states()
-
-            else:
-                task_callback(
-                    status=TaskStatus.COMPLETED,
-                    progress="SetStandbyLPMode completed",
-                    result="SetStandbyLPMode completed",
-                )
-                return
-
->>>>>>> a1a8d2fc
     def set_standby_fp_mode(
         self,
         task_callback: Optional[Callable] = None,
@@ -473,85 +393,6 @@
         )
         return status, response
 
-<<<<<<< HEAD
-=======
-    def _set_standby_fp_mode(self, task_callback=None, task_abort_event=None):
-        """Set StandbyFP mode on sub devices as long running commands"""
-        assert task_callback, "task_callback has to be defined"
-        if task_abort_event.is_set():
-            task_callback(
-                status=TaskStatus.ABORTED,
-                result="SetStandbyFPMode Aborted",
-                progress="SetStandbyFPMode Aborted",
-            )
-            return
-        task_callback(status=TaskStatus.IN_PROGRESS)
-
-        device_command_ids = {}
-        subservient_devices = ["DS", "SPF", "SPFRX"]
-
-        if self.component_state["dishmode"].name == "OPERATE":
-            subservient_devices = ["DS"]
-
-        for device in subservient_devices:
-            command = SubmittedSlowCommand(
-                f"{device}_SetStandbyFPMode",
-                self._command_tracker,
-                self.component_managers[device],
-                "run_device_command",
-                callback=None,
-                logger=self.logger,
-            )
-            if device == "DS":
-                _, command_id = command("SetStandbyFPMode", None)
-                device_command_ids[device] = command_id
-                task_callback(
-                    progress=f"SetStandbyFPMode called on DS, ID {command_id}"
-                )
-            elif device == "SPF":
-                _, command_id = command("SetOperateMode", None)
-                device_command_ids[device] = command_id
-                task_callback(
-                    progress=f"SetOperateMode called on SPF, ID {command_id}"
-                )
-            else:
-                # allow request only when there's a configured band
-                if self.component_state["configuredband"] not in [
-                    Band.NONE,
-                    Band.UNKNOWN,
-                ]:
-                    _, command_id = command("CaptureData", True)
-                    device_command_ids[device] = command_id
-                    task_callback(
-                        progress=f"CaptureData called on SPFRx, ID {command_id}"  # noqa: E501
-                    )
-
-        task_callback(progress=f"Commands: {json.dumps(device_command_ids)}")
-        task_callback(progress="Awaiting dishMode change to STANDBY_FP")
-
-        while True:
-            if task_abort_event.is_set():
-                task_callback(
-                    status=TaskStatus.ABORTED,
-                    progress="SetStandbyFPMode Aborted",
-                    result="SetStandbyFPMode Aborted",
-                )
-                return
-
-            current_dish_mode = self.component_state["dishmode"]
-            if current_dish_mode != DishMode.STANDBY_FP:
-                task_abort_event.wait(timeout=1)
-                for comp_man in self.component_managers.values():
-                    comp_man.read_update_component_state()
-            else:
-                task_callback(
-                    status=TaskStatus.COMPLETED,
-                    progress="SetStandbyFPMode completed",
-                    result="SetStandbyFPMode completed",
-                )
-                return
-
->>>>>>> a1a8d2fc
     def set_operate_mode(
         self,
         task_callback: Optional[Callable] = None,
@@ -579,73 +420,6 @@
         )
         return status, response
 
-<<<<<<< HEAD
-=======
-    def _set_operate_mode(self, task_callback=None, task_abort_event=None):
-        assert task_callback, "task_callback has to be defined"
-        if task_abort_event.is_set():
-            task_callback(
-                status=TaskStatus.ABORTED,
-                result="SetOperateMode Aborted",
-                progress="SetOperateMode Aborted",
-            )
-            return
-        task_callback(status=TaskStatus.IN_PROGRESS)
-
-        device_command_ids = {}
-        for device in ["DS", "SPF", "SPFRX"]:
-            command = SubmittedSlowCommand(
-                f"{device}_SetOperateMode",
-                self._command_tracker,
-                self.component_managers[device],
-                "run_device_command",
-                callback=None,
-                logger=self.logger,
-            )
-            if device == "DS":
-                _, command_id = command("SetPointMode", None)
-                task_callback(
-                    progress=f"SetPointMode called on DS, ID {command_id}"
-                )
-            elif device == "SPF":
-                _, command_id = command("SetOperateMode", None)
-                task_callback(
-                    progress=f"SetOperateMode called on SPF, ID {command_id}"
-                )
-            else:
-                _, command_id = command("CaptureData", True)
-                task_callback(
-                    progress=f"CaptureData called on SPFRx, ID {command_id}"
-                )
-
-            device_command_ids[device] = command_id
-
-        task_callback(progress=f"Commands: {json.dumps(device_command_ids)}")
-        task_callback(progress="Awaiting dishMode change to OPERATE")
-
-        while True:
-            if task_abort_event.is_set():
-                task_callback(
-                    status=TaskStatus.ABORTED,
-                    progress="SetOperateMode Aborted",
-                    result="SetOperateMode Aborted",
-                )
-                return
-
-            current_dish_mode = self.component_state["dishmode"]
-            if current_dish_mode != DishMode.OPERATE:
-                task_abort_event.wait(timeout=1)
-                for comp_man in self.component_managers.values():
-                    comp_man.read_update_component_state()
-            else:
-                task_callback(
-                    status=TaskStatus.COMPLETED,
-                    progress="SetOperateMode completed",
-                    result="SetOperateMode completed",
-                )
-                return
-
->>>>>>> a1a8d2fc
     def track_cmd(
         self,
         task_callback: Optional[Callable] = None,
@@ -663,60 +437,6 @@
         )
         return status, response
 
-<<<<<<< HEAD
-=======
-    def _track_cmd(self, task_callback=None, task_abort_event=None):
-        assert task_callback, "task_callback has to be defined"
-        if task_abort_event.is_set():
-            task_callback(
-                status=TaskStatus.ABORTED,
-                result="Track Aborted",
-                progress="Track Aborted",
-            )
-            return
-        task_callback(status=TaskStatus.IN_PROGRESS)
-
-        device_command_ids = {}
-        command = SubmittedSlowCommand(
-            "DS_Track",
-            self._command_tracker,
-            self.component_managers["DS"],
-            "run_device_command",
-            callback=None,
-            logger=self.logger,
-        )
-        _, command_id = command("Track", None)
-        device_command_ids["DS"] = command_id
-
-        task_callback(progress=f"Track called on DS, ID {command_id}")
-        task_callback(progress="Awaiting target lock change")
-
-        while True:
-            if task_abort_event.is_set():
-                task_callback(
-                    status=TaskStatus.ABORTED,
-                    progress="Track Aborted",
-                    result="Track Aborted",
-                )
-                return
-
-            achieved_target_lock = self.component_state["achievedtargetlock"]
-            if not achieved_target_lock:
-                task_abort_event.wait(timeout=1)
-
-                # Read pointingState on DS and update state
-                comp_man = self.component_managers["DS"]
-                comp_man.read_update_component_state()
-
-            else:
-                task_callback(
-                    status=TaskStatus.COMPLETED,
-                    progress="Track completed",
-                    result="Track completed",
-                )
-                return
-
->>>>>>> a1a8d2fc
     def configure_band2_cmd(
         self,
         activation_timestamp,
@@ -756,74 +476,6 @@
         )
         return status, response
 
-<<<<<<< HEAD
-=======
-    def _configure_band2_cmd(self, task_callback=None, task_abort_event=None):
-        """configureBand on DS, SPF, SPFRX"""
-        assert task_callback, "task_callback has to be defined"
-        if task_abort_event.is_set():
-            task_callback(
-                status=TaskStatus.ABORTED,
-                result="ConfigureBand2 Aborted",
-                progress="ConfigureBand2 Aborted",
-            )
-            return
-        task_callback(status=TaskStatus.IN_PROGRESS)
-
-        device_command_ids = {}
-        for device in ["DS", "SPFRX"]:
-            command = SubmittedSlowCommand(
-                f"{device}ConfigureBand2",
-                self._command_tracker,
-                self.component_managers[device],
-                "run_device_command",
-                callback=None,
-                logger=self.logger,
-            )
-            if device == "DS":
-                _, command_id = command("SetIndexPosition", 2)
-                task_callback(
-                    progress=f"SetIndexPosition called on DS, ID {command_id}"  # noqa: E501
-                )
-            else:
-                _, command_id = command("ConfigureBand2", None)
-                task_callback(
-                    progress=f"ConfigureBand2 called on SPFRx, ID {command_id}"  # noqa: E501
-                )
-
-            device_command_ids[device] = command_id
-
-        task_callback(progress="Waiting for band change to B2")
-
-        while True:
-            if task_abort_event.is_set():
-                task_callback(
-                    status=TaskStatus.ABORTED,
-                    progress="ConfigureBand2 Aborted",
-                    result="ConfigureBand2 Aborted",
-                )
-                return
-
-            current_band = self.component_state["configuredband"]
-            if current_band != Band.B2:
-                task_abort_event.wait(timeout=1)
-
-                # Read the appropriate attrs and update states.
-                # DS indexerposition
-                # SPFRx configuredband
-                # SPF bandinfocus
-                for comp_man in self.component_managers.values():
-                    comp_man.read_update_component_state()
-
-            else:
-                task_callback(
-                    status=TaskStatus.COMPLETED,
-                    progress="ConfigureBand2 completed",
-                    result="ConfigureBand2 completed",
-                )
-                return
-
->>>>>>> a1a8d2fc
     def set_stow_mode(
         self,
         task_callback: Optional[Callable] = None,
@@ -841,56 +493,6 @@
         )
         return status, response
 
-<<<<<<< HEAD
-=======
-    def _set_stow_mode(self, task_callback=None, task_abort_event=None):
-        """Call Stow on DS"""
-        assert task_callback, "task_callback has to be defined"
-        if task_abort_event.is_set():
-            task_callback(
-                status=TaskStatus.ABORTED,
-                result="SetStowMode Aborted",
-                progress="SetStowMode Aborted",
-            )
-            return
-        task_callback(status=TaskStatus.IN_PROGRESS)
-
-        command = SubmittedSlowCommand(
-            "DS_SetStowMode",
-            self._command_tracker,
-            self.component_managers["DS"],
-            "run_device_command",
-            callback=None,
-            logger=self.logger,
-        )
-        _, command_id = command("Stow", None)
-
-        task_callback(progress=f"Stow called on DS, ID {command_id}")
-        task_callback(progress="Waiting for dishMode change to STOW")
-
-        while True:
-            if task_abort_event.is_set():
-                task_callback(
-                    status=TaskStatus.ABORTED,
-                    progress="Stow Aborted",
-                    result="Stow Aborted",
-                )
-                return
-
-            current_dish_mode = self.component_state["dishmode"]
-            if current_dish_mode != DishMode.STOW:
-                task_abort_event.wait(timeout=1)
-                for comp_man in self.component_managers.values():
-                    comp_man.read_update_component_state()
-            else:
-                task_callback(
-                    status=TaskStatus.COMPLETED,
-                    progress="Stow completed",
-                    result="Stow completed",
-                )
-                return
-
->>>>>>> a1a8d2fc
     # pylint: disable=missing-function-docstring
     def stop_communicating(self):
         """Disconnect from monitored devices"""
