--- conflicted
+++ resolved
@@ -75,15 +75,11 @@
             b5acapabilitystate=None,
             b5bcapabilitystate=None,
             achievedtargetlock=None,
-<<<<<<< HEAD
             desiredpointingaz=[0.0, 0.0],
             desiredpointingel=[0.0, 0.0],
-            achievedpointing=[0.0, 0.0, 30.0],
-=======
             achievedpointing=[0.0, 0.0, 0.0],
             achievedpointingaz=[0.0, 0.0, 0.0],
             achievedpointingel=[0.0, 0.0, 0.0],
->>>>>>> db17d337
             configuredband=Band.NONE,
             attenuationpolh=0.0,
             attenuationpolv=0.0,
@@ -133,15 +129,11 @@
                 achievedtargetlock=None,
                 indexerposition=IndexerPosition.UNKNOWN,
                 powerstate=DSPowerState.UNKNOWN,
-<<<<<<< HEAD
                 desiredpointingaz=[0.0, 0.0],
                 desiredpointingel=[0.0, 0.0],
-                achievedpointing=[0.0, 0.0, 30.0],
-=======
                 achievedpointing=[0.0, 0.0, 0.0],
                 achievedpointingaz=[0.0, 0.0, 0.0],
                 achievedpointingel=[0.0, 0.0, 0.0],
->>>>>>> db17d337
                 band2pointingmodelparams=[],
                 trackinterpolationmode=TrackInterpolationMode.SPLINE,
                 communication_state_callback=partial(
@@ -205,10 +197,7 @@
                 "achievedPointingEl",
                 "desiredPointingAz",
                 "desiredPointingEl",
-<<<<<<< HEAD
-=======
                 "trackInterpolationMode",
->>>>>>> db17d337
             ],
         }
 
