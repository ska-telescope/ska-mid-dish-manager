"""Component manager for a DishManager tango device."""

import json
import logging
import os
from functools import partial
from threading import Event, Lock, Thread
from typing import Callable, Dict, List, Optional, Tuple

import tango
from ska_control_model import AdminMode, CommunicationStatus, HealthState, ResultCode, TaskStatus
from ska_tango_base.executor import TaskExecutorComponentManager

from ska_mid_dish_manager.component_managers.ds_cm import DSComponentManager
from ska_mid_dish_manager.component_managers.spf_cm import SPFComponentManager
from ska_mid_dish_manager.component_managers.spfrx_cm import SPFRxComponentManager
from ska_mid_dish_manager.component_managers.wms_cm import WMSComponentManager
from ska_mid_dish_manager.models.command_handlers import Abort
from ska_mid_dish_manager.models.command_map import CommandMap
from ska_mid_dish_manager.models.constants import (
    BAND_POINTING_MODEL_PARAMS_LENGTH,
    DSC_MIN_POWER_LIMIT_KW,
)
from ska_mid_dish_manager.models.dish_enums import (
    Band,
    BandInFocus,
    CapabilityStates,
    DishDevice,
    DishMode,
    DSOperatingMode,
    DSPowerState,
    IndexerPosition,
    NoiseDiodeMode,
    PointingState,
    PowerState,
    SPFCapabilityStates,
    SPFOperatingMode,
    SPFPowerState,
    SPFRxCapabilityStates,
    SPFRxOperatingMode,
    TrackInterpolationMode,
    TrackTableLoadMode,
)
from ska_mid_dish_manager.models.dish_mode_model import DishModeModel
from ska_mid_dish_manager.models.dish_state_transition import StateTransition
from ska_mid_dish_manager.models.is_allowed_rules import CommandAllowedChecks
from ska_mid_dish_manager.utils.decorators import check_communicating
from ska_mid_dish_manager.utils.ska_epoch_to_tai import get_current_tai_timestamp_from_unix_time


class DishManagerComponentManager(TaskExecutorComponentManager):
    """A component manager for DishManager.

    It watches the component managers of the subservient devices
    (DS, SPF, SPFRX) to reflect the state of the Dish LMC.
    """

    def __init__(
        self,
        logger: logging.Logger,
        command_tracker,
        build_state_callback,
        quality_state_callback,
        tango_device_name: str,
        ds_device_fqdn: str,
        spf_device_fqdn: str,
        spfrx_device_fqdn: str,
        wms_instances,
        *args,
        **kwargs,
    ):
        # pylint: disable=useless-super-delegation
        self.tango_device_name = tango_device_name
        self.sub_component_managers = None
        super().__init__(
            logger,
            *args,
            dishmode=DishMode.UNKNOWN,
            healthstate=HealthState.UNKNOWN,
            configuredband=Band.NONE,
            capturing=False,
            pointingstate=PointingState.UNKNOWN,
            b1capabilitystate=CapabilityStates.UNKNOWN,
            b2capabilitystate=CapabilityStates.UNKNOWN,
            b3capabilitystate=CapabilityStates.UNKNOWN,
            b4capabilitystate=CapabilityStates.UNKNOWN,
            b5acapabilitystate=CapabilityStates.UNKNOWN,
            b5bcapabilitystate=CapabilityStates.UNKNOWN,
            spfconnectionstate=CommunicationStatus.NOT_ESTABLISHED,
            spfrxconnectionstate=CommunicationStatus.NOT_ESTABLISHED,
            dsconnectionstate=CommunicationStatus.NOT_ESTABLISHED,
            band0pointingmodelparams=[],
            band1pointingmodelparams=[],
            band2pointingmodelparams=[],
            band3pointingmodelparams=[],
            band4pointingmodelparams=[],
            band5apointingmodelparams=[],
            band5bpointingmodelparams=[],
            ignorespf=False,
            ignorespfrx=False,
            noisediodemode=NoiseDiodeMode.OFF,
            periodicnoisediodepars=[],
            pseudorandomnoisediodepars=[0.0, 0.0, 0.0],
            actstaticoffsetvaluexel=0.0,
            actstaticoffsetvalueel=0.0,
            tracktablecurrentindex=0,
            tracktableendindex=0,
            achievedtargetlock=False,
            desiredpointingaz=[0.0, 0.0],
            desiredpointingel=[0.0, 0.0],
            achievedpointing=[0.0, 0.0, 0.0],
            attenuationpolh=0.0,
            attenuationpolv=0.0,
            dscpowerlimitkw=DSC_MIN_POWER_LIMIT_KW,
            powerstate=PowerState.LOW,
            kvalue=0,
            scanid="",
            trackinterpolationmode=TrackInterpolationMode.SPLINE,
<<<<<<< HEAD
            meanwindspeed=0,
=======
            autostowtoggle=True,
            meanWindSpeed=-1,
>>>>>>> 60dfcca6
            **kwargs,
        )
        self.logger = logger
        self._build_state_callback = build_state_callback
        self._quality_state_callback = quality_state_callback
        self._dish_mode_model = DishModeModel()
        self._state_transition = StateTransition()
        self._command_tracker = command_tracker
        self._state_update_lock = Lock()
        self._abort_thread: Optional[Thread] = None

        # SPF has to go first
        self.sub_component_managers = {
            "SPF": SPFComponentManager(
                spf_device_fqdn,
                logger,
                self._state_update_lock,
                operatingmode=SPFOperatingMode.UNKNOWN,
                powerstate=SPFPowerState.UNKNOWN,
                healthstate=HealthState.UNKNOWN,
                bandinfocus=BandInFocus.UNKNOWN,
                b1capabilitystate=SPFCapabilityStates.UNAVAILABLE,
                b2capabilitystate=SPFCapabilityStates.UNAVAILABLE,
                b3capabilitystate=SPFCapabilityStates.UNAVAILABLE,
                b4capabilitystate=SPFCapabilityStates.UNAVAILABLE,
                b5acapabilitystate=SPFCapabilityStates.UNAVAILABLE,
                b5bcapabilitystate=SPFCapabilityStates.UNAVAILABLE,
                communication_state_callback=partial(
                    self._sub_device_communication_state_changed, DishDevice.SPF
                ),
                component_state_callback=partial(
                    self._sub_device_component_state_changed, DishDevice.SPF
                ),
                quality_state_callback=self._quality_state_callback,
            ),
            "DS": DSComponentManager(
                ds_device_fqdn,
                logger,
                self._state_update_lock,
                healthstate=HealthState.UNKNOWN,
                operatingmode=DSOperatingMode.UNKNOWN,
                pointingstate=PointingState.UNKNOWN,
                achievedtargetlock=None,
                configuretargetlock=None,
                indexerposition=IndexerPosition.UNKNOWN,
                powerstate=DSPowerState.UNKNOWN,
                desiredpointingaz=[0.0, 0.0],
                desiredpointingel=[0.0, 0.0],
                achievedpointing=[0.0, 0.0, 0.0],
                band0pointingmodelparams=[],
                band1pointingmodelparams=[],
                band2pointingmodelparams=[],
                band3pointingmodelparams=[],
                band4pointingmodelparams=[],
                band5apointingmodelparams=[],
                band5bpointingmodelparams=[],
                dscpowerlimitkw=DSC_MIN_POWER_LIMIT_KW,
                trackinterpolationmode=TrackInterpolationMode.SPLINE,
                actstaticoffsetvaluexel=None,
                actstaticoffsetvalueel=None,
                tracktablecurrentindex=0,
                tracktableendindex=0,
                communication_state_callback=partial(
                    self._sub_device_communication_state_changed, DishDevice.DS
                ),
                component_state_callback=partial(
                    self._sub_device_component_state_changed, DishDevice.DS
                ),
                quality_state_callback=self._quality_state_callback,
            ),
            "SPFRX": SPFRxComponentManager(
                spfrx_device_fqdn,
                logger,
                self._state_update_lock,
                operatingmode=SPFRxOperatingMode.UNKNOWN,
                configuredband=Band.NONE,
                capturingdata=False,
                healthstate=HealthState.UNKNOWN,
                attenuationpolh=0.0,
                attenuationpolv=0.0,
                kvalue=0,
                b1capabilitystate=SPFRxCapabilityStates.UNKNOWN,
                b2capabilitystate=SPFRxCapabilityStates.UNKNOWN,
                b3capabilitystate=SPFRxCapabilityStates.UNKNOWN,
                b4capabilitystate=SPFRxCapabilityStates.UNKNOWN,
                b5acapabilitystate=SPFRxCapabilityStates.UNKNOWN,
                b5bcapabilitystate=SPFRxCapabilityStates.UNKNOWN,
                noisediodemode=NoiseDiodeMode.OFF,
                periodicnoisediodepars=[0.0, 0.0, 0.0],
                pseudorandomnoisediodepars=[0.0, 0.0, 0.0],
                adminmode=AdminMode.OFFLINE,
                communication_state_callback=partial(
                    self._sub_device_communication_state_changed, DishDevice.SPFRX
                ),
                component_state_callback=partial(
                    self._sub_device_component_state_changed, DishDevice.SPFRX
                ),
                quality_state_callback=self._quality_state_callback,
            ),
            "WMS": WMSComponentManager(
                logger,
                wms_instances=wms_instances,
                component_state_callback=self._evaluate_wind_speed_rules,
                state_update_lock=self._state_update_lock,
                meanwindspeed=-1,
            ),
        }

        self._command_map = CommandMap(
            self,
            self._command_tracker,
            self.logger,
        )
        self._cmd_allowed_checks = CommandAllowedChecks(self)

        self.direct_mapped_attrs = {
            "DS": [
                "achievedPointing",
                "desiredPointingAz",
                "desiredPointingEl",
                "achievedTargetLock",
                "trackInterpolationMode",
                "actStaticOffsetValueXel",
                "actStaticOffsetValueEl",
                "trackTableCurrentIndex",
                "trackTableEndIndex",
            ],
            "SPFRX": [
                "noiseDiodeMode",
                "periodicNoiseDiodePars",
                "pseudoRandomNoiseDiodePars",
            ],
        }

        # ----------------
        # Command Handlers
        # ----------------
        self._abort_handler = Abort(self, self._command_map, self._command_tracker, logger=logger)

    # --------------
    # Helper methods
    # --------------
    def get_current_tai_offset_from_dsc_with_manual_fallback(self) -> float:
        """Try and get the TAI offset from the DSManager device.
        Or calulate it manually if that fails.
        """
        try:
            ds_cm = self.sub_component_managers["DS"]
            return ds_cm.execute_command("GetCurrentTAIOffset", None)
        except (tango.DevFailed, ConnectionError, KeyError):
            self.logger.debug("Calculating TAI offset manually.")
            return get_current_tai_timestamp_from_unix_time()

    def is_dish_moving(self) -> bool:
        """Report whether or not the dish is moving.

        :returns: boolean dish movement activity
        """
        pointing_state = self.component_state.get("pointingstate")
        if pointing_state in [PointingState.SLEW, PointingState.TRACK]:
            return True
        return False

    def get_currently_executing_lrcs(
        self,
        statuses_to_check: Tuple[TaskStatus] = (
            TaskStatus.STAGING,
            TaskStatus.QUEUED,
            TaskStatus.IN_PROGRESS,
        ),
    ) -> List[str]:
        """Report command ids that are running or waiting to be executed from the task executor.

        :param statuses_to_check: TaskStatuses which count as lrc is executing
        :returns: a list of all lrcs currently executing or queued
        """
        command_idx = 0
        status_idx = 1
        cmd_ids = []

        command_statuses = self._command_tracker.command_statuses
        filtered_command_statuses = [
            cmd_status
            for cmd_status in command_statuses
            if cmd_status[status_idx] in statuses_to_check
        ]

        if filtered_command_statuses:
            cmd_ids = [cmd_status[command_idx] for cmd_status in filtered_command_statuses]
            return cmd_ids
        # there are no commands in statuses_to_check
        return cmd_ids

    def is_device_ignored(self, device: str):
        """Check whether the given device is ignored."""
        if device == "SPF":
            return self.component_state["ignorespf"]
        if device == "SPFRX":
            return self.component_state["ignorespfrx"]
        return False

    def get_active_sub_component_managers(self) -> Dict:
        """Get a list of subservient device component managers which are not being ignored."""
        active_component_managers = {"DS": self.sub_component_managers["DS"]}

        if not self.is_device_ignored("SPF"):
            active_component_managers["SPF"] = self.sub_component_managers["SPF"]

        if not self.is_device_ignored("SPFRX"):
            active_component_managers["SPFRX"] = self.sub_component_managers["SPFRX"]

        return active_component_managers

    def _get_device_attribute_property_value(self, attribute_name) -> Optional[str]:
        """Read memorized attributes values from TangoDB.

        :param: attribute_name: Tango attribute name
        :type attribute_name: str
        :return: value for the given attribute
        :rtype: Optional[str]
        """
        self.logger.debug("Getting attribute property value for %s.", attribute_name)
        database = tango.Database()
        attr_property = database.get_device_attribute_property(
            self.tango_device_name, attribute_name
        )
        attr_property_value = attr_property[attribute_name]
        if len(attr_property_value) > 0:  # If the returned dict is not empty
            return attr_property_value["__value"][0]
        return None

    def try_update_memorized_attributes_from_db(self):
        """Read memorized attributes values from TangoDB and update device attributes."""
        if "TANGO_HOST" not in os.environ:
            self.logger.debug("Not updating memorized attributes. TANGO_HOST is not set.")
            return

        self.logger.debug("Updating memorized attributes. Trying to read from database.")
        try:
            # ignoreSpf
            ignore_spf_value = self._get_device_attribute_property_value("ignoreSpf")

            if ignore_spf_value is not None:
                self.logger.debug(
                    "Updating ignoreSpf value with value from database %s.",
                    ignore_spf_value,
                )
                ignore_spf = ignore_spf_value.lower() == "true"
                self.set_spf_device_ignored(ignore_spf)

            # ignoreSpfrx
            ignore_spfrx_value = self._get_device_attribute_property_value("ignoreSpfrx")

            if ignore_spfrx_value is not None:
                self.logger.debug(
                    "Updating ignoreSpfrx value with value from database %s.",
                    ignore_spfrx_value,
                )
                ignore_spfrx = ignore_spfrx_value.lower() == "true"
                self.set_spfrx_device_ignored(ignore_spfrx)
        except tango.DevFailed:
            self.logger.debug(
                "Could not update memorized attributes. Failed to connect to database."
            )

    # ---------
    # Callbacks
    # ---------

    def _update_connection_state_attribute(
        self, device: str, connection_state: CommunicationStatus
    ):
        state_name = f"{device.lower()}connectionstate"
        self._update_component_state(**{state_name: connection_state})

    def _evaluate_wind_speed_rules(self, **wind_data_params):
        """Callback responding to mean wind speed or wind gust updates."""
        if "meanwindspeed" in wind_data_params:
            computed_wind_speed = wind_data_params["meanwindspeed"]

            # TODO: These are to be properties of the dish manager!!!
            mean_wind_speed_threshold = 10
            auto_wind_stow_enabled = True

            # auto_wind_stow_enabled = self.component_state["autostowtoggle"]

            if auto_wind_stow_enabled and (computed_wind_speed >= mean_wind_speed_threshold):
                self.set_stow_mode()
                self.logger.info(
                    f"Mean wind speed {computed_wind_speed}m/s exceeded mean wind speed auto stow threshold of {mean_wind_speed_threshold}m/s. Requesting Stow"
                )
            self._update_component_state(meanwindspeed=wind_data_params["meanwindspeed"])
        elif "windgust" in wind_data_params:
            # TODO: Add handling when wind gust data is exposed by WMS
            self.logger.info(f"Wind gust callback triggered with: {wind_data_params}")

    def _sub_device_communication_state_changed(
        self, device: DishDevice, communication_state: CommunicationStatus
    ):
        """Callback triggered by the component manager when it establishes
        a connection with the underlying (subservient) device.

        Note: This callback is triggered by the component manangers of
        the subservient devices. DishManager reflects this in its connection
        status attributes.
        """
        self.logger.debug(
            "Communication state changed on %s device: %s.", device.name, communication_state
        )

        # report the communication state of the sub device on the connectionState attribute
        self._update_connection_state_attribute(device.name, communication_state)

        active_sub_component_managers = self.get_active_sub_component_managers()
        sub_devices_communication_states = [
            sub_component_manager.communication_state
            for sub_component_manager in active_sub_component_managers.values()
        ]

        if all(
            communication_state == CommunicationStatus.ESTABLISHED
            for communication_state in sub_devices_communication_states
        ):
            self._update_communication_state(CommunicationStatus.ESTABLISHED)
        elif any(
            communication_state == CommunicationStatus.NOT_ESTABLISHED
            for communication_state in sub_devices_communication_states
        ):
            self._update_communication_state(CommunicationStatus.NOT_ESTABLISHED)
        else:
            self._update_communication_state(CommunicationStatus.DISABLED)

    # pylint: disable=unused-argument, too-many-branches, too-many-locals, too-many-statements
    def _sub_device_component_state_changed(self, device: DishDevice, *args, **kwargs):
        """Callback triggered by the component manager of the
        subservient device for component state changes.

        This aggregates the component values and computes the final value
        which will be reported for the respective attribute. The computed
        value is sent to DishManager's component_state callback which pushes
        a change event on the attribute and updates the internal variable.

        Note: This callback is triggered by the component managers of
        the subservient devices only. DishManager also has its own callback.
        """
        ds_component_state = self.sub_component_managers["DS"].component_state
        spf_component_state = self.sub_component_managers["SPF"].component_state
        spfrx_component_state = self.sub_component_managers["SPFRX"].component_state

        # Only log non pointing changes
        pointing_related_attrs = set(
            [
                "desiredpointingaz",
                "desiredpointingel",
                "achievedpointing",
                "tracktablecurrentindex",
                "tracktableendindex",
            ]
        )
        no_pointing_updates = set()
        if pointing_related_attrs.intersection(kwargs) == no_pointing_updates:
            self.logger.debug(
                "%s component state has changed \nnew value: [%s]"
                "\ncurrent dish manager component state: [%s]",
                device.value,
                kwargs,
                self.component_state,
            )

        if "powerstate" in kwargs:
            new_power_state = self._state_transition.compute_power_state(
                ds_component_state,
                spf_component_state if not self.is_device_ignored("SPF") else None,
            )
            self.logger.debug(
                (
                    "Updating dish manager powerState with: [%s]. "
                    "Sub-components powerState DS [%s], SPF [%s]"
                ),
                new_power_state,
                ds_component_state["powerstate"],
                spf_component_state["powerstate"],
            )
            self._update_component_state(powerstate=new_power_state)

        if "buildstate" in kwargs:
            self._build_state_callback(device, kwargs["buildstate"])

        # Update dishMode if there are operatingmode, indexerposition or adminmode changes
        if "operatingmode" in kwargs or "indexerposition" in kwargs or "adminmode" in kwargs:
            new_dish_mode = self._state_transition.compute_dish_mode(
                ds_component_state,
                spfrx_component_state if not self.is_device_ignored("SPFRX") else None,
                spf_component_state if not self.is_device_ignored("SPF") else None,
            )
            self.logger.debug(
                (
                    "Updating dish manager dishMode with: [%s]. "
                    "Sub-components operatingMode DS [%s], SPF [%s], SPFRX [%s], "
                    "SPFRX adminMode [%s]."
                ),
                new_dish_mode,
                ds_component_state["operatingmode"],
                spf_component_state["operatingmode"],
                spfrx_component_state["operatingmode"],
                spfrx_component_state["adminmode"],
            )
            self._update_component_state(dishmode=new_dish_mode)

        if "healthstate" in kwargs:
            new_health_state = self._state_transition.compute_dish_health_state(
                ds_component_state,
                spfrx_component_state if not self.is_device_ignored("SPFRX") else None,
                spf_component_state if not self.is_device_ignored("SPF") else None,
            )
            self.logger.debug(
                (
                    "Updating dish manager healthState with: [%s]. "
                    "Sub-components healthState DS [%s], SPF [%s], SPFRX [%s]"
                ),
                new_health_state,
                ds_component_state["healthstate"],
                spf_component_state["healthstate"],
                spfrx_component_state["healthstate"],
            )
            self._update_component_state(healthstate=new_health_state)

        if "pointingstate" in kwargs:
            pointing_state = ds_component_state["pointingstate"]
            self.logger.debug(
                (
                    "Updating dish manager pointingState with: [%s]. "
                    "Sub-components pointingState DS [%s]"
                ),
                pointing_state,
                pointing_state,
            )
            self._update_component_state(pointingstate=ds_component_state["pointingstate"])

        if "dscpowerlimitkw" in kwargs:
            dsc_power_limit = ds_component_state["dscpowerlimitkw"]
            self.logger.debug(
                (
                    "Updating dish manager dscPowerLimitKw with: [%s]. "
                    "Sub-component dscPowerLimitKw DS [%s]"
                ),
                dsc_power_limit,
                dsc_power_limit,
            )
            self._update_component_state(dscpowerlimitkw=ds_component_state["dscpowerlimitkw"])

        # spf bandInFocus
        if not self.is_device_ignored("SPF") and (
            "indexerposition" in kwargs or "configuredband" in kwargs
        ):
            band_in_focus = self._state_transition.compute_spf_band_in_focus(
                ds_component_state,
                spfrx_component_state if not self.is_device_ignored("SPFRX") else None,
            )
            self.logger.debug("Setting bandInFocus to %s on SPF", band_in_focus)
            # update the bandInFocus of SPF before configuredBand
            spf_component_manager = self.sub_component_managers["SPF"]
            try:
                spf_component_manager.write_attribute_value("bandInFocus", band_in_focus)
            except tango.DevFailed:
                # this will impact configuredBand calculation on dish manager
                self.logger.warning(
                    "Encountered an error writing bandInFocus %s on SPF", band_in_focus
                )
            else:
                spf_component_state["bandinfocus"] = band_in_focus

        # spfrx attenuation
        if "attenuationpolv" in kwargs or "attenuationpolh" in kwargs:
            attenuation = {
                "attenuationpolv": spfrx_component_state["attenuationpolv"],
                "attenuationpolh": spfrx_component_state["attenuationpolh"],
            }
            self.logger.debug(
                (
                    "Updating dish manager attenuationpolv and attenuationpolh "
                    "with: SPFRX attenuation [%s]"
                ),
                attenuation,
            )
            self._update_component_state(**attenuation)

        # kvalue
        if "kvalue" in kwargs:
            k_value = spfrx_component_state["kvalue"]
            self.logger.debug(
                ("Updating dish manager kvalue with: SPFRX kValue [%s]"),
                k_value,
            )
            self._update_component_state(kvalue=k_value)

        # configuredBand
        if "indexerposition" in kwargs or "bandinfocus" in kwargs or "configuredband" in kwargs:
            configured_band = self._state_transition.compute_configured_band(
                ds_component_state,
                spfrx_component_state if not self.is_device_ignored("SPFRX") else None,
                spf_component_state if not self.is_device_ignored("SPF") else None,
            )
            self.logger.debug(
                (
                    "Updating dish manager configuredBand with: [%s]. "
                    "Sub-component bands DS [%s] SPF [%s] SPFRX [%s]"
                ),
                configured_band,
                ds_component_state["indexerposition"],
                spf_component_state["bandinfocus"],
                spfrx_component_state["configuredband"],
            )
            self._update_component_state(configuredband=configured_band)

        # update capturing attribute when SPFRx captures data
        if "capturingdata" in kwargs:
            capturing_data = spfrx_component_state["capturingdata"]
            self.logger.debug(
                ("Updating dish manager capturing with: SPFRx [%s]"),
                capturing_data,
            )
            self._update_component_state(capturing=capturing_data)

        # CapabilityStates
        # Update all CapabilityStates when indexerposition, dish_mode or operatingmode changes
        if "indexerposition" in kwargs or "dish_mode" in kwargs or "operatingmode" in kwargs:
            cap_state_updates = {}
            for band in ["b1", "b2", "b3", "b4", "b5a", "b5b"]:
                cap_state_name = f"{band}capabilitystate"
                new_state = self._state_transition.compute_capability_state(
                    band,
                    ds_component_state,
                    self.component_state,
                    spfrx_component_state if not self.is_device_ignored("SPFRX") else None,
                    spf_component_state if not self.is_device_ignored("SPF") else None,
                )
                cap_state_updates[cap_state_name] = new_state
            self.logger.debug(
                "Updating dish manager capability states for %s with: [%s]",
                list(cap_state_updates.keys()),
                cap_state_updates,
            )
            self._update_component_state(**cap_state_updates)

        # Update individual CapabilityStates if it changes
        # b5 for SPF
        for band in ["b1", "b2", "b3", "b4", "b5a", "b5b"]:
            cap_state_name = f"{band}capabilitystate"
            if cap_state_name in kwargs:
                new_state = self._state_transition.compute_capability_state(
                    band,
                    ds_component_state,
                    self.component_state,
                    spfrx_component_state if not self.is_device_ignored("SPFRX") else None,
                    spf_component_state if not self.is_device_ignored("SPF") else None,
                )
                self.logger.debug(
                    "Updating dish manager %s with: [%s]",
                    cap_state_name,
                    new_state,
                )
                self._update_component_state(**{cap_state_name: new_state})

        # Update the pointing model params if they change
        for band in ["0", "1", "2", "3", "4", "5a", "5b"]:
            pointing_param_name = f"band{band}pointingmodelparams"

            if pointing_param_name in kwargs:
                self.logger.debug(
                    ("Updating dish manager %s with: DS %s [%s]"),
                    pointing_param_name,
                    pointing_param_name,
                    ds_component_state[pointing_param_name],
                )
                self._update_component_state(
                    **{pointing_param_name: ds_component_state[pointing_param_name]}
                )

        # Update attributes that are mapped directly from subservient devices
        if device == "SPF":
            # there's no SPF in the mapped dict
            return
        attrs = self.direct_mapped_attrs[device]
        cm_state = self.sub_component_managers[device.value].component_state

        enum_attr_mapping = {
            "trackInterpolationMode": TrackInterpolationMode,
            "noiseDiodeMode": NoiseDiodeMode,
        }
        for attr in attrs:
            attr_lower = attr.lower()

            if attr_lower in kwargs:
                new_value = None
                new_value = cm_state[attr_lower]
                mapped_enum = enum_attr_mapping.get(attr)
                new_value = mapped_enum(new_value) if mapped_enum is not None else new_value
                if attr_lower not in pointing_related_attrs:
                    self.logger.debug(
                        ("Updating dish manager %s with: %s %s [%s]"),
                        attr,
                        device,
                        attr,
                        new_value,
                    )

                self._update_component_state(**{attr_lower: new_value})

    # ----------------------------------------
    # Command object/ attribute write handlers
    # ----------------------------------------

    def start_communicating(self):
        """Connect from monitored devices."""
        if self.sub_component_managers:
            for device_name, component_manager in self.sub_component_managers.items():
                if not self.is_device_ignored(device_name):
                    component_manager.start_communicating()

    def stop_communicating(self):
        """Disconnect from monitored devices."""
        # TODO: update attribute read callbacks to indicate attribute
        # reads cannot be trusted after communication is stopped
        if self.sub_component_managers:
            for component_manager in self.sub_component_managers.values():
                component_manager.stop_communicating()

    def set_spf_device_ignored(self, ignored: bool):
        """Set the SPF device ignored boolean and update device communication."""
        if ignored != self.component_state["ignorespf"]:
            self.logger.debug("Setting ignore SPF device as %s", ignored)
            self._update_component_state(ignorespf=ignored)
            if ignored:
                if "SPF" in self.sub_component_managers:
                    self.sub_component_managers["SPF"].stop_communicating()
                    self.sub_component_managers["SPF"].clear_monitored_attributes()
            else:
                self.sub_component_managers["SPF"].start_communicating()

    def set_spfrx_device_ignored(self, ignored: bool):
        """Set the SPFRxdevice ignored boolean and update device communication."""
        if ignored != self.component_state["ignorespfrx"]:
            self.logger.debug("Setting ignore SPFRx device as %s", ignored)
            self._update_component_state(ignorespfrx=ignored)
            if ignored:
                if "SPFRX" in self.sub_component_managers:
                    self.sub_component_managers["SPFRX"].stop_communicating()
                    self.sub_component_managers["SPFRX"].clear_monitored_attributes()
            else:
                self.sub_component_managers["SPFRX"].start_communicating()

            self._update_component_state(ignorespfrx=ignored)

    def sync_component_states(self):
        """Sync monitored attributes on component managers with their respective sub devices.

        Clear the monitored attributes of all subservient device component managers,
        then re-read all the monitored attributes from their respective tango device
        to force dishManager to recalculate its attributes.
        """
        self.logger.debug("Syncing component states")
        if self.sub_component_managers:
            for device, component_manager in self.sub_component_managers.items():
                if not self.is_device_ignored(device):
                    component_manager.clear_monitored_attributes()
                    component_manager.update_state_from_monitored_attributes()

    def update_pointing_model_params(self, attr: str, values: list[float]) -> None:
        """Update band pointing model parameters for the given attribute."""
        try:
            if len(values) != BAND_POINTING_MODEL_PARAMS_LENGTH:
                raise ValueError(
                    f"Expected {BAND_POINTING_MODEL_PARAMS_LENGTH} arguments but got"
                    f" {len(values)} arg(s)."
                )
            ds_com_man = self.sub_component_managers["DS"]
            ds_com_man.write_attribute_value(attr, values)
        except tango.DevFailed:
            self.logger.exception("Failed to write to %s on DSManager", attr)
            raise
        except ValueError:
            self.logger.exception("Failed to update %s", attr)
            raise

    def abort_commands(self, task_callback: Optional[Callable] = None) -> None:
        """Abort commands on dish manager and its subservient devices.

        :param task_callback: callback when the status changes
        """
        self.logger.debug("Aborting long running commands")
        super().abort_commands(task_callback)
        sub_component_mgrs = self.get_active_sub_component_managers()
        for component_mgr in sub_component_mgrs.values():
            # dont use the same taskcallback else we get completed 4x on the same command id
            component_mgr.abort_commands()

    def track_load_table(
        self, sequence_length: int, table: list[float], load_mode: TrackTableLoadMode
    ) -> Tuple[ResultCode, str]:
        """Load the track table."""
        float_list = [load_mode, sequence_length]
        float_list.extend(table)
        ds_cm = self.sub_component_managers["DS"]
        result_code = ResultCode.UNKNOWN
        result_message = ""
        try:
            [[result_code], [result_message]] = ds_cm.execute_command("TrackLoadTable", float_list)
        except tango.DevFailed as err:
            self.logger.exception("TrackLoadTable on DSManager failed")
            result_code = ResultCode.FAILED
            result_message = str(err)
        return (result_code, result_message)

    @check_communicating
    def set_standby_lp_mode(
        self,
        task_callback: Optional[Callable] = None,
    ) -> Tuple[TaskStatus, str]:
        """Transition the dish to STANDBY_LP mode."""
        _is_set_standby_lp_allowed = partial(
            self._dish_mode_model.is_command_allowed,
            "SetStandbyLPMode",
            component_manager=self,
            task_callback=task_callback,
        )

        status, response = self.submit_task(
            self._command_map.set_standby_lp_mode,
            args=[],
            is_cmd_allowed=_is_set_standby_lp_allowed,
            task_callback=task_callback,
        )
        return status, response

    @check_communicating
    def set_standby_fp_mode(
        self,
        task_callback: Optional[Callable] = None,
    ) -> Tuple[TaskStatus, str]:
        """Transition the dish to STANDBY_FP mode."""
        _is_set_standby_fp_allowed = partial(
            self._dish_mode_model.is_command_allowed,
            "SetStandbyFPMode",
            component_manager=self,
            task_callback=task_callback,
        )

        status, response = self.submit_task(
            self._command_map.set_standby_fp_mode,
            args=[],
            is_cmd_allowed=_is_set_standby_fp_allowed,
            task_callback=task_callback,
        )
        return status, response

    @check_communicating
    def set_operate_mode(
        self,
        task_callback: Optional[Callable] = None,
    ) -> Tuple[TaskStatus, str]:
        """Transition the dish to OPERATE mode."""
        _is_set_operate_mode_allowed = partial(
            self._dish_mode_model.is_command_allowed,
            "SetOperateMode",
            component_manager=self,
            task_callback=task_callback,
        )
        status, response = self.submit_task(
            self._command_map.set_operate_mode,
            args=[],
            is_cmd_allowed=_is_set_operate_mode_allowed,
            task_callback=task_callback,
        )
        return status, response

    @check_communicating
    def set_maintenance_mode(
        self,
        task_callback: Optional[Callable] = None,
    ) -> Tuple[TaskStatus, str]:
        """Transition the dish to MAINTENANCE mode."""
        _is_set_maintenance_mode_allowed = partial(
            self._dish_mode_model.is_command_allowed,
            "SetMaintenanceMode",
            component_manager=self,
            task_callback=task_callback,
        )

        status, response = self.submit_task(
            self._command_map.set_maintenance_mode,
            args=[],
            is_cmd_allowed=_is_set_maintenance_mode_allowed,
            task_callback=task_callback,
        )
        return status, response

    @check_communicating
    def track_cmd(
        self,
        task_callback: Optional[Callable] = None,
    ) -> Tuple[TaskStatus, str]:
        """Track the commanded pointing position."""

        def _is_track_cmd_allowed():
            if self.component_state["dishmode"] != DishMode.OPERATE:
                task_callback(
                    progress="Track command rejected for current dishMode. "
                    "Track command is allowed for dishMode OPERATE"
                )
                return False
            if self.component_state["pointingstate"] != PointingState.READY:
                task_callback(
                    progress="Track command rejected for current pointingState. "
                    "Track command is allowed for pointingState READY"
                )
                return False
            return True

        status, response = self.submit_task(
            self._command_map.track_cmd,
            args=[],
            is_cmd_allowed=_is_track_cmd_allowed,
            task_callback=task_callback,
        )
        return status, response

    @check_communicating
    def track_stop_cmd(
        self,
        task_callback: Optional[Callable] = None,
    ) -> Tuple[TaskStatus, str]:
        """Stop tracking."""

        def _is_track_stop_cmd_allowed():
            dish_mode = self.component_state["dishmode"]
            pointing_state = self.component_state["pointingstate"]
            if dish_mode != DishMode.OPERATE and pointing_state not in [
                PointingState.TRACK,
                PointingState.SLEW,
            ]:
                return False
            return True

        status, response = self.submit_task(
            self._command_map.track_stop_cmd,
            args=[],
            is_cmd_allowed=_is_track_stop_cmd_allowed,
            task_callback=task_callback,
        )
        return status, response

    @check_communicating
    def configure_band_cmd(
        self,
        band_number,
        synchronise,
        task_callback: Optional[Callable] = None,
    ) -> Tuple[TaskStatus, str]:
        """Configure frequency band."""
        req_cmd = f"ConfigureBand{band_number}"

        _is_configure_band_cmd_allowed = partial(
            self._dish_mode_model.is_command_allowed,
            req_cmd,
            component_manager=self,
            task_callback=task_callback,
        )

        status, response = self.submit_task(
            self._command_map.configure_band_cmd,
            args=[band_number, synchronise],
            is_cmd_allowed=_is_configure_band_cmd_allowed,
            task_callback=task_callback,
        )
        return status, response

    def set_stow_mode(
        self,
        task_callback: Optional[Callable] = None,
    ) -> Tuple[TaskStatus, str]:
        """Transition the dish to STOW mode."""
        ds_cm = self.sub_component_managers["DS"]
        try:
            ds_cm.execute_command("Stow", None)
        except tango.DevFailed as err:
            if task_callback:
                task_callback(status=TaskStatus.FAILED, exception=err)
            return TaskStatus.FAILED, "DishManager has failed to execute Stow DSManager"
        if task_callback:
            task_callback(
                status=TaskStatus.COMPLETED,
                progress="Stow called, monitor dishmode for LRC completed",
            )
        # abort queued tasks on the task executor
        self.abort_commands()

        return TaskStatus.COMPLETED, "Stow called, monitor dishmode for LRC completed"

    @check_communicating
    def slew(
        self,
        values: list[float],
        task_callback: Optional[Callable] = None,
    ) -> Tuple[TaskStatus, str]:
        """Slew the dish."""
        if len(values) != 2:
            return (
                TaskStatus.REJECTED,
                f"Expected 2 arguments (az, el) but got {len(values)} arg(s).",
            )

        def _is_slew_cmd_allowed():
            if self.component_state["dishmode"] != DishMode.OPERATE:
                task_callback(
                    progress="Slew command rejected for current dishMode. "
                    "Slew command is allowed for dishMode OPERATE"
                )
                return False
            if self.component_state["pointingstate"] != PointingState.READY:
                task_callback(
                    progress="Slew command rejected for current pointingState. "
                    "Slew command is allowed for pointingState READY"
                )
                return False
            return True

        status, response = self.submit_task(
            self._command_map.slew,
            args=[values],
            is_cmd_allowed=_is_slew_cmd_allowed,
            task_callback=task_callback,
        )
        return status, response

    def scan(
        self,
        scanid: str,
        task_callback: Optional[Callable] = None,
    ) -> Tuple[TaskStatus, str]:
        """Scan a target."""
        status, response = self.submit_task(self._scan, args=[scanid], task_callback=task_callback)
        return status, response

    def _scan(
        self,
        scanid: str,
        task_abort_event=None,
        task_callback: Optional[Callable] = None,
    ) -> Tuple[TaskStatus, str]:
        """Scan a target."""
        task_callback(progress="Setting scanID", status=TaskStatus.IN_PROGRESS)
        self._update_component_state(scanid=scanid)
        task_callback(
            progress="Scan completed",
            status=TaskStatus.COMPLETED,
            result=(ResultCode.OK, "Scan completed"),
        )

    def end_scan(
        self,
        task_callback: Optional[Callable] = None,
    ) -> Tuple[TaskStatus, str]:
        """Clear the scanid."""
        status, response = self.submit_task(self._end_scan, args=[], task_callback=task_callback)
        return status, response

    def _end_scan(
        self,
        task_abort_event=None,
        task_callback: Optional[Callable] = None,
    ) -> Tuple[TaskStatus, str]:
        """Clear the scanid."""
        task_callback(progress="Clearing scanID", status=TaskStatus.IN_PROGRESS)
        self._update_component_state(scanid="")
        task_callback(
            progress="EndScan completed",
            status=TaskStatus.COMPLETED,
            result=(ResultCode.OK, "EndScan completed"),
        )

    @check_communicating
    def track_load_static_off(
        self,
        values: list[float],
        task_callback: Optional[Callable] = None,
    ) -> Tuple[TaskStatus, str]:
        """Load the static pointing model offsets."""
        if len(values) != 2:
            return (
                TaskStatus.REJECTED,
                f"Expected 2 arguments (off_xel, off_el) but got {len(values)} arg(s).",
            )

        status, response = self.submit_task(
            self._command_map.track_load_static_off,
            args=[values[0], values[1]],
            task_callback=task_callback,
        )
        return status, response

    def set_kvalue(
        self,
        k_value,
    ) -> Tuple[ResultCode, str]:
        """Set the k-value on the SPFRx.
        Note that it will only take effect after
        SPFRx has been restarted.
        """
        spfrx_cm = self.sub_component_managers["SPFRX"]
        try:
            spfrx_cm.execute_command("SetKValue", k_value)
        except tango.DevFailed as err:
            return (ResultCode.FAILED, err)
        return (ResultCode.OK, "Successfully requested SetKValue on SPFRx")

    def apply_pointing_model(self, json_object) -> Tuple[ResultCode, str]:
        # pylint: disable=R0911
        """Updates a band's coefficient parameters with a given JSON input.
        Note, all 18 coefficients need to be present in the JSON object,the Dish ID
        should be correct, the appropriate unit should be present and coefficient values
        should be in range. Each time the command is called all parameters will get
        updated not just the ones that have been modified.
        """
        # A list of expected coefficients (The order in which they are written)
        min_value = -2000
        max_value = 2000
        expected_coefficients = {
            "IA": {"unit": "arcsec"},
            "CA": {"unit": "arcsec"},
            "NPAE": {"unit": "arcsec"},
            "AN": {"unit": "arcsec"},
            "AN0": {"unit": "arcsec"},
            "AW": {"unit": "arcsec"},
            "AW0": {"unit": "arcsec"},
            "ACEC": {"unit": "arcsec"},
            "ACES": {"unit": "arcsec"},
            "ABA": {"unit": "arcsec"},
            "ABphi": {"unit": "deg"},
            "IE": {"unit": "arcsec"},
            "ECEC": {"unit": "arcsec"},
            "ECES": {"unit": "arcsec"},
            "HECE4": {"unit": "arcsec"},
            "HESE4": {"unit": "arcsec"},
            "HECE8": {"unit": "arcsec"},
            "HESE8": {"unit": "arcsec"},
        }

        ds_cm = self.sub_component_managers["DS"]
        coeff_keys = []
        band_coeffs_values = []
        result_code = ResultCode.REJECTED
        message = "Unknown error."

        # Process the JSON data
        try:
            data = json.loads(json_object)
        except json.JSONDecodeError as err:
            self.logger.exception("Invalid json supplied")
            message = str(err)
            return result_code, message

        # Validate the Dish ID
        antenna_id = data.get("antenna")
        dish_id = self.tango_device_name.split("/")[-1]

        if dish_id != antenna_id:
            self.logger.debug(
                "Command rejected. The Dish id %s and the Antenna's value %s are not equal.",
                dish_id,
                antenna_id,
            )
            message = (
                f"Command rejected. The Dish id {dish_id} and the Antenna's "
                f"value {antenna_id} are not equal."
            )
            return result_code, message

        # Validate the coefficients
        coefficients = data.get("coefficients", {})
        coeff_keys = coefficients.keys()

        # Verify that all expected coefficients are available
        if set(coeff_keys) != set(expected_coefficients.keys()):
            self.logger.debug(
                "Coefficients are missing. The coefficients found in the JSON object were %s.",
                coeff_keys,
            )
            message = (
                "Coefficients are missing. The coefficients found in the JSON object "
                f"were {list(coeff_keys)}"
            )
            return result_code, message

        # Reorder `coeff_keys` to match the order in `expected_coefficients`
        expected_coeff_keys = list(expected_coefficients.keys())
        expected_coeff_units = [
            expected_coefficients[coeff]["unit"] for coeff in expected_coeff_keys
        ]

        self.logger.debug(f"All 18 coefficients {coeff_keys} are present.")

        # Get all coefficient values
        for key, expected_unit in zip(expected_coeff_keys, expected_coeff_units):
            value = coefficients[key].get("value")
            unit = coefficients[key].get("units")

            min_value, max_value = (0, 360) if key == "ABphi" else (-2000, 2000)
            # Check if value is None
            if value is not None:
                if not min_value <= value <= max_value:
                    self.logger.debug(
                        "Value %s for key '%s' is out of range [%s, %s]",
                        value,
                        key,
                        min_value,
                        max_value,
                    )
                    message = (
                        f"Value {value} for key '{key}' is out of range [{min_value}, {max_value}]"
                    )
                    return result_code, message
            else:
                message = f"Missing 'value' for key '{key}'."
                self.logger.debug(message)
                return result_code, message

            # Check if unit is None
            if unit is not None:
                if unit.strip().lower() != expected_unit.strip().lower():
                    self.logger.debug(
                        "Unit %s for key '%s' is not correct. It should be %s",
                        unit,
                        key,
                        expected_unit,
                    )
                    message = (
                        f"Unit {unit} for key '{key}' is not correct. It should be {expected_unit}"
                    )
                    return result_code, message

                band_coeffs_values.append(value)
            else:
                message = f"Missing 'units' for key '{key}'."
                self.logger.debug(message)
                return result_code, message

        # Extract the band's value after the underscore
        band_value = data.get("band").split("_")[-1]

        # Write to the appropriate band
        band_map = {
            "0": "band0PointingModelParams",
            "1": "band1PointingModelParams",
            "2": "band2PointingModelParams",
            "3": "band3PointingModelParams",
            "4": "band4PointingModelParams",
            "5a": "band5aPointingModelParams",
            "5b": "band5bPointingModelParams",
        }

        attribute_name = band_map.get(band_value)
        if attribute_name is None:
            self.logger.debug("Unsupported Band: b%s", band_value)
            message = f"Unsupported Band: b{band_value}"
            return result_code, message

        try:
            ds_cm.write_attribute_value(attribute_name, band_coeffs_values)
            result_code = ResultCode.OK
            message = (
                f"Successfully wrote the following values {coefficients} "
                f"to band {band_value} on DS"
            )
        except tango.DevFailed as err:
            self.logger.exception("%s. The error response is: %s", ResultCode.FAILED, err)
            result_code = ResultCode.FAILED
            message = str(err)

        return result_code, message

    def set_track_interpolation_mode(
        self,
        interpolation_mode,
    ) -> None:
        """Set the trackInterpolationMode on the DS."""
        ds_cm = self.sub_component_managers["DS"]
        try:
            ds_cm.write_attribute_value("trackInterpolationMode", interpolation_mode)
            self.logger.debug("Successfully updated trackInterpolationMode on DSManager.")
        except tango.DevFailed:
            self.logger.error("Failed to update trackInterpolationMode on DSManager.")
            raise
        return (ResultCode.OK, "Successfully updated trackInterpolationMode on DSManager")

    def set_noise_diode_mode(
        self,
        noise_diode_mode,
    ) -> None:
        """Set the noiseDiodeMode on the SPFRx."""
        spfrx_cm = self.sub_component_managers["SPFRX"]
        try:
            spfrx_cm.write_attribute_value("noiseDiodeMode", noise_diode_mode)
            self.logger.debug("Successfully updated noiseDiodeMode on SPFRx.")
        except tango.DevFailed:
            self.logger.error("Failed to update noiseDiodeMode on SPFRx.")
            raise
        return (ResultCode.OK, "Successfully updated noiseDiodeMode on SPFRx")

    def set_periodic_noise_diode_pars(
        self,
        values,
    ) -> None:
        """Set the periodicNoiseDiodePars on the SPFRx."""
        if len(values) != 3:
            raise ValueError(
                f"Expected value of length 3 but got {len(values)}.",
            )

        spfrx_operating_mode = self.sub_component_managers["SPFRX"].component_state[
            "operatingmode"
        ]

        if spfrx_operating_mode == SPFRxOperatingMode.STANDBY:
            spfrx_cm = self.sub_component_managers["SPFRX"]
            try:
                spfrx_cm.write_attribute_value("periodicNoiseDiodePars", values)
                self.logger.debug("Successfully updated periodicNoiseDiodePars on SPFRx.")
            except tango.DevFailed:
                self.logger.error("Failed to update periodicNoiseDiodePars on SPFRx.")
                raise
        else:
            raise AssertionError(
                "Cannot write to periodicNoiseDiodePars."
                " Device is not in STANDBY state."
                f" Current state: {spfrx_operating_mode.name}"
            )

        return (ResultCode.OK, "Successfully updated periodicNoiseDiodePars on SPFRx")

    def set_pseudo_random_noise_diode_pars(
        self,
        values,
    ) -> None:
        """Set the pseudoRandomNoiseDiodePars on the SPFRx."""
        if len(values) != 3:
            raise ValueError(
                f"Expected value of length 3 but got {len(values)}.",
            )

        spfrx_operating_mode = self.sub_component_managers["SPFRX"].component_state[
            "operatingmode"
        ]

        if spfrx_operating_mode == SPFRxOperatingMode.STANDBY:
            spfrx_cm = self.sub_component_managers["SPFRX"]
            try:
                spfrx_cm.write_attribute_value("pseudoRandomNoiseDiodePars", values)
                self.logger.debug("Successfully updated pseudoRandomNoiseDiodePars on SPFRx.")
            except tango.DevFailed:
                self.logger.error("Failed to update pseudoRandomNoiseDiodePars on SPFRx.")
                raise
        else:
            raise AssertionError(
                "Cannot write to pseudoRandomNoiseDiodePars."
                " Device is not in STANDBY state."
                f" Current state: {spfrx_operating_mode.name}"
            )

        return (ResultCode.OK, "Successfully updated pseudoRandomNoiseDiodePars on SPFRx")

    @check_communicating
    def abort(
        self, task_callback: Optional[Callable] = None, task_abort_event: Optional[Event] = Event()
    ) -> Tuple[TaskStatus, str]:
        """Issue abort sequence.

        :param task_callback: Callback for task (default: {None})
        :param task_abort_event: Event holding abort info (default: {Event()})
        """
        # NOTE we dont want to pass the existing abort event object
        # i.e. self._task_executor._abort_event to this function
        # since it might prevent the sequence from being continued
        # when event.is_set() is performed after abort_commands finishes

        # This will be a short lived thread. It hands over the work to the
        # executor to do the heavy lifting. But perform the check nonetheless
        if self._abort_thread is not None and self._abort_thread.is_alive():
            self.logger.info("Abort rejected: there is an ongoing abort sequence.")
            if task_callback:
                task_callback(
                    status=TaskStatus.REJECTED,
                    result=(ResultCode.REJECTED, "Existing Abort sequence ongoing"),
                )
            return TaskStatus.REJECTED, "Existing Abort sequence ongoing"

        if not self._cmd_allowed_checks.is_abort_allowed():
            self.logger.info("Abort rejected: command not allowed in MAINTENANCE mode")
            if task_callback:
                task_callback(
                    status=TaskStatus.REJECTED,
                    result=(
                        ResultCode.REJECTED,
                        "Command not allowed during in MAINTENANCE mode",
                    ),
                )
            return TaskStatus.REJECTED, "Command not allowed during MAINTENANCE mode"

        cmds_in_progress = self.get_currently_executing_lrcs(
            statuses_to_check=(TaskStatus.QUEUED, TaskStatus.IN_PROGRESS)
        )
        abort_command_id = None
        if cmds_in_progress:
            if any("abort" in cmd_id.lower() for cmd_id in cmds_in_progress):
                self.logger.info("Abort rejected: there is an ongoing abort sequence.")
                if task_callback:
                    task_callback(
                        status=TaskStatus.REJECTED,
                        result=(ResultCode.REJECTED, "Existing Abort sequence ongoing"),
                    )
                return TaskStatus.REJECTED, "Existing Abort sequence ongoing"

            self.logger.debug("Aborting LRCs from Abort sequence")
            abort_command_id = self._command_tracker.new_command(
                "abort-sequence:abort-lrc", completed_callback=None
            )
            abort_task_cb = partial(self._command_tracker.update_command_info, abort_command_id)
            self.abort_commands(task_callback=abort_task_cb)

        self._abort_thread = Thread(
            target=self._abort_handler,
            args=[
                abort_command_id,
                task_abort_event,
            ],
            kwargs={
                "task_callback": task_callback,
            },
        )
        self._abort_thread.name = "abort_thread"
        self._abort_thread.start()
        return TaskStatus.IN_PROGRESS, "Abort sequence has started"

    def set_dsc_power_limit_kw(
        self,
        power_limit: float,
    ) -> None:
        """Set the DSC Power Limit kW on the DS."""
        ds_cm = self.sub_component_managers["DS"]
        try:
            ds_cm.write_attribute_value("dscPowerLimitKw", power_limit)
            self.logger.debug("Successfully updated dscPowerLimitKw on DS.")
            self._update_component_state(dscpowerlimitkw=power_limit)
        except tango.DevFailed:
            self.logger.error("Failed to update dscPowerLimitKw on DS.")
            raise
        return (ResultCode.OK, "Successfully updated dscPowerLimitKw on DS")<|MERGE_RESOLUTION|>--- conflicted
+++ resolved
@@ -116,12 +116,8 @@
             kvalue=0,
             scanid="",
             trackinterpolationmode=TrackInterpolationMode.SPLINE,
-<<<<<<< HEAD
-            meanwindspeed=0,
-=======
             autostowtoggle=True,
-            meanWindSpeed=-1,
->>>>>>> 60dfcca6
+            meanwindspeed=-1,
             **kwargs,
         )
         self.logger = logger
