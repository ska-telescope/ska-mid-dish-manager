--- conflicted
+++ resolved
@@ -1640,7 +1640,27 @@
             raise
         return (ResultCode.OK, "Successfully updated dscPowerLimitKw on DS")
 
-<<<<<<< HEAD
+    @check_communicating
+    def reset_track_table(self) -> Tuple[ResultCode, List[float] | str]:
+        """Reset the track table."""
+        self.logger.debug("Resetting the programTrackTable")
+        timestamp = (
+            self.get_current_tai_offset_from_dsc_with_manual_fallback() + 5
+        )  # add 5 seconds lead time
+        # use abitrary constant values for az, el but within the mechanical limits
+        sequence_length = 5
+        reset_point = [timestamp, 0.0, 50.0] * sequence_length
+        load_mode = TrackTableLoadMode.RESET
+
+        task_status, msg = self.track_load_table(sequence_length, reset_point, load_mode)
+        if task_status == TaskStatus.FAILED:
+            self.logger.debug(
+                "Failed to reset programTrackTable with message: %s",
+                msg,
+            )
+            return ResultCode.FAILED, msg
+        return ResultCode.OK, reset_point
+
     def set_h_attenuation(
         self, value: int, task_callback: Optional[Callable] = None
     ) -> Tuple[ResultCode, str]:
@@ -1693,26 +1713,4 @@
                 status=TaskStatus.COMPLETED,
                 progress="SetVPolAttenuation called",
             )
-        return (ResultCode.OK, "Successfully updated Frequency on the B5DC proxy.")
-=======
-    @check_communicating
-    def reset_track_table(self) -> Tuple[ResultCode, List[float] | str]:
-        """Reset the track table."""
-        self.logger.debug("Resetting the programTrackTable")
-        timestamp = (
-            self.get_current_tai_offset_from_dsc_with_manual_fallback() + 5
-        )  # add 5 seconds lead time
-        # use abitrary constant values for az, el but within the mechanical limits
-        sequence_length = 5
-        reset_point = [timestamp, 0.0, 50.0] * sequence_length
-        load_mode = TrackTableLoadMode.RESET
-
-        task_status, msg = self.track_load_table(sequence_length, reset_point, load_mode)
-        if task_status == TaskStatus.FAILED:
-            self.logger.debug(
-                "Failed to reset programTrackTable with message: %s",
-                msg,
-            )
-            return ResultCode.FAILED, msg
-        return ResultCode.OK, reset_point
->>>>>>> e41c5c9f
+        return (ResultCode.OK, "Successfully updated Frequency on the B5DC proxy.")