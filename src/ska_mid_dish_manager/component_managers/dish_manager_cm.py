# pylint: disable=protected-access
"""Component manager for a DishManager tango device"""
import logging
from functools import partial
from threading import Lock
from typing import Callable, Optional, Tuple

import tango
from ska_control_model import CommunicationStatus, HealthState, ResultCode, TaskStatus
from ska_tango_base.executor import TaskExecutorComponentManager

from ska_mid_dish_manager.component_managers.ds_cm import DSComponentManager
from ska_mid_dish_manager.component_managers.spf_cm import SPFComponentManager
from ska_mid_dish_manager.component_managers.spfrx_cm import SPFRxComponentManager
from ska_mid_dish_manager.component_managers.tango_device_cm import LostConnection
from ska_mid_dish_manager.models.command_map import CommandMap
from ska_mid_dish_manager.models.dish_enums import (
    Band,
    BandInFocus,
    CapabilityStates,
    DishMode,
    DSOperatingMode,
    DSPowerState,
    IndexerPosition,
    PointingState,
    SPFCapabilityStates,
    SPFOperatingMode,
    SPFPowerState,
    SPFRxCapabilityStates,
    SPFRxOperatingMode,
    TrackInterpolationMode,
    TrackTableLoadMode,
)
from ska_mid_dish_manager.models.dish_mode_model import CommandNotAllowed, DishModeModel
from ska_mid_dish_manager.models.dish_state_transition import StateTransition


# pylint: disable=abstract-method
# pylint: disable=too-many-instance-attributes
# pylint: disable=too-many-arguments
class DishManagerComponentManager(TaskExecutorComponentManager):
    """A component manager for DishManager

    It watches the component managers of the subservient devices
    (DS, SPF, SPFRX) to reflect the state of the Dish LMC.
    """

    def __init__(
        self,
        logger: logging.Logger,
        command_tracker,
        connection_state_callback,
        ds_device_fqdn: str,
        spf_device_fqdn: str,
        spfrx_device_fqdn: str,
        *args,
        max_workers: int = 3,
        **kwargs,
    ):
        """"""
        # pylint: disable=useless-super-delegation
        self.sub_component_managers = None
        super().__init__(
            logger,
            *args,
            max_workers=max_workers,
            dishmode=None,
            capturing=False,
            healthstate=None,
            pointingstate=None,
            b1capabilitystate=None,
            b2capabilitystate=None,
            b3capabilitystate=None,
            b4capabilitystate=None,
            b5acapabilitystate=None,
            b5bcapabilitystate=None,
            achievedtargetlock=None,
            achievedpointing=[0.0, 0.0, 0.0],
            achievedpointingaz=[0.0, 0.0, 0.0],
            achievedpointingel=[0.0, 0.0, 0.0],
            configuredband=Band.NONE,
            attenuationpolh=0.0,
            attenuationpolv=0.0,
            kvalue=0,
            spfconnectionstate=CommunicationStatus.NOT_ESTABLISHED,
            spfrxconnectionstate=CommunicationStatus.NOT_ESTABLISHED,
            dsconnectionstate=CommunicationStatus.NOT_ESTABLISHED,
            band2pointingmodelparams=[],
            trackinterpolationmode=None,
            **kwargs,
        )
        self.logger = logger
        self._connection_state_callback = connection_state_callback
        self._dish_mode_model = DishModeModel()
        self._state_transition = StateTransition()
        self._command_tracker = command_tracker
        self._state_update_lock = Lock()
        self._sub_communication_state_change_lock = Lock()
        # SPF has to go first
        self.sub_component_managers = {
            "SPF": SPFComponentManager(
                spf_device_fqdn,
                logger,
                self._state_update_lock,
                operatingmode=SPFOperatingMode.UNKNOWN,
                powerstate=SPFPowerState.UNKNOWN,
                healthstate=HealthState.UNKNOWN,
                bandinfocus=BandInFocus.UNKNOWN,
                b1capabilitystate=SPFCapabilityStates.UNAVAILABLE,
                b2capabilitystate=SPFCapabilityStates.UNAVAILABLE,
                b3capabilitystate=SPFCapabilityStates.UNAVAILABLE,
                b4capabilitystate=SPFCapabilityStates.UNAVAILABLE,
                b5acapabilitystate=SPFCapabilityStates.UNAVAILABLE,
                b5bcapabilitystate=SPFCapabilityStates.UNAVAILABLE,
                communication_state_callback=partial(
                    self._sub_communication_state_changed, "spfConnectionState"
                ),
                component_state_callback=self._component_state_changed,
            ),
            "DS": DSComponentManager(
                ds_device_fqdn,
                logger,
                self._state_update_lock,
                healthstate=HealthState.UNKNOWN,
                operatingmode=DSOperatingMode.UNKNOWN,
                pointingstate=None,
                achievedtargetlock=None,
                indexerposition=IndexerPosition.UNKNOWN,
                powerstate=DSPowerState.UNKNOWN,
                achievedpointing=[0.0, 0.0, 0.0],
                achievedpointingaz=[0.0, 0.0, 0.0],
                achievedpointingel=[0.0, 0.0, 0.0],
                band2pointingmodelparams=[],
                trackinterpolationmode=TrackInterpolationMode.SPLINE,
                communication_state_callback=partial(
                    self._sub_communication_state_changed, "dsConnectionState"
                ),
                component_state_callback=self._component_state_changed,
            ),
            "SPFRX": SPFRxComponentManager(
                spfrx_device_fqdn,
                logger,
                self._state_update_lock,
                operatingmode=SPFRxOperatingMode.UNKNOWN,
                configuredband=Band.NONE,
                capturingdata=False,
                healthstate=HealthState.UNKNOWN,
                attenuationpolh=0.0,
                attenuationpolv=0.0,
                kvalue=0,
                b1capabilitystate=SPFRxCapabilityStates.UNKNOWN,
                b2capabilitystate=SPFRxCapabilityStates.UNKNOWN,
                b3capabilitystate=SPFRxCapabilityStates.UNKNOWN,
                b4capabilitystate=SPFRxCapabilityStates.UNKNOWN,
                b5acapabilitystate=SPFRxCapabilityStates.UNKNOWN,
                b5bcapabilitystate=SPFRxCapabilityStates.UNKNOWN,
                communication_state_callback=partial(
                    self._sub_communication_state_changed, "spfrxConnectionState"
                ),
                component_state_callback=self._component_state_changed,
            ),
        }
        initial_component_states = {
            "dishmode": DishMode.UNKNOWN,
            "healthstate": HealthState.UNKNOWN,
            "configuredband": Band.NONE,
            "capturing": False,
            "pointingstate": PointingState.UNKNOWN,
            "b1capabilitystate": CapabilityStates.UNKNOWN,
            "b2capabilitystate": CapabilityStates.UNKNOWN,
            "b3capabilitystate": CapabilityStates.UNKNOWN,
            "b4capabilitystate": CapabilityStates.UNKNOWN,
            "b5acapabilitystate": CapabilityStates.UNKNOWN,
            "b5bcapabilitystate": CapabilityStates.UNKNOWN,
            "spfconnectionstate": CommunicationStatus.NOT_ESTABLISHED,
            "spfrxconnectionstate": CommunicationStatus.NOT_ESTABLISHED,
            "dsconnectionstate": CommunicationStatus.NOT_ESTABLISHED,
            "band2pointingmodelparams": [],
        }
        self._update_component_state(**initial_component_states)
        self._update_communication_state(CommunicationStatus.NOT_ESTABLISHED)

        self._command_map = CommandMap(
            self,
            self._command_tracker,
            self.logger,
        )

        self.direct_mapped_attrs = {
            "DS": [
                "achievedPointing",
                "achievedPointingAz",
                "achievedPointingEl",
                "desiredPointingAz",
                "desiredPointingEl",
<<<<<<< HEAD
                "trackInterpolationMode",
=======
>>>>>>> 35db4c82
            ],
        }

    # pylint: disable=unused-argument
    def _sub_communication_state_changed(
        self, attribute_name: str, communication_state: Optional[CommunicationStatus] = None
    ):
        """
        Callback triggered by the component manager when it establishes
        a connection with the underlying (subservient) device

        The component manager syncs with the device for fresh updates
        everytime connection is established.

        Note: This callback is triggered by the component manangers of
        the subservient devices. DishManager reflects this in its connection
        status attributes.
        """
        # Update the DM component communication states
        with self._sub_communication_state_change_lock:
            if self.sub_component_managers:
                self._update_component_state(
                    spfconnectionstate=self.sub_component_managers["SPF"].communication_state
                )
                self._update_component_state(
                    spfrxconnectionstate=self.sub_component_managers["SPFRX"].communication_state
                )
                self._update_component_state(
                    dsconnectionstate=self.sub_component_managers["DS"].communication_state
                )

            if self.sub_component_managers:
                if not all(
                    (
                        self.sub_component_managers["DS"].component_state,
                        self.sub_component_managers["SPF"].component_state,
                        self.sub_component_managers["SPFRX"].component_state,
                    )
                ):
                    self._update_communication_state(CommunicationStatus.NOT_ESTABLISHED)
                    self._update_component_state(healthstate=HealthState.UNKNOWN)
                    return

            if self.sub_component_managers:
                if all(
                    sub_component_manager.communication_state == CommunicationStatus.ESTABLISHED
                    for sub_component_manager in self.sub_component_managers.values()
                ):
                    self._update_communication_state(CommunicationStatus.ESTABLISHED)
                    ds_component_state = self.sub_component_managers["DS"].component_state
                    spf_component_state = self.sub_component_managers["SPF"].component_state
                    spfrx_component_state = self.sub_component_managers["SPFRX"].component_state

                    new_health_state = self._state_transition.compute_dish_health_state(
                        ds_component_state, spfrx_component_state, spf_component_state
                    )
                    new_dish_mode = self._state_transition.compute_dish_mode(
                        ds_component_state, spfrx_component_state, spf_component_state
                    )

                    self._update_component_state(
                        healthstate=new_health_state, dishmode=new_dish_mode
                    )
                else:
                    self._update_communication_state(CommunicationStatus.NOT_ESTABLISHED)
                    self._update_component_state(
                        healthstate=HealthState.UNKNOWN, dishmode=DishMode.UNKNOWN
                    )

            self._component_state_changed()

            # push change events for the connection state attributes
            self._connection_state_callback(attribute_name)

    # pylint: disable=unused-argument, too-many-branches, too-many-locals, too-many-statements
    def _component_state_changed(self, *args, **kwargs):
        """
        Callback triggered by the component manager of the
        subservient device for component state changes.

        This aggregates the component values and computes the final value
        which will be reported for the respective attribute. The computed
        value is sent to DishManager's component_state callback which pushes
        a change event on the attribute and updates the internal variable.

        Note: This callback is triggered by the component managers of
        the subservient devices only. DishManager also has its own callback.
        """
        if not self.sub_component_managers:
            return
        if not all(
            (
                self.sub_component_managers["DS"].component_state,
                self.sub_component_managers["SPF"].component_state,
                self.sub_component_managers["SPFRX"].component_state,
            )
        ):
            return

        ds_component_state = self.sub_component_managers["DS"].component_state
        spf_component_state = self.sub_component_managers["SPF"].component_state
        spfrx_component_state = self.sub_component_managers["SPFRX"].component_state

        self.logger.debug(
            (
                "Component state has changed, kwargs [%s], DS [%s], SPF [%s]"
                ", SPFRx [%s], DM [%s]"
            ),
            kwargs,
            ds_component_state,
            spf_component_state,
            spfrx_component_state,
            self.component_state,
        )

        # Only update dishMode if there are operatingmode changes
        if "operatingmode" in kwargs or "indexerposition" in kwargs:
            self.logger.debug(
                ("Updating dishMode with operatingModes DS [%s], SPF [%s], SPFRX [%s]"),
                ds_component_state["operatingmode"],
                spf_component_state["operatingmode"],
                spfrx_component_state["operatingmode"],
            )
            new_dish_mode = self._state_transition.compute_dish_mode(
                ds_component_state,
                spfrx_component_state,
                spf_component_state,
            )
            self._update_component_state(dishmode=new_dish_mode)

        if (
            "healthstate" in kwargs
            and "healthstate" in ds_component_state
            and "healthstate" in spf_component_state
            and "healthstate" in spfrx_component_state
        ):
            self.logger.debug(
                ("Updating healthState with healthstate DS [%s], SPF [%s], SPFRX [%s]"),
                ds_component_state["healthstate"],
                spf_component_state["healthstate"],
                spfrx_component_state["healthstate"],
            )
            new_health_state = self._state_transition.compute_dish_health_state(
                ds_component_state,
                spfrx_component_state,
                spf_component_state,
            )
            self._update_component_state(healthstate=new_health_state)

        if "pointingstate" in kwargs:
            self.logger.debug(
                ("Newly calculated pointing state [pointing_state] [%s]"),
                ds_component_state["pointingstate"],
            )
            self._update_component_state(pointingstate=ds_component_state["pointingstate"])

            if ds_component_state["pointingstate"] in [
                PointingState.SLEW,
                PointingState.READY,
            ]:
                self._update_component_state(achievedtargetlock=False)
            elif ds_component_state["pointingstate"] == PointingState.TRACK:
                self._update_component_state(achievedtargetlock=True)

        # spf bandInFocus
        if "indexerposition" in kwargs or "configuredband" in kwargs:
            band_in_focus = self._state_transition.compute_spf_band_in_focus(
                ds_component_state, spfrx_component_state
            )
            self.logger.debug("Setting bandInFocus to %s on SPF", band_in_focus)
            # update the bandInFocus of SPF before configuredBand
            spf_component_manager = self.sub_component_managers["SPF"]
            spf_component_manager.write_attribute_value("bandInFocus", band_in_focus)
            spf_component_state["bandinfocus"] = band_in_focus

        # spfrx attenuation
        if "attenuationpolv" in kwargs or "attenuationpolh" in kwargs:
            attenuation = {
                "attenuationpolv": spfrx_component_state["attenuationpolv"],
                "attenuationpolh": spfrx_component_state["attenuationpolh"],
            }
            self._update_component_state(**attenuation)

        # kvalue
        if "kvalue" in kwargs:
            self._update_component_state(kvalue=spfrx_component_state["kvalue"])

        # configuredBand
        if "indexerposition" in kwargs or "bandinfocus" in kwargs or "configuredband" in kwargs:
            self.logger.debug(
                (
                    "Updating configuredBand on DM from change"
                    " [%s] with DS [%s] SPF [%s] SPFRX [%s]"
                ),
                kwargs,
                ds_component_state,
                spf_component_state,
                spfrx_component_state,
            )

            configured_band = self._state_transition.compute_configured_band(
                ds_component_state,
                spfrx_component_state,
                spf_component_state,
            )
            self._update_component_state(configuredband=configured_band)

        # update capturing attribute when SPFRx captures data
        if "capturingdata" in kwargs:
            self.logger.debug(
                ("Updating capturing with SPFRx [%s]"),
                spfrx_component_state,
            )
            self._update_component_state(capturing=spfrx_component_state["capturingdata"])

        # CapabilityStates
        # Update all CapabilityStates when indexerposition, dish_mode
        # or operatingmode changes
        if "indexerposition" in kwargs or "dish_mode" in kwargs or "operatingmode" in kwargs:
            cap_state_updates = {}
            for band in ["b1", "b2", "b3", "b4", "b5a", "b5b"]:
                cap_state_name = f"{band}capabilitystate"
                new_state = self._state_transition.compute_capability_state(
                    band,
                    ds_component_state,
                    spfrx_component_state,
                    spf_component_state,
                    self.component_state,
                )
                cap_state_updates[cap_state_name] = new_state
            self._update_component_state(**cap_state_updates)

        # Update individual CapabilityStates if it changes
        # b5 for SPF
        for band in ["b1", "b2", "b3", "b4", "b5a", "b5b"]:
            cap_state_name = f"{band}capabilitystate"
            if cap_state_name in kwargs:
                new_state = self._state_transition.compute_capability_state(
                    band,
                    ds_component_state,
                    spfrx_component_state,
                    spf_component_state,
                    self.component_state,
                )
                self._update_component_state(**{cap_state_name: new_state})

        # Update the pointing model params if they change
        for band in ["1", "2", "3", "4", "5a", "5b"]:
            pointing_param_name = f"band{band}pointingmodelparams"

            if pointing_param_name in kwargs:
                self.logger.debug(
                    ("Updating %s with DS %s %s"),
                    pointing_param_name,
                    pointing_param_name,
                    ds_component_state[pointing_param_name],
                )
                self._update_component_state(
                    **{pointing_param_name: ds_component_state[pointing_param_name]}
                )

        # Update attributes that are mapped directly from subservient devices
        for device, attrs in self.direct_mapped_attrs.items():
            for attr in attrs:
                attr_lower = attr.lower()

                if attr_lower in kwargs:
                    new_value = ds_component_state[attr_lower]

                    self.logger.debug(
                        ("Updating %s with %s %s [%s]"),
                        attr,
                        device,
                        attr,
                        new_value,
                    )

                    self._update_component_state(**{attr_lower: new_value})

    def _update_component_state(self, *args, **kwargs):
        """Log the new component state"""
        self.logger.debug("Updating dish manager component state with [%s]", kwargs)
        super()._update_component_state(*args, **kwargs)

    def _track_load_table(
        self, sequence_length: int, table: list[float], load_mode: TrackTableLoadMode
    ) -> None:
        """Load the track table."""
        self.logger.debug("Calling track load table on DSManager.")
        device_proxy = tango.DeviceProxy(self.sub_component_managers["DS"]._tango_device_fqdn)
        float_list = [load_mode, sequence_length]
        float_list.extend(table)

        device_proxy.trackLoadTable(float_list)

    def sync_component_states(self):
        """
        Sync monitored attributes on component managers with their respective sub devices

        Clear the monitored attributes of all subservient device component managers,
        then re-read all the monitored attributes from their respective tango device
        to force dishManager to recalculate its attributes.
        """
        if self.sub_component_managers:
            for component_manager in self.sub_component_managers.values():
                component_manager.clear_monitored_attributes()
                component_manager.update_state_from_monitored_attributes()

    def start_communicating(self):
        """Connect from monitored devices"""
        if self.sub_component_managers:
            for component_manager in self.sub_component_managers.values():
                component_manager.start_communicating()

    def set_standby_lp_mode(
        self,
        task_callback: Optional[Callable] = None,
    ) -> Tuple[TaskStatus, str]:
        """Transition the dish to STANDBY_LP mode"""

        self._dish_mode_model.is_command_allowed(
            dishmode=DishMode(self.component_state["dishmode"]).name,
            command_name="SetStandbyLPMode",
            task_callback=task_callback,
        )
        status, response = self.submit_task(
            self._command_map.set_standby_lp_mode, args=[], task_callback=task_callback
        )
        return status, response

    def set_standby_fp_mode(
        self,
        task_callback: Optional[Callable] = None,
    ) -> Tuple[TaskStatus, str]:
        """Transition the dish to STANDBY_FP mode"""
        self._dish_mode_model.is_command_allowed(
            dishmode=DishMode(self.component_state["dishmode"]).name,
            command_name="SetStandbyFPMode",
            task_callback=task_callback,
        )
        status, response = self.submit_task(
            self._command_map.set_standby_fp_mode, args=[], task_callback=task_callback
        )

        return status, response

    def set_operate_mode(
        self,
        task_callback: Optional[Callable] = None,
    ) -> Tuple[TaskStatus, str]:
        """Transition the dish to OPERATE mode"""

        self._dish_mode_model.is_command_allowed(
            dishmode=DishMode(self.component_state["dishmode"]).name,
            command_name="SetOperateMode",
            task_callback=task_callback,
        )

        if self.component_state["configuredband"] in [
            Band.NONE,
            Band.UNKNOWN,
        ]:
            ex = CommandNotAllowed(
                "configuredBand can not be in " f"{Band.NONE.name} or {Band.UNKNOWN.name}",
            )
            if task_callback:
                task_callback(status=TaskStatus.REJECTED, exception=(ResultCode.REJECTED, ex))
            raise ex

        status, response = self.submit_task(
            self._command_map.set_operate_mode, args=[], task_callback=task_callback
        )
        return status, response

    def track_cmd(
        self,
        task_callback: Optional[Callable] = None,
    ) -> Tuple[TaskStatus, str]:
        """Transition the pointing state"""
        dish_mode = self.component_state["dishmode"].name
        if dish_mode != "OPERATE":
            ex = CommandNotAllowed(
                f"Track command only allowed in `OPERATE` mode. Current dishMode: {dish_mode}."
            )
            if task_callback:
                task_callback(status=TaskStatus.REJECTED, exception=(ResultCode.REJECTED, ex))
            raise ex

        status, response = self.submit_task(
            self._command_map.track_cmd, args=[], task_callback=task_callback
        )
        return status, response

    def track_stop_cmd(
        self,
        task_callback: Optional[Callable] = None,
    ) -> Tuple[TaskStatus, str]:
        """Stop tracking"""
        dish_mode = self.component_state["dishmode"]
        pointing_state = self.component_state["pointingstate"]
        if dish_mode != DishMode.OPERATE or pointing_state not in [
            PointingState.TRACK,
            PointingState.SLEW,
        ]:
            ex = CommandNotAllowed(
                f"Track Stop command only allowed in `OPERATE` dish mode and in `TRACK` and `SLEW`"
                f"pointing states. Current dishMode: {dish_mode}, pointingState: {pointing_state}"
            )
            if task_callback:
                task_callback(status=TaskStatus.REJECTED, exception=(ResultCode.REJECTED, ex))
            raise ex

        status, response = self.submit_task(
            self._command_map.track_stop_cmd, args=[], task_callback=task_callback
        )
        return status, response

    def configure_band_cmd(
        self,
        band_number,
        synchronise,
        task_callback: Optional[Callable] = None,
    ) -> Tuple[TaskStatus, str]:
        """Configure frequency band"""
        band_enum = Band[f"B{band_number}"]
        requested_cmd = f"ConfigureBand{band_number}"

        self._dish_mode_model.is_command_allowed(
            dishmode=DishMode(self.component_state["dishmode"]).name,
            command_name=requested_cmd,
            task_callback=task_callback,
        )

        if self.component_state["configuredband"] == band_enum:
            if task_callback:
                task_callback(
                    status=TaskStatus.REJECTED,
                    result=(ResultCode.REJECTED, f"Already in band {band_enum.name}"),
                )
            return TaskStatus.REJECTED, f"Already in band {band_enum.name}"

        status, response = self.submit_task(
            self._command_map.configure_band_cmd,
            args=[band_number, synchronise],
            task_callback=task_callback,
        )
        return status, response

    def set_stow_mode(
        self,
        task_callback: Optional[Callable] = None,
    ) -> Tuple[TaskStatus, str]:
        """Transition the dish to STOW mode"""

        self._dish_mode_model.is_command_allowed(
            dishmode=DishMode(self.component_state["dishmode"]).name,
            command_name="SetStowMode",
            task_callback=task_callback,
        )
        status, response = self.submit_task(
            self._command_map.set_stow_mode, args=[], task_callback=task_callback
        )
        return status, response

    def slew(
        self,
        values: list[float],
        task_callback: Optional[Callable] = None,
    ) -> Tuple[TaskStatus, str]:
        """Slew the dish."""
        status, response = self.submit_task(
            self._command_map.slew, args=[values], task_callback=task_callback
        )
        return status, response

    def scan(
        self,
        task_callback: Optional[Callable] = None,
    ) -> Tuple[TaskStatus, str]:
        """Scan a target."""
        status, response = self.submit_task(
            self._command_map.scan, args=[], task_callback=task_callback
        )
        return status, response

    def track_load_static_off(
        self,
        values: list[float],
        task_callback: Optional[Callable] = None,
    ) -> Tuple[TaskStatus, str]:
        """Load the static pointing model offsets."""
        status, response = self.submit_task(
            self._command_map.track_load_static_off, args=[values], task_callback=task_callback
        )
        return status, response

    def set_kvalue(
        self,
        k_value,
    ) -> Tuple[ResultCode, str]:
        """Set the k-value on the SPFRx"""
        spfrx_cm = self.sub_component_managers["SPFRX"]
        try:
            spfrx_cm.write_attribute_value("kvalue", k_value)
        except LostConnection:
            return (ResultCode.REJECTED, "Lost connection to SPFRx")
        return (ResultCode.OK, "SetKValue command completed OK")

    def set_track_interpolation_mode(
        self,
        interpolation_mode,
    ) -> None:
        """Set the trackInterpolationMode on the DS."""
        ds_cm = self.sub_component_managers["DS"]
        try:
            ds_cm.write_attribute_value("trackInterpolationMode", interpolation_mode)
            self.logger.error("Successfully updated trackInterpolationMode on DSManager.")
        except LostConnection:
            self.logger.error("Failed to update trackInterpolationMode on DSManager.")

    # pylint: disable=missing-function-docstring
    def stop_communicating(self):
        """Disconnect from monitored devices"""
        if self.sub_component_managers:
            for component_manager in self.sub_component_managers.values():
                component_manager.stop_communicating()<|MERGE_RESOLUTION|>--- conflicted
+++ resolved
@@ -193,10 +193,7 @@
                 "achievedPointingEl",
                 "desiredPointingAz",
                 "desiredPointingEl",
-<<<<<<< HEAD
                 "trackInterpolationMode",
-=======
->>>>>>> 35db4c82
             ],
         }
 
