# pylint: disable=protected-access,too-many-lines,too-many-public-methods
"""Component manager for a DishManager tango device"""
import json
import logging
import os
from functools import partial
from threading import Event, Lock, Thread
from typing import Callable, Dict, Optional, Tuple

import tango
from ska_control_model import CommunicationStatus, HealthState, ResultCode, TaskStatus
from ska_tango_base.executor import TaskExecutorComponentManager

from ska_mid_dish_manager.component_managers.ds_cm import DSComponentManager
from ska_mid_dish_manager.component_managers.spf_cm import SPFComponentManager
from ska_mid_dish_manager.component_managers.spfrx_cm import SPFRxComponentManager
from ska_mid_dish_manager.component_managers.tango_device_cm import LostConnection
from ska_mid_dish_manager.models.command_handlers import Abort
from ska_mid_dish_manager.models.command_map import CommandMap
from ska_mid_dish_manager.models.constants import BAND_POINTING_MODEL_PARAMS_LENGTH
from ska_mid_dish_manager.models.dish_enums import (
    Band,
    BandInFocus,
    CapabilityStates,
    Device,
    DishMode,
    DSOperatingMode,
    DSPowerState,
    IndexerPosition,
    NoiseDiodeMode,
    PointingState,
    SPFCapabilityStates,
    SPFOperatingMode,
    SPFPowerState,
    SPFRxCapabilityStates,
    SPFRxOperatingMode,
    TrackInterpolationMode,
    TrackTableLoadMode,
)
from ska_mid_dish_manager.models.dish_mode_model import DishModeModel
from ska_mid_dish_manager.models.dish_state_transition import StateTransition
<<<<<<< HEAD
from ska_mid_dish_manager.models.is_allowed_rules import CommandAllowedChecks
=======
from ska_mid_dish_manager.utils.ska_epoch_to_tai import get_current_tai_timestamp
>>>>>>> 7f2268d0


# pylint: disable=abstract-method
# pylint: disable=too-many-instance-attributes
# pylint: disable=too-many-arguments,too-many-public-methods
class DishManagerComponentManager(TaskExecutorComponentManager):
    """A component manager for DishManager

    It watches the component managers of the subservient devices
    (DS, SPF, SPFRX) to reflect the state of the Dish LMC.
    """

    def __init__(
        self,
        logger: logging.Logger,
        command_tracker,
        connection_state_callback,
        quality_state_callback,
        tango_device_name: str,
        ds_device_fqdn: str,
        spf_device_fqdn: str,
        spfrx_device_fqdn: str,
        *args,
        **kwargs,
    ):
        """"""
        # pylint: disable=useless-super-delegation
        self.tango_device_name = tango_device_name
        self.sub_component_managers = None
        super().__init__(
            logger,
            *args,
            dishmode=DishMode.UNKNOWN,
            healthstate=HealthState.UNKNOWN,
            configuredband=Band.NONE,
            capturing=False,
            pointingstate=PointingState.UNKNOWN,
            b1capabilitystate=CapabilityStates.UNKNOWN,
            b2capabilitystate=CapabilityStates.UNKNOWN,
            b3capabilitystate=CapabilityStates.UNKNOWN,
            b4capabilitystate=CapabilityStates.UNKNOWN,
            b5acapabilitystate=CapabilityStates.UNKNOWN,
            b5bcapabilitystate=CapabilityStates.UNKNOWN,
            spfconnectionstate=CommunicationStatus.NOT_ESTABLISHED,
            spfrxconnectionstate=CommunicationStatus.NOT_ESTABLISHED,
            dsconnectionstate=CommunicationStatus.NOT_ESTABLISHED,
            band1pointingmodelparams=[],
            band2pointingmodelparams=[],
            band3pointingmodelparams=[],
            band4pointingmodelparams=[],
            band5apointingmodelparams=[],
            band5bpointingmodelparams=[],
            ignorespf=False,
            ignorespfrx=False,
            noisediodemode=NoiseDiodeMode.OFF,
            periodicnoisediodepars=[],
            pseudorandomnoisediodepars=[0.0, 0.0, 0.0],
            actstaticoffsetvaluexel=0.0,
            actstaticoffsetvalueel=0.0,
            achievedtargetlock=False,
            desiredpointingaz=[0.0, 0.0],
            desiredpointingel=[0.0, 0.0],
            achievedpointing=[0.0, 0.0, 0.0],
            attenuationpolh=0.0,
            attenuationpolv=0.0,
            kvalue=0,
            scanid="",
            trackinterpolationmode=TrackInterpolationMode.SPLINE,
            **kwargs,
        )
        self.logger = logger
        self._connection_state_callback = connection_state_callback
        self._quality_state_callback = quality_state_callback
        self._dish_mode_model = DishModeModel()
        self._state_transition = StateTransition()
        self._command_tracker = command_tracker
        self._state_update_lock = Lock()
        self._sub_communication_state_change_lock = Lock()
        self._abort_thread: Optional[Thread] = None

        self._device_to_comm_attr_map = {
            Device.DS: "dsConnectionState",
            Device.SPF: "spfConnectionState",
            Device.SPFRX: "spfrxConnectionState",
        }

        # SPF has to go first
        self.sub_component_managers = {
            "SPF": SPFComponentManager(
                spf_device_fqdn,
                logger,
                self._state_update_lock,
                operatingmode=SPFOperatingMode.UNKNOWN,
                powerstate=SPFPowerState.UNKNOWN,
                healthstate=HealthState.UNKNOWN,
                bandinfocus=BandInFocus.UNKNOWN,
                b1capabilitystate=SPFCapabilityStates.UNAVAILABLE,
                b2capabilitystate=SPFCapabilityStates.UNAVAILABLE,
                b3capabilitystate=SPFCapabilityStates.UNAVAILABLE,
                b4capabilitystate=SPFCapabilityStates.UNAVAILABLE,
                b5acapabilitystate=SPFCapabilityStates.UNAVAILABLE,
                b5bcapabilitystate=SPFCapabilityStates.UNAVAILABLE,
                communication_state_callback=partial(
                    self._sub_communication_state_changed, Device.SPF
                ),
                component_state_callback=self._component_state_changed,
                quality_state_callback=self._quality_state_callback,
            ),
            "DS": DSComponentManager(
                ds_device_fqdn,
                logger,
                self._state_update_lock,
                healthstate=HealthState.UNKNOWN,
                operatingmode=DSOperatingMode.UNKNOWN,
                pointingstate=PointingState.UNKNOWN,
                achievedtargetlock=None,
                indexerposition=IndexerPosition.UNKNOWN,
                powerstate=DSPowerState.UNKNOWN,
                desiredpointingaz=[0.0, 0.0],
                desiredpointingel=[0.0, 0.0],
                achievedpointing=[0.0, 0.0, 0.0],
                band1pointingmodelparams=[],
                band2pointingmodelparams=[],
                band3pointingmodelparams=[],
                band4pointingmodelparams=[],
                band5apointingmodelparams=[],
                band5bpointingmodelparams=[],
                trackinterpolationmode=TrackInterpolationMode.SPLINE,
                actstaticoffsetvaluexel=None,
                actstaticoffsetvalueel=None,
                communication_state_callback=partial(
                    self._sub_communication_state_changed, Device.DS
                ),
                component_state_callback=self._component_state_changed,
                quality_state_callback=self._quality_state_callback,
            ),
            "SPFRX": SPFRxComponentManager(
                spfrx_device_fqdn,
                logger,
                self._state_update_lock,
                operatingmode=SPFRxOperatingMode.UNKNOWN,
                configuredband=Band.NONE,
                capturingdata=False,
                healthstate=HealthState.UNKNOWN,
                attenuationpolh=0.0,
                attenuationpolv=0.0,
                kvalue=0,
                b1capabilitystate=SPFRxCapabilityStates.UNKNOWN,
                b2capabilitystate=SPFRxCapabilityStates.UNKNOWN,
                b3capabilitystate=SPFRxCapabilityStates.UNKNOWN,
                b4capabilitystate=SPFRxCapabilityStates.UNKNOWN,
                b5acapabilitystate=SPFRxCapabilityStates.UNKNOWN,
                b5bcapabilitystate=SPFRxCapabilityStates.UNKNOWN,
                noisediodemode=NoiseDiodeMode.OFF,
                periodicnoisediodepars=[0.0, 0.0, 0.0],
                pseudorandomnoisediodepars=[0.0, 0.0, 0.0],
                communication_state_callback=partial(
                    self._sub_communication_state_changed, Device.SPFRX
                ),
                component_state_callback=self._component_state_changed,
                quality_state_callback=self._quality_state_callback,
            ),
        }
        self._update_communication_state(CommunicationStatus.NOT_ESTABLISHED)

        self._command_map = CommandMap(
            self,
            self._command_tracker,
            self.logger,
        )
        self._cmd_allowed_checks = CommandAllowedChecks(self)

        # ----------------
        # Command Handlers
        # ----------------
        self._abort_handler = Abort(self, self._command_map, self._command_tracker, logger=logger)

        self.direct_mapped_attrs = {
            "DS": [
                "achievedPointing",
                "desiredPointingAz",
                "desiredPointingEl",
                "achievedTargetLock",
                "trackInterpolationMode",
                "actStaticOffsetValueXel",
                "actStaticOffsetValueEl",
            ],
            "SPFRX": [
                "noiseDiodeMode",
                "periodicNoiseDiodePars",
                "pseudoRandomNoiseDiodePars",
            ],
        }

<<<<<<< HEAD
    def get_active_sub_component_managers(self) -> Dict:
=======
    def _get_active_sub_component_managers(self) -> Dict:
>>>>>>> 7f2268d0
        """Get a list of subservient device component managers which are not being ignored."""
        active_component_managers = {"DS": self.sub_component_managers["DS"]}

        if not self.is_device_ignored("SPF"):
            active_component_managers["SPF"] = self.sub_component_managers["SPF"]

        if not self.is_device_ignored("SPFRX"):
            active_component_managers["SPFRX"] = self.sub_component_managers["SPFRX"]

        return active_component_managers

    # pylint: disable=unused-argument
    def _sub_communication_state_changed(
        self, attribute_name: str, communication_state: Optional[CommunicationStatus] = None
    ):
        """
        Callback triggered by the component manager when it establishes
        a connection with the underlying (subservient) device

        The component manager syncs with the device for fresh updates
        everytime connection is established.

        Note: This callback is triggered by the component manangers of
        the subservient devices. DishManager reflects this in its connection
        status attributes.
        """
        # Update the DM component communication states
        self.logger.debug("Sub communication state changed")

        with self._sub_communication_state_change_lock:
            if self.sub_component_managers:
                if not self.is_device_ignored("SPF"):
                    self._update_component_state(
                        spfconnectionstate=self.sub_component_managers["SPF"].communication_state
                    )
                if not self.is_device_ignored("SPFRX"):
                    self._update_component_state(
                        spfrxconnectionstate=self.sub_component_managers[
                            "SPFRX"
                        ].communication_state
                    )
                self._update_component_state(
                    dsconnectionstate=self.sub_component_managers["DS"].communication_state
                )

            if self.sub_component_managers:
                active_sub_component_managers = self.get_active_sub_component_managers()

                self.logger.debug(
                    ("Active component managers [%s]"), active_sub_component_managers
                )

                # Have all the component states been created
                if not all(
                    sub_component_manager.component_state
                    for sub_component_manager in active_sub_component_managers.values()
                ):
                    self._update_communication_state(CommunicationStatus.NOT_ESTABLISHED)
                    self._update_component_state(healthstate=HealthState.UNKNOWN)
                    return

                # Are all the CommunicationStatus ESTABLISHED
                if all(
                    sub_component_manager.communication_state == CommunicationStatus.ESTABLISHED
                    for sub_component_manager in active_sub_component_managers.values()
                ):
                    self.logger.debug("Calculating new HealthState and DishMode")
                    self._update_communication_state(CommunicationStatus.ESTABLISHED)

                    ds_component_state = self.sub_component_managers["DS"].component_state
                    spf_component_state = self.sub_component_managers["SPF"].component_state
                    spfrx_component_state = self.sub_component_managers["SPFRX"].component_state

                    new_health_state = self._state_transition.compute_dish_health_state(
                        ds_component_state,
                        spfrx_component_state if not self.is_device_ignored("SPFRX") else None,
                        spf_component_state if not self.is_device_ignored("SPF") else None,
                    )
                    new_dish_mode = self._state_transition.compute_dish_mode(
                        ds_component_state,
                        spfrx_component_state if not self.is_device_ignored("SPFRX") else None,
                        spf_component_state if not self.is_device_ignored("SPF") else None,
                    )

                    self._update_component_state(
                        healthstate=new_health_state, dishmode=new_dish_mode
                    )
                else:
                    self._update_communication_state(CommunicationStatus.NOT_ESTABLISHED)
                    self._update_component_state(
                        healthstate=HealthState.UNKNOWN, dishmode=DishMode.UNKNOWN
                    )

            self._component_state_changed()

            # push change events for the connection state attributes
            self._connection_state_callback(attribute_name)

    # pylint: disable=unused-argument, too-many-branches, too-many-locals, too-many-statements
    def _component_state_changed(self, *args, **kwargs):
        """
        Callback triggered by the component manager of the
        subservient device for component state changes.

        This aggregates the component values and computes the final value
        which will be reported for the respective attribute. The computed
        value is sent to DishManager's component_state callback which pushes
        a change event on the attribute and updates the internal variable.

        Note: This callback is triggered by the component managers of
        the subservient devices only. DishManager also has its own callback.
        """
        if not self.sub_component_managers:
            return
        active_sub_component_managers = self.get_active_sub_component_managers()
        if not all(
            sub_component_manager.component_state
            for sub_component_manager in active_sub_component_managers.values()
        ):
            return

        ds_component_state = self.sub_component_managers["DS"].component_state
        spf_component_state = self.sub_component_managers["SPF"].component_state
        spfrx_component_state = self.sub_component_managers["SPFRX"].component_state

        # Only log non pointing changes
        if not any(
            attr in ["desiredpointingaz", "desiredpointingel", "achievedpointing"]
            for attr in kwargs
        ):
            self.logger.debug(
                (
                    "Component state has changed, kwargs [%s], DS [%s], SPF [%s]"
                    ", SPFRx [%s], DM [%s]"
                ),
                kwargs,
                ds_component_state,
                spf_component_state,
                spfrx_component_state,
                self.component_state,
            )

        # Only update dishMode if there are operatingmode changes
        if "operatingmode" in kwargs or "indexerposition" in kwargs:
            self.logger.debug(
                ("Updating dishMode with operatingModes DS [%s], SPF [%s], SPFRX [%s]"),
                ds_component_state["operatingmode"],
                spf_component_state["operatingmode"],
                spfrx_component_state["operatingmode"],
            )
            new_dish_mode = self._state_transition.compute_dish_mode(
                ds_component_state,
                spfrx_component_state if not self.is_device_ignored("SPFRX") else None,
                spf_component_state if not self.is_device_ignored("SPF") else None,
            )
            self._update_component_state(dishmode=new_dish_mode)

        if (
            "healthstate" in kwargs
            and "healthstate" in ds_component_state
            and "healthstate" in spf_component_state
            and "healthstate" in spfrx_component_state
        ):
            self.logger.debug(
                ("Updating healthState with healthstate DS [%s], SPF [%s], SPFRX [%s]"),
                ds_component_state["healthstate"],
                spf_component_state["healthstate"],
                spfrx_component_state["healthstate"],
            )
            new_health_state = self._state_transition.compute_dish_health_state(
                ds_component_state,
                spfrx_component_state if not self.is_device_ignored("SPFRX") else None,
                spf_component_state if not self.is_device_ignored("SPF") else None,
            )
            self._update_component_state(healthstate=new_health_state)

        if "pointingstate" in kwargs:
            self.logger.debug(
                ("Newly calculated pointing state [pointing_state] [%s]"),
                ds_component_state["pointingstate"],
            )
            self._update_component_state(pointingstate=ds_component_state["pointingstate"])

        # spf bandInFocus
        if not self.is_device_ignored("SPF") and (
            "indexerposition" in kwargs or "configuredband" in kwargs
        ):
            band_in_focus = self._state_transition.compute_spf_band_in_focus(
                ds_component_state,
                spfrx_component_state if not self.is_device_ignored("SPFRX") else None,
            )
            self.logger.debug("Setting bandInFocus to %s on SPF", band_in_focus)
            # update the bandInFocus of SPF before configuredBand
            spf_component_manager = self.sub_component_managers["SPF"]
            spf_component_manager.write_attribute_value("bandInFocus", band_in_focus)
            spf_component_state["bandinfocus"] = band_in_focus

        # spfrx attenuation
        if "attenuationpolv" in kwargs or "attenuationpolh" in kwargs:
            attenuation = {
                "attenuationpolv": spfrx_component_state["attenuationpolv"],
                "attenuationpolh": spfrx_component_state["attenuationpolh"],
            }
            self._update_component_state(**attenuation)

        # kvalue
        if "kvalue" in kwargs:
            self._update_component_state(kvalue=spfrx_component_state["kvalue"])

        # configuredBand
        if "indexerposition" in kwargs or "bandinfocus" in kwargs or "configuredband" in kwargs:
            self.logger.debug(
                (
                    "Updating configuredBand on DM from change"
                    " [%s] with DS [%s] SPF [%s] SPFRX [%s]"
                ),
                kwargs,
                ds_component_state,
                spf_component_state,
                spfrx_component_state,
            )

            configured_band = self._state_transition.compute_configured_band(
                ds_component_state,
                spfrx_component_state if not self.is_device_ignored("SPFRX") else None,
                spf_component_state if not self.is_device_ignored("SPF") else None,
            )
            self._update_component_state(configuredband=configured_band)

        # update capturing attribute when SPFRx captures data
        if "capturingdata" in kwargs:
            self.logger.debug(
                ("Updating capturing with SPFRx [%s]"),
                spfrx_component_state,
            )
            self._update_component_state(capturing=spfrx_component_state["capturingdata"])

        # CapabilityStates
        # Update all CapabilityStates when indexerposition, dish_mode
        # or operatingmode changes
        if "indexerposition" in kwargs or "dish_mode" in kwargs or "operatingmode" in kwargs:
            cap_state_updates = {}
            for band in ["b1", "b2", "b3", "b4", "b5a", "b5b"]:
                cap_state_name = f"{band}capabilitystate"
                new_state = self._state_transition.compute_capability_state(
                    band,
                    ds_component_state,
                    self.component_state,
                    spfrx_component_state if not self.is_device_ignored("SPFRX") else None,
                    spf_component_state if not self.is_device_ignored("SPF") else None,
                )
                cap_state_updates[cap_state_name] = new_state
            self._update_component_state(**cap_state_updates)

        # Update individual CapabilityStates if it changes
        # b5 for SPF
        for band in ["b1", "b2", "b3", "b4", "b5a", "b5b"]:
            cap_state_name = f"{band}capabilitystate"
            if cap_state_name in kwargs:
                new_state = self._state_transition.compute_capability_state(
                    band,
                    ds_component_state,
                    self.component_state,
                    spfrx_component_state if not self.is_device_ignored("SPFRX") else None,
                    spf_component_state if not self.is_device_ignored("SPF") else None,
                )
                self._update_component_state(**{cap_state_name: new_state})

        # Update the pointing model params if they change
        for band in ["1", "2", "3", "4", "5a", "5b"]:
            pointing_param_name = f"band{band}pointingmodelparams"

            if pointing_param_name in kwargs:
                self.logger.debug(
                    ("Updating %s with DS %s %s"),
                    pointing_param_name,
                    pointing_param_name,
                    ds_component_state[pointing_param_name],
                )
                self._update_component_state(
                    **{pointing_param_name: ds_component_state[pointing_param_name]}
                )

        # Update attributes that are mapped directly from subservient devices
        for device, attrs in self.direct_mapped_attrs.items():
            enum_attr_mapping = {
                "trackInterpolationMode": TrackInterpolationMode,
                "noiseDiodeMode": NoiseDiodeMode,
            }
            for attr in attrs:
                attr_lower = attr.lower()

                if attr_lower in kwargs:
                    new_value = None
                    if device == "DS":
                        new_value = ds_component_state[attr_lower]
                    elif device == "SPF":
                        new_value = spf_component_state[attr_lower]
                    elif device == "SPFRX":
                        new_value = spfrx_component_state[attr_lower]
                    if attr_lower not in [
                        "desiredpointingaz",
                        "desiredpointingel",
                        "achievedpointing",
                    ]:
                        self.logger.debug(
                            ("Updating %s with %s %s [%s]"),
                            attr,
                            device,
                            attr,
                            (
                                enum_attr_mapping[attr](new_value)
                                if attr in enum_attr_mapping
                                else new_value
                            ),
                        )

                    self._update_component_state(**{attr_lower: new_value})

    def _update_component_state(self, *args, **kwargs):
        """Log the new component state"""
        if not any(
            attr in ["desiredpointingaz", "desiredpointingel", "achievedpointing"]
            for attr in kwargs
        ):
            self.logger.debug("Updating dish manager component state with [%s]", kwargs)
        super()._update_component_state(*args, **kwargs)

    def sync_component_states(self):
        """
        Sync monitored attributes on component managers with their respective sub devices

        Clear the monitored attributes of all subservient device component managers,
        then re-read all the monitored attributes from their respective tango device
        to force dishManager to recalculate its attributes.
        """
        self.logger.debug("Syncing component states")
        if self.sub_component_managers:
            for device, component_manager in self.sub_component_managers.items():
                if not self.is_device_ignored(device):
                    component_manager.clear_monitored_attributes()
                    component_manager.update_state_from_monitored_attributes()

    def set_spf_device_ignored(self, ignored: bool):
        """Set the SPF device ignored boolean and update device communication."""
        if ignored != self.component_state["ignorespf"]:
            self.logger.debug("Setting ignore SPF device as %s", ignored)
            self._update_component_state(ignorespf=ignored)
            if ignored:
                if "SPF" in self.sub_component_managers:
                    self.sub_component_managers["SPF"].stop_communicating()
                    self.sub_component_managers["SPF"].clear_monitored_attributes()
                self._update_component_state(spfconnectionstate=CommunicationStatus.DISABLED)
            else:
                self._update_component_state(
                    spfconnectionstate=CommunicationStatus.NOT_ESTABLISHED
                )
                self.sub_component_managers["SPF"].start_communicating()

    def set_spfrx_device_ignored(self, ignored: bool):
        """Set the SPFRxdevice ignored boolean and update device communication."""
        if ignored != self.component_state["ignorespfrx"]:
            self.logger.debug("Setting ignore SPFRx device as %s", ignored)
            self._update_component_state(ignorespfrx=ignored)
            if ignored:
                if "SPFRX" in self.sub_component_managers:
                    self.sub_component_managers["SPFRX"].stop_communicating()
                    self.sub_component_managers["SPFRX"].clear_monitored_attributes()
                self._update_component_state(spfrxconnectionstate=CommunicationStatus.DISABLED)
            else:
                self._update_component_state(
                    spfrxconnectionstate=CommunicationStatus.NOT_ESTABLISHED
                )
                self.sub_component_managers["SPFRX"].start_communicating()

            self._update_component_state(ignorespfrx=ignored)

    def is_device_ignored(self, device: str):
        """Check whether the given device is ignored."""
        if device == "SPF":
            return self.component_state["ignorespf"]
        if device == "SPFRX":
            return self.component_state["ignorespfrx"]
        return False

    def update_pointing_model_params(self, attr: str, values: list[float]) -> None:
        """Update band pointing model parameters for the given attribute."""
        try:
            if len(values) != BAND_POINTING_MODEL_PARAMS_LENGTH:
                raise ValueError(
                    f"Expected {BAND_POINTING_MODEL_PARAMS_LENGTH} arguments but got"
                    f" {len(values)} arg(s)."
                )
            ds_com_man = self.sub_component_managers["DS"]
            ds_com_man.write_attribute_value(attr, values)
        except tango.DevFailed:
            self.logger.exception("Failed to write to %s on DSManager", attr)
            raise
        except ValueError:
            self.logger.exception("Failed to update %s", attr)
            raise

    def start_communicating(self):
        """Connect from monitored devices"""
        if self.sub_component_managers:
            for device_name, component_manager in self.sub_component_managers.items():
                if not self.is_device_ignored(device_name):
                    component_manager.start_communicating()

    def abort_commands(self, task_callback: Optional[Callable] = None) -> None:
        """Abort commands on dish manager and its subservient devices

        :param task_callback: callback when the status changes
        """
        self.logger.debug("Aborting long running commands")
        super().abort_commands(task_callback)
<<<<<<< HEAD
        sub_component_mgrs = self.get_active_sub_component_managers()
=======
        sub_component_mgrs = self._get_active_sub_component_managers()
>>>>>>> 7f2268d0
        for component_mgr in sub_component_mgrs.values():
            # dont use the same taskcallback else we get completed 4x on the same command id
            component_mgr.abort_commands()

<<<<<<< HEAD
    def track_load_table(
=======
    def _track_load_table(
>>>>>>> 7f2268d0
        self, sequence_length: int, table: list[float], load_mode: TrackTableLoadMode
    ) -> Tuple[ResultCode, str]:
        """Load the track table."""
        float_list = [load_mode, sequence_length]
        float_list.extend(table)
        ds_cm = self.sub_component_managers["DS"]
        result_code = ResultCode.UNKNOWN
        result_message = ""
        try:
            [[result_code], [result_message]] = ds_cm.execute_command("TrackLoadTable", float_list)
        except (LostConnection, tango.DevFailed) as err:
            self.logger.exception("TrackLoadTable on DSManager failed")
            result_code = ResultCode.FAILED
            result_message = str(err)
        return (result_code, result_message)

    def set_standby_lp_mode(
        self,
        task_callback: Optional[Callable] = None,
    ) -> Tuple[TaskStatus, str]:
        """Transition the dish to STANDBY_LP mode"""
        _is_set_standby_lp_allowed = partial(
            self._dish_mode_model.is_command_allowed,
            "SetStandbyLPMode",
            component_manager=self,
            task_callback=task_callback,
        )

        status, response = self.submit_task(
            self._command_map.set_standby_lp_mode,
            args=[],
            is_cmd_allowed=_is_set_standby_lp_allowed,
            task_callback=task_callback,
        )
        return status, response

    def set_standby_fp_mode(
        self,
        task_callback: Optional[Callable] = None,
    ) -> Tuple[TaskStatus, str]:
        """Transition the dish to STANDBY_FP mode"""
        _is_set_standby_fp_allowed = partial(
            self._dish_mode_model.is_command_allowed,
            "SetStandbyFPMode",
            component_manager=self,
            task_callback=task_callback,
        )

        status, response = self.submit_task(
            self._command_map.set_standby_fp_mode,
            args=[],
            is_cmd_allowed=_is_set_standby_fp_allowed,
            task_callback=task_callback,
        )
        return status, response

    def set_operate_mode(
        self,
        task_callback: Optional[Callable] = None,
    ) -> Tuple[TaskStatus, str]:
        """Transition the dish to OPERATE mode"""

        _is_set_operate_mode_allowed = partial(
            self._dish_mode_model.is_command_allowed,
            "SetOperateMode",
            component_manager=self,
            task_callback=task_callback,
        )
        status, response = self.submit_task(
            self._command_map.set_operate_mode,
            args=[],
            is_cmd_allowed=_is_set_operate_mode_allowed,
            task_callback=task_callback,
        )
        return status, response

    def track_cmd(
        self,
        task_callback: Optional[Callable] = None,
    ) -> Tuple[TaskStatus, str]:
        """Track the commanded pointing position"""

        def _is_track_cmd_allowed():
            if self.component_state["dishmode"] != DishMode.OPERATE:
                task_callback(
                    progress="Track command rejected for current dishMode. "
                    "Track command is allowed for dishMode OPERATE"
                )
                return False
            if self.component_state["pointingstate"] != PointingState.READY:
                task_callback(
                    progress="Track command rejected for current pointingState. "
                    "Track command is allowed for pointingState READY"
                )
                return False
            return True

        status, response = self.submit_task(
            self._command_map.track_cmd,
            args=[],
            is_cmd_allowed=_is_track_cmd_allowed,
            task_callback=task_callback,
        )
        return status, response

    def track_stop_cmd(
        self,
        task_callback: Optional[Callable] = None,
    ) -> Tuple[TaskStatus, str]:
        """Stop tracking"""

        def _is_track_stop_cmd_allowed():
            dish_mode = self.component_state["dishmode"]
            pointing_state = self.component_state["pointingstate"]
            if dish_mode != DishMode.OPERATE and pointing_state != PointingState.TRACK:
                return False
            return True

        status, response = self.submit_task(
            self._command_map.track_stop_cmd,
            args=[],
            is_cmd_allowed=_is_track_stop_cmd_allowed,
            task_callback=task_callback,
        )
        return status, response

    def configure_band_cmd(
        self,
        band_number,
        synchronise,
        task_callback: Optional[Callable] = None,
    ) -> Tuple[TaskStatus, str]:
        """Configure frequency band"""
        req_cmd = f"ConfigureBand{band_number}"

        _is_configure_band_cmd_allowed = partial(
            self._dish_mode_model.is_command_allowed,
            req_cmd,
            component_manager=self,
            task_callback=task_callback,
        )

        status, response = self.submit_task(
            self._command_map.configure_band_cmd,
            args=[band_number, synchronise],
            is_cmd_allowed=_is_configure_band_cmd_allowed,
            task_callback=task_callback,
        )
        return status, response

    def set_stow_mode(
        self,
        task_callback: Optional[Callable] = None,
    ) -> Tuple[TaskStatus, str]:
        """
        Transition the dish to STOW mode
        """
        ds_cm = self.sub_component_managers["DS"]
        try:
            ds_cm.execute_command("Stow", None)
        except (LostConnection, tango.DevFailed) as err:
            task_callback(status=TaskStatus.FAILED, exception=err)
            self.logger.exception("DishManager has failed to execute Stow DSManager")
            return TaskStatus.FAILED, "DishManager has failed to execute Stow DSManager"
        task_callback(
            status=TaskStatus.COMPLETED, progress="Stow called, monitor dishmode for LRC completed"
        )
        # abort queued tasks on the task executor
        self.abort_commands()

        return TaskStatus.COMPLETED, "Stow called, monitor dishmode for LRC completed"

    def slew(
        self,
        values: list[float],
        task_callback: Optional[Callable] = None,
    ) -> Tuple[TaskStatus, str]:
        """Slew the dish."""
        if len(values) != 2:
            return (
                TaskStatus.REJECTED,
                f"Expected 2 arguments (az, el) but got {len(values)} arg(s).",
            )

        def _is_slew_cmd_allowed():
            if self.component_state["dishmode"] != DishMode.OPERATE:
                task_callback(
                    progress="Slew command rejected for current dishMode. "
                    "Slew command is allowed for dishMode OPERATE"
                )
                return False
            if self.component_state["pointingstate"] != PointingState.READY:
                task_callback(
                    progress="Slew command rejected for current pointingState. "
                    "Slew command is allowed for pointingState READY"
                )
                return False
            return True

        status, response = self.submit_task(
            self._command_map.slew,
            args=[values],
            is_cmd_allowed=_is_slew_cmd_allowed,
            task_callback=task_callback,
        )
        return status, response

    def scan(
        self,
        scanid: str,
        task_callback: Optional[Callable] = None,
    ) -> Tuple[TaskStatus, str]:
        """Scan a target."""
        status, response = self.submit_task(self._scan, args=[scanid], task_callback=task_callback)
        return status, response

    def _scan(
        self,
        scanid: str,
        task_abort_event=None,
        task_callback: Optional[Callable] = None,
    ) -> Tuple[TaskStatus, str]:
        """Scan a target."""
        task_callback(progress="Setting scanID", status=TaskStatus.IN_PROGRESS)
        self._update_component_state(scanid=scanid)
        task_callback(
            progress="Scan completed",
            status=TaskStatus.COMPLETED,
            result=(ResultCode.OK, "Scan completed"),
        )

    def end_scan(
        self,
        task_callback: Optional[Callable] = None,
    ) -> Tuple[TaskStatus, str]:
        """Clear the scanid."""
        status, response = self.submit_task(self._end_scan, args=[], task_callback=task_callback)
        return status, response

    def _end_scan(
        self,
        task_abort_event=None,
        task_callback: Optional[Callable] = None,
    ) -> Tuple[TaskStatus, str]:
        """Clear the scanid."""
        task_callback(progress="Clearing scanID", status=TaskStatus.IN_PROGRESS)
        self._update_component_state(scanid="")
        task_callback(
            progress="EndScan completed",
            status=TaskStatus.COMPLETED,
            result=(ResultCode.OK, "EndScan completed"),
        )

    def track_load_static_off(
        self,
        values: list[float],
        task_callback: Optional[Callable] = None,
    ) -> Tuple[TaskStatus, str]:
        """Load the static pointing model offsets."""
        if len(values) != 2:
            return (
                TaskStatus.REJECTED,
                f"Expected 2 arguments (off_xel, off_el) but got {len(values)} arg(s).",
            )

        status, response = self.submit_task(
            self._command_map.track_load_static_off,
            args=[values[0], values[1]],
            task_callback=task_callback,
        )
        return status, response

    def set_kvalue(
        self,
        k_value,
    ) -> Tuple[ResultCode, str]:
        """Set the k-value on the SPFRx.
        Note that it will only take effect after
        SPFRx has been restarted.
        """
        spfrx_cm = self.sub_component_managers["SPFRX"]
        self.logger.debug("Calling SetKValue on SPFRX.")
        try:
            result = spfrx_cm.execute_command("SetKValue", k_value)
            self.logger.debug(
                "Result of the call to [%s] on SPFRx is [%s]",
                "SetKValue",
                result,
            )
        except (LostConnection, tango.DevFailed) as err:
            self.logger.exception("SetKvalue on SPFRx failed")
            return (ResultCode.FAILED, err)
        return (ResultCode.OK, "Successfully requested SetKValue on SPFRx")

    def apply_pointing_model(self, json_object) -> Tuple[ResultCode, str]:
        # pylint: disable=R0911
        """Updates a band's coefficient parameters with a given JSON input.
        Note, all 18 coefficients need to be present in the JSON object,the Dish ID
        should be correct, the appropriate unit should be present and coefficient values
        should be in range. Each time the command is called all parameters will get
        updated not just the ones that have been modified.
        """
        # A list of expected coefficients (The order in which they are written)
        min_value = -2000
        max_value = 2000
        expected_coefficients = {
            "IA": {"unit": "arcsec"},
            "CA": {"unit": "arcsec"},
            "NPAE": {"unit": "arcsec"},
            "AN": {"unit": "arcsec"},
            "AN0": {"unit": "arcsec"},
            "AW": {"unit": "arcsec"},
            "AW0": {"unit": "arcsec"},
            "ACEC": {"unit": "arcsec"},
            "ACES": {"unit": "arcsec"},
            "ABA": {"unit": "arcsec"},
            "ABphi": {"unit": "deg"},
            "IE": {"unit": "arcsec"},
            "ECEC": {"unit": "arcsec"},
            "ECES": {"unit": "arcsec"},
            "HECE4": {"unit": "arcsec"},
            "HESE4": {"unit": "arcsec"},
            "HECE8": {"unit": "arcsec"},
            "HESE8": {"unit": "arcsec"},
        }

        ds_cm = self.sub_component_managers["DS"]
        coeff_keys = []
        band_coeffs_values = []
        result_code = ResultCode.REJECTED
        message = "Unknown error."

        # Process the JSON data
        try:
            data = json.loads(json_object)
        except json.JSONDecodeError as err:
            self.logger.exception("Invalid json supplied")
            message = str(err)
            return result_code, message

        # Validate the Dish ID
        antenna_id = data.get("antenna")
        dish_id = self.tango_device_name.split("/")[-1]

        if dish_id != antenna_id:
            self.logger.debug(
                "Command rejected. The Dish id %s and the Antenna's value %s are not equal.",
                dish_id,
                antenna_id,
            )
            message = (
                f"Command rejected. The Dish id {dish_id} and the Antenna's "
                f"value {antenna_id} are not equal."
            )
            return result_code, message

        # Validate the coefficients
        coefficients = data.get("coefficients", {})
        coeff_keys = coefficients.keys()

        # Verify that all expected coefficients are available
        if set(coeff_keys) != set(expected_coefficients.keys()):
            self.logger.debug(
                "Coefficients are missing. The coefficients found in the JSON object were %s.",
                coeff_keys,
            )
            message = (
                "Coefficients are missing. The coefficients found in the JSON object "
                f"were {list(coeff_keys)}"
            )
            return result_code, message

        # Reorder `coeff_keys` to match the order in `expected_coefficients`
        expected_coeff_keys = list(expected_coefficients.keys())
        expected_coeff_units = [
            expected_coefficients[coeff]["unit"] for coeff in expected_coeff_keys
        ]

        self.logger.debug(f"All 18 coefficients {coeff_keys} are present.")

        # Get all coefficient values
        for key, expected_unit in zip(expected_coeff_keys, expected_coeff_units):
            value = coefficients[key].get("value")
            unit = coefficients[key].get("units")

            min_value, max_value = (0, 360) if key == "ABphi" else (-2000, 2000)
            if not min_value <= value <= max_value:
                self.logger.debug(
                    "Value %s for key '%s' is out of range [%s, %s]",
                    value,
                    key,
                    min_value,
                    max_value,
                )
                message = (
                    f"Value {value} for key '{key}' is out of range [{min_value}, {max_value}]"
                )
                return result_code, message

            if unit.strip().lower() != expected_unit.strip().lower():
                self.logger.debug(
                    "Unit %s for key '%s' is not correct. It should be %s",
                    unit,
                    key,
                    expected_unit,
                )
                message = (
                    f"Unit {unit} for key '{key}' is not correct. It should be {expected_unit}"
                )
                return result_code, message

            band_coeffs_values.append(value)

        # Extract the band's value after the underscore
        band_value = data.get("band").split("_")[-1]

        # Write to the appropriate band
        band_map = {
            "1": "band1PointingModelParams",
            "2": "band2PointingModelParams",
            "3": "band3PointingModelParams",
            "4": "band4PointingModelParams",
            "5a": "band5aPointingModelParams",
            "5b": "band5bPointingModelParams",
        }

        attribute_name = band_map.get(band_value)
        if attribute_name is None:
            self.logger.debug("Unsupported Band: b%s", band_value)
            message = f"Unsupported Band: b{band_value}"
            return result_code, message

        try:
            ds_cm.write_attribute_value(attribute_name, band_coeffs_values)
            result_code = ResultCode.OK
            message = (
                f"Successfully wrote the following values {coefficients} "
                f"to band {band_value} on DS"
            )
        except (LostConnection, tango.DevFailed) as err:
            self.logger.exception("%s. The error response is: %s", (ResultCode.FAILED, err))
            result_code = ResultCode.FAILED
            message = str(err)

        return result_code, message

    def set_track_interpolation_mode(
        self,
        interpolation_mode,
    ) -> None:
        """Set the trackInterpolationMode on the DS."""
        ds_cm = self.sub_component_managers["DS"]
        try:
            ds_cm.write_attribute_value("trackInterpolationMode", interpolation_mode)
            self.logger.debug("Successfully updated trackInterpolationMode on DSManager.")
        except LostConnection:
            self.logger.error("Failed to update trackInterpolationMode on DSManager.")
            raise
        return (ResultCode.OK, "Successfully updated trackInterpolationMode on DSManager")

    def set_noise_diode_mode(
        self,
        noise_diode_mode,
    ) -> None:
        """Set the noiseDiodeMode on the SPFRx."""
        spfrx_cm = self.sub_component_managers["SPFRX"]
        try:
            spfrx_cm.write_attribute_value("noiseDiodeMode", noise_diode_mode)
            self.logger.debug("Successfully updated noiseDiodeMode on SPFRx.")
        except (LostConnection, tango.DevFailed):
            self.logger.error("Failed to update noiseDiodeMode on SPFRx.")
            raise
        return (ResultCode.OK, "Successfully updated noiseDiodeMode on SPFRx")

    def set_periodic_noise_diode_pars(
        self,
        values,
    ) -> None:
        """Set the periodicNoiseDiodePars on the SPFRx."""
        if len(values) != 3:
            raise ValueError(
                f"Expected value of length 3 but got {len(values)}.",
            )

        spfrx_operating_mode = self.sub_component_managers["SPFRX"].component_state[
            "operatingmode"
        ]

        if spfrx_operating_mode in [SPFRxOperatingMode.STANDBY, SPFRxOperatingMode.MAINTENANCE]:
            spfrx_cm = self.sub_component_managers["SPFRX"]
            try:
                spfrx_cm.write_attribute_value("periodicNoiseDiodePars", values)
                self.logger.debug("Successfully updated periodicNoiseDiodePars on SPFRx.")
            except (LostConnection, tango.DevFailed):
                self.logger.error("Failed to update periodicNoiseDiodePars on SPFRx.")
                raise
        else:
            raise AssertionError(
                "Cannot write to periodicNoiseDiodePars."
                " Device is not in STANDBY or MAINTENANCE state."
                f" Current state: {spfrx_operating_mode.name}"
            )

        return (ResultCode.OK, "Successfully updated periodicNoiseDiodePars on SPFRx")

    def set_pseudo_random_noise_diode_pars(
        self,
        values,
    ) -> None:
        """Set the pseudoRandomNoiseDiodePars on the SPFRx."""
        if len(values) != 3:
            raise ValueError(
                f"Expected value of length 3 but got {len(values)}.",
            )

        spfrx_operating_mode = self.sub_component_managers["SPFRX"].component_state[
            "operatingmode"
        ]

        if spfrx_operating_mode in [SPFRxOperatingMode.STANDBY, SPFRxOperatingMode.MAINTENANCE]:
            spfrx_cm = self.sub_component_managers["SPFRX"]
            try:
                spfrx_cm.write_attribute_value("pseudoRandomNoiseDiodePars", values)
                self.logger.debug("Successfully updated pseudoRandomNoiseDiodePars on SPFRx.")
            except (LostConnection, tango.DevFailed):
                self.logger.error("Failed to update pseudoRandomNoiseDiodePars on SPFRx.")
                raise
        else:
            raise AssertionError(
                "Cannot write to pseudoRandomNoiseDiodePars."
                " Device is not in STANDBY or MAINTENANCE state."
                f" Current state: {spfrx_operating_mode.name}"
            )

        return (ResultCode.OK, "Successfully updated pseudoRandomNoiseDiodePars on SPFRx")

<<<<<<< HEAD
=======
    def _reset_track_table(self) -> None:
        """
        Write the last achievedPointing back to the trackTable in loadmode NEW

        NOTE: this is a workaround until the RESET mode is implemented on the DSC.
        Remove/re-work this when the RESET mode is available
        """
        current_pointing = self.component_state.get("achievedpointing")
        timestamp = get_current_tai_timestamp()
        current_pointing[0] = timestamp
        sequence_length = 1
        load_mode = TrackTableLoadMode.NEW

        result_code, result_message = self._track_load_table(
            sequence_length, current_pointing, load_mode
        )
        if result_code == ResultCode.OK:
            # need to find a way to bubble up this table
            # to dish manager._program_track_table and _load_mode
            pass
        else:
            self.logger.warning(
                "Failed to reset programTrackTable in Abort sequence: %s", result_message
            )

>>>>>>> 7f2268d0
    def is_dish_moving(self) -> bool:
        """
        Report whether or not the dish is moving

        :returns: boolean dish movement activity
        """
        pointing_state = self.component_state.get("pointingstate")
        if pointing_state in [PointingState.SLEW, PointingState.TRACK]:
            return True
        return False

<<<<<<< HEAD
=======
    def _ensure_transition_to_fp_mode(
        self,
        task_abort_event: Optional[Event] = None,
        task_callback: Optional[Callable] = None,
    ) -> None:
        # get fresh component states from the sub devices
        sub_component_mgrs = self._get_active_sub_component_managers()
        for component_manager in sub_component_mgrs.values():
            component_manager.update_state_from_monitored_attributes()

        # only force the transition if the dish is not in FP already
        current_dish_mode = self.component_state.get("dishmode")
        if current_dish_mode == DishMode.STANDBY_FP:
            if task_callback:
                task_callback(status=TaskStatus.COMPLETED)
            return

        # fan out respective FP command to the sub devices
        self._command_map.set_standby_fp_mode(task_abort_event, task_callback)

>>>>>>> 7f2268d0
    def is_lrc_currently_executing(self) -> bool:
        """
        Report whether or not commands are running or waiting to be executed from the task executor

        :returns: boolean indicating whether or not an lrc is executing
        """
        statuses_to_check = [TaskStatus.STAGING, TaskStatus.QUEUED, TaskStatus.IN_PROGRESS]
        command_statuses = self._command_tracker.command_statuses
        status_idx = 1
        if command_statuses:
            command_statuses = [status_item[status_idx] for status_item in command_statuses]
            # do we have any commands in staging, queued or in progress
            statuses_to_check = set(statuses_to_check)
            if statuses_to_check.intersection(command_statuses) == set():
                return False
            return True
        # there are no commands in staging, queued or in progress
        return False

<<<<<<< HEAD
=======
    def _abort(
        self,
        task_callback: Optional[Callable] = None,
        task_abort_event: Optional[Event] = None,
    ) -> None:
        # the name has to be different, task_callback != task_cb
        # one is a partial with a command id and the other isnt
        task_cb = self._command_tracker.update_command_info

        if task_callback:
            task_callback(status=TaskStatus.IN_PROGRESS)

        if self.is_lrc_currently_executing():
            self.logger.debug("Aborting LRCs from Abort sequence")
            abort_command_id = self._command_tracker.new_command(
                "abort-sequence:abort-lrc", completed_callback=None
            )
            abort_task_cb = partial(task_cb, abort_command_id)
            self.abort_commands(task_callback=abort_task_cb)
            while (
                not self._command_tracker.get_command_status(abort_command_id)
                != TaskStatus.COMPLETED
            ):
                task_abort_event.wait(0.1)  # sleep a bit to not overwork the CPU

        if self.is_dish_moving():
            # stop the dish
            track_stop_command_id = self._command_tracker.new_command(
                "abort-sequence:trackstop", completed_callback=None
            )
            track_stop_task_cb = partial(task_cb, track_stop_command_id)
            self.logger.debug("Issuing TrackStop from Abort sequence")
            self._command_map.track_stop_cmd(task_abort_event, track_stop_task_cb)

            # clear the scan id
            end_scan_command_id = self._command_tracker.new_command(
                "abort-sequence:endscan", completed_callback=None
            )
            end_scan_task_cb = partial(task_cb, end_scan_command_id)
            self.logger.debug("Issuing EndScan from Abort sequence")
            self._end_scan(task_abort_event, end_scan_task_cb)

        # send the last reported achieved pointing in load mode new
        self.logger.debug("Resetting the programTrackTable from Abort sequence")
        self._reset_track_table()

        # go to the known state: STANDBY-FP
        standby_fp_command_id = self._command_tracker.new_command(
            "abort-sequence:standbyfp", completed_callback=None
        )
        standby_fp_task_cb = partial(task_cb, standby_fp_command_id)
        self.logger.debug("Issuing SetStandbyFPMode from Abort sequence")
        self._ensure_transition_to_fp_mode(task_abort_event, standby_fp_task_cb)

        if task_callback:
            task_callback(
                status=TaskStatus.COMPLETED, result=(ResultCode.OK, "Abort sequence completed")
            )

>>>>>>> 7f2268d0
    def abort(
        self, task_callback: Optional[Callable] = None, task_abort_event: Optional[Event] = Event()
    ) -> Tuple[TaskStatus, str]:
        """
        Issue abort sequence

        :param task_callback: Callback for task (default: {None})
        :param task_abort_event: Event holding abort info (default: {Event()})
        """
        # NOTE we dont want to pass the existing abort event object
        # i.e. self._task_executor._abort_event to this function
        # since it might prevent the command from being triggered
        # when the check is performed after abort_commands finishes

        if self._abort_thread is not None and self._abort_thread.is_alive():
            self.logger.info("Abort rejected: there is an ongoing abort sequence.")
            if task_callback:
                task_callback(
                    status=TaskStatus.REJECTED,
                    result=(ResultCode.REJECTED, "Existing Abort sequence ongoing"),
                )
            return TaskStatus.REJECTED, "Existing Abort sequence ongoing"

<<<<<<< HEAD
        if not self._cmd_allowed_checks.is_abort_allowed():
            self.logger.info(
                "Abort rejected: command not allowed during a STOW and MAINTENANCE modes"
            )
=======
        if self.component_state.get("dishmode") == DishMode.MAINTENANCE:
            self.logger.info("Abort rejected: command not allowed from MAINTENANCE mode")
>>>>>>> 7f2268d0
            if task_callback:
                task_callback(
                    status=TaskStatus.REJECTED,
                    result=(
                        ResultCode.REJECTED,
<<<<<<< HEAD
                        "Command not allowed during a STOW and MAINTENANCE modes",
                    ),
                )
            return TaskStatus.REJECTED, "Command not allowed during a STOW and MAINTENANCE modes"

        self._abort_thread = Thread(
            target=self._abort_handler,
=======
                        "Abort not allowed from MAINTENANCE mode",
                    ),
                )
            return TaskStatus.REJECTED, "Abort not allowed from MAINTENANCE mode"

        if self.is_dish_moving() and self.component_state.get("dishmode") == DishMode.STOW:
            self.logger.info("Abort rejected: STOW cannot be aborted")
            if task_callback:
                task_callback(
                    status=TaskStatus.REJECTED,
                    result=(
                        ResultCode.REJECTED,
                        "STOW cannot be aborted",
                    ),
                )
            return TaskStatus.REJECTED, "STOW cannot be aborted"

        self._abort_thread = Thread(
            target=self._abort,
>>>>>>> 7f2268d0
            args=[],
            kwargs={"task_callback": task_callback, "task_abort_event": task_abort_event},
        )
        self._abort_thread.name = "abort_thread"
        self._abort_thread.start()
        return TaskStatus.IN_PROGRESS, "Abort sequence has started"
<<<<<<< HEAD
=======

    def set_dsc_power_limit_kw(
        self,
        power_limit: float,
    ) -> None:
        """Set the DSC Power Limit kW on the DS."""
        ds_cm = self.sub_component_managers["DS"]
        try:
            ds_cm.write_attribute_value("dscPowerLimitKw", power_limit)
            self.logger.debug("Successfully updated dscPowerLimitKw on DS.")
            self._update_component_state(dscpowerlimitkw=power_limit)
        except (LostConnection, tango.DevFailed):
            self.logger.error("Failed to update dscPowerLimitKw on DS.")
            raise
        return (ResultCode.OK, "Successfully updated dscPowerLimitKw on DS")
>>>>>>> 7f2268d0

    def _get_device_attribute_property_value(self, attribute_name) -> Optional[str]:
        """
        Read memorized attributes values from TangoDB.

        :param: attribute_name: Tango attribute name
        :type attribute_name: str
        :return: value for the given attribute
        :rtype: Optional[str]
        """
        self.logger.debug("Getting attribute property value for %s.", attribute_name)
        database = tango.Database()
        attr_property = database.get_device_attribute_property(
            self.tango_device_name, attribute_name
        )
        attr_property_value = attr_property[attribute_name]
        if len(attr_property_value) > 0:  # If the returned dict is not empty
            return attr_property_value["__value"][0]
        return None

    def try_update_memorized_attributes_from_db(self):
        """Read memorized attributes values from TangoDB and update device attributes."""
        if "TANGO_HOST" not in os.environ:
            self.logger.debug("Not updating memorized attributes. TANGO_HOST is not set.")
            return

        self.logger.debug("Updating memorized attributes. Trying to read from database.")
        try:
            # ignoreSpf
            ignore_spf_value = self._get_device_attribute_property_value("ignoreSpf")

            if ignore_spf_value is not None:
                self.logger.debug(
                    "Updating ignoreSpf value with value from database %s.",
                    ignore_spf_value,
                )
                ignore_spf = ignore_spf_value.lower() == "true"
                self.set_spf_device_ignored(ignore_spf)

            # ignoreSpfrx
            ignore_spfrx_value = self._get_device_attribute_property_value("ignoreSpfrx")

            if ignore_spfrx_value is not None:
                self.logger.debug(
                    "Updating ignoreSpfrx value with value from database %s.",
                    ignore_spfrx_value,
                )
                ignore_spfrx = ignore_spfrx_value.lower() == "true"
                self.set_spfrx_device_ignored(ignore_spfrx)
        except tango.DevFailed:
            self.logger.debug(
                "Could not update memorized attributes. Failed to connect to database."
            )

    def stop_communicating(self):
        """Disconnect from monitored devices"""
        if self.sub_component_managers:
            for component_manager in self.sub_component_managers.values():
                component_manager.stop_communicating()<|MERGE_RESOLUTION|>--- conflicted
+++ resolved
@@ -39,11 +39,7 @@
 )
 from ska_mid_dish_manager.models.dish_mode_model import DishModeModel
 from ska_mid_dish_manager.models.dish_state_transition import StateTransition
-<<<<<<< HEAD
 from ska_mid_dish_manager.models.is_allowed_rules import CommandAllowedChecks
-=======
-from ska_mid_dish_manager.utils.ska_epoch_to_tai import get_current_tai_timestamp
->>>>>>> 7f2268d0
 
 
 # pylint: disable=abstract-method
@@ -238,11 +234,7 @@
             ],
         }
 
-<<<<<<< HEAD
     def get_active_sub_component_managers(self) -> Dict:
-=======
-    def _get_active_sub_component_managers(self) -> Dict:
->>>>>>> 7f2268d0
         """Get a list of subservient device component managers which are not being ignored."""
         active_component_managers = {"DS": self.sub_component_managers["DS"]}
 
@@ -659,20 +651,12 @@
         """
         self.logger.debug("Aborting long running commands")
         super().abort_commands(task_callback)
-<<<<<<< HEAD
         sub_component_mgrs = self.get_active_sub_component_managers()
-=======
-        sub_component_mgrs = self._get_active_sub_component_managers()
->>>>>>> 7f2268d0
         for component_mgr in sub_component_mgrs.values():
             # dont use the same taskcallback else we get completed 4x on the same command id
             component_mgr.abort_commands()
 
-<<<<<<< HEAD
     def track_load_table(
-=======
-    def _track_load_table(
->>>>>>> 7f2268d0
         self, sequence_length: int, table: list[float], load_mode: TrackTableLoadMode
     ) -> Tuple[ResultCode, str]:
         """Load the track table."""
@@ -1209,34 +1193,6 @@
 
         return (ResultCode.OK, "Successfully updated pseudoRandomNoiseDiodePars on SPFRx")
 
-<<<<<<< HEAD
-=======
-    def _reset_track_table(self) -> None:
-        """
-        Write the last achievedPointing back to the trackTable in loadmode NEW
-
-        NOTE: this is a workaround until the RESET mode is implemented on the DSC.
-        Remove/re-work this when the RESET mode is available
-        """
-        current_pointing = self.component_state.get("achievedpointing")
-        timestamp = get_current_tai_timestamp()
-        current_pointing[0] = timestamp
-        sequence_length = 1
-        load_mode = TrackTableLoadMode.NEW
-
-        result_code, result_message = self._track_load_table(
-            sequence_length, current_pointing, load_mode
-        )
-        if result_code == ResultCode.OK:
-            # need to find a way to bubble up this table
-            # to dish manager._program_track_table and _load_mode
-            pass
-        else:
-            self.logger.warning(
-                "Failed to reset programTrackTable in Abort sequence: %s", result_message
-            )
-
->>>>>>> 7f2268d0
     def is_dish_moving(self) -> bool:
         """
         Report whether or not the dish is moving
@@ -1248,29 +1204,6 @@
             return True
         return False
 
-<<<<<<< HEAD
-=======
-    def _ensure_transition_to_fp_mode(
-        self,
-        task_abort_event: Optional[Event] = None,
-        task_callback: Optional[Callable] = None,
-    ) -> None:
-        # get fresh component states from the sub devices
-        sub_component_mgrs = self._get_active_sub_component_managers()
-        for component_manager in sub_component_mgrs.values():
-            component_manager.update_state_from_monitored_attributes()
-
-        # only force the transition if the dish is not in FP already
-        current_dish_mode = self.component_state.get("dishmode")
-        if current_dish_mode == DishMode.STANDBY_FP:
-            if task_callback:
-                task_callback(status=TaskStatus.COMPLETED)
-            return
-
-        # fan out respective FP command to the sub devices
-        self._command_map.set_standby_fp_mode(task_abort_event, task_callback)
-
->>>>>>> 7f2268d0
     def is_lrc_currently_executing(self) -> bool:
         """
         Report whether or not commands are running or waiting to be executed from the task executor
@@ -1290,68 +1223,6 @@
         # there are no commands in staging, queued or in progress
         return False
 
-<<<<<<< HEAD
-=======
-    def _abort(
-        self,
-        task_callback: Optional[Callable] = None,
-        task_abort_event: Optional[Event] = None,
-    ) -> None:
-        # the name has to be different, task_callback != task_cb
-        # one is a partial with a command id and the other isnt
-        task_cb = self._command_tracker.update_command_info
-
-        if task_callback:
-            task_callback(status=TaskStatus.IN_PROGRESS)
-
-        if self.is_lrc_currently_executing():
-            self.logger.debug("Aborting LRCs from Abort sequence")
-            abort_command_id = self._command_tracker.new_command(
-                "abort-sequence:abort-lrc", completed_callback=None
-            )
-            abort_task_cb = partial(task_cb, abort_command_id)
-            self.abort_commands(task_callback=abort_task_cb)
-            while (
-                not self._command_tracker.get_command_status(abort_command_id)
-                != TaskStatus.COMPLETED
-            ):
-                task_abort_event.wait(0.1)  # sleep a bit to not overwork the CPU
-
-        if self.is_dish_moving():
-            # stop the dish
-            track_stop_command_id = self._command_tracker.new_command(
-                "abort-sequence:trackstop", completed_callback=None
-            )
-            track_stop_task_cb = partial(task_cb, track_stop_command_id)
-            self.logger.debug("Issuing TrackStop from Abort sequence")
-            self._command_map.track_stop_cmd(task_abort_event, track_stop_task_cb)
-
-            # clear the scan id
-            end_scan_command_id = self._command_tracker.new_command(
-                "abort-sequence:endscan", completed_callback=None
-            )
-            end_scan_task_cb = partial(task_cb, end_scan_command_id)
-            self.logger.debug("Issuing EndScan from Abort sequence")
-            self._end_scan(task_abort_event, end_scan_task_cb)
-
-        # send the last reported achieved pointing in load mode new
-        self.logger.debug("Resetting the programTrackTable from Abort sequence")
-        self._reset_track_table()
-
-        # go to the known state: STANDBY-FP
-        standby_fp_command_id = self._command_tracker.new_command(
-            "abort-sequence:standbyfp", completed_callback=None
-        )
-        standby_fp_task_cb = partial(task_cb, standby_fp_command_id)
-        self.logger.debug("Issuing SetStandbyFPMode from Abort sequence")
-        self._ensure_transition_to_fp_mode(task_abort_event, standby_fp_task_cb)
-
-        if task_callback:
-            task_callback(
-                status=TaskStatus.COMPLETED, result=(ResultCode.OK, "Abort sequence completed")
-            )
-
->>>>>>> 7f2268d0
     def abort(
         self, task_callback: Optional[Callable] = None, task_abort_event: Optional[Event] = Event()
     ) -> Tuple[TaskStatus, str]:
@@ -1375,21 +1246,15 @@
                 )
             return TaskStatus.REJECTED, "Existing Abort sequence ongoing"
 
-<<<<<<< HEAD
         if not self._cmd_allowed_checks.is_abort_allowed():
             self.logger.info(
                 "Abort rejected: command not allowed during a STOW and MAINTENANCE modes"
             )
-=======
-        if self.component_state.get("dishmode") == DishMode.MAINTENANCE:
-            self.logger.info("Abort rejected: command not allowed from MAINTENANCE mode")
->>>>>>> 7f2268d0
             if task_callback:
                 task_callback(
                     status=TaskStatus.REJECTED,
                     result=(
                         ResultCode.REJECTED,
-<<<<<<< HEAD
                         "Command not allowed during a STOW and MAINTENANCE modes",
                     ),
                 )
@@ -1397,35 +1262,12 @@
 
         self._abort_thread = Thread(
             target=self._abort_handler,
-=======
-                        "Abort not allowed from MAINTENANCE mode",
-                    ),
-                )
-            return TaskStatus.REJECTED, "Abort not allowed from MAINTENANCE mode"
-
-        if self.is_dish_moving() and self.component_state.get("dishmode") == DishMode.STOW:
-            self.logger.info("Abort rejected: STOW cannot be aborted")
-            if task_callback:
-                task_callback(
-                    status=TaskStatus.REJECTED,
-                    result=(
-                        ResultCode.REJECTED,
-                        "STOW cannot be aborted",
-                    ),
-                )
-            return TaskStatus.REJECTED, "STOW cannot be aborted"
-
-        self._abort_thread = Thread(
-            target=self._abort,
->>>>>>> 7f2268d0
             args=[],
             kwargs={"task_callback": task_callback, "task_abort_event": task_abort_event},
         )
         self._abort_thread.name = "abort_thread"
         self._abort_thread.start()
         return TaskStatus.IN_PROGRESS, "Abort sequence has started"
-<<<<<<< HEAD
-=======
 
     def set_dsc_power_limit_kw(
         self,
@@ -1441,7 +1283,6 @@
             self.logger.error("Failed to update dscPowerLimitKw on DS.")
             raise
         return (ResultCode.OK, "Successfully updated dscPowerLimitKw on DS")
->>>>>>> 7f2268d0
 
     def _get_device_attribute_property_value(self, attribute_name) -> Optional[str]:
         """
