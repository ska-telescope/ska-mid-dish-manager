--- conflicted
+++ resolved
@@ -412,12 +412,10 @@
                 _, command_id = command(command_name, None)
                 task_callback(progress=f"{command_name} called on SPFRX, ID {command_id}")
             else:
-                _, command_id = command(command_name, None)
-<<<<<<< HEAD
-                task_callback(progress=(f"{command_name} called on {device}," f" ID {command_id}"))
-=======
-                task_callback(progress=f"{command_name} called on {device}, ID {command_id}")
->>>>>>> f0dc1f52
+                _, command_id = command("SetStandbyLPMode", None)
+                task_callback(
+                    progress=(f"SetStandbyLPMode called on {device}," f" ID {command_id}")
+                )
 
             device_command_ids[device] = command_id
 
@@ -474,14 +472,7 @@
         task_callback(status=TaskStatus.IN_PROGRESS)
 
         device_command_ids = {}
-        subservient_devices = [
-            ("DS", "SetStandbyFPMode"),
-            ("SPF", "SetOperateMode"),
-<<<<<<< HEAD
-            ("SPFRX", "CaptureData"),
-=======
->>>>>>> f0dc1f52
-        ]
+        subservient_devices = ["DS", "SPF", "SPFRX"]
 
         if self.component_state["dishmode"].name == "OPERATE":
             subservient_devices = [("DS", "SetStandbyFPMode")]
@@ -498,29 +489,22 @@
             if device == "DS":
                 _, command_id = command(command_name, None)
                 device_command_ids[device] = command_id
-                task_callback(progress=f"{command_name} called on DS, ID {command_id}")
-<<<<<<< HEAD
+                task_callback(progress=f"SetStandbyFPMode called on DS, ID {command_id}")
             elif device == "SPF":
-                _, command_id = command(command_name, None)
+                _, command_id = command("SetOperateMode", None)
                 device_command_ids[device] = command_id
-                task_callback(progress=f"{command_name} called on SPF, ID {command_id}")
+                task_callback(progress=f"SetOperateMode called on SPF, ID {command_id}")
             else:
                 # allow request only when there's a configured band
                 if self.component_state["configuredband"] not in [
                     Band.NONE,
                     Band.UNKNOWN,
                 ]:
-                    _, command_id = command(f"{command_name}", True)
+                    _, command_id = command("CaptureData", True)
                     device_command_ids[device] = command_id
                     task_callback(
-                        progress=f"{command_name} called on SPFRx, ID {command_id}"  # noqa: E501
+                        progress=f"CaptureData called on SPFRx, ID {command_id}"  # noqa: E501
                     )
-=======
-            if device == "SPF":
-                _, command_id = command(command_name, None)
-                device_command_ids[device] = command_id
-                task_callback(progress=f"{command_name} called on SPF, ID {command_id}")
->>>>>>> f0dc1f52
 
         task_callback(progress=f"Commands: {json.dumps(device_command_ids)}")
         task_callback(progress="Awaiting dishMode change to STANDBY_FP")
