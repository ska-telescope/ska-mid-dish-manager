# pylint: disable=protected-access
"""Component manager for a DishManager tango device"""
import logging
from datetime import datetime
from typing import Callable, Optional, Tuple

<<<<<<< HEAD
from ska_tango_base.control_model import CommunicationStatus, HealthState
from ska_tango_base.executor import TaskExecutorComponentManager, TaskStatus
=======
from ska_control_model import CommunicationStatus, HealthState, TaskStatus
from ska_tango_base.commands import SubmittedSlowCommand
from ska_tango_base.executor import TaskExecutorComponentManager
>>>>>>> fa87364c

from ska_mid_dish_manager.component_managers.ds_cm import DSComponentManager
from ska_mid_dish_manager.component_managers.spf_cm import SPFComponentManager
from ska_mid_dish_manager.component_managers.spfrx_cm import SPFRxComponentManager
<<<<<<< HEAD
from ska_mid_dish_manager.models.command_map import CommandMap
=======
>>>>>>> fa87364c
from ska_mid_dish_manager.models.dish_enums import (
    Band,
    BandInFocus,
    CapabilityStates,
    DishMode,
    DSPowerState,
    IndexerPosition,
    PointingState,
    SPFCapabilityStates,
    SPFPowerState,
    SPFRxCapabilityStates,
)
from ska_mid_dish_manager.models.dish_mode_model import CommandNotAllowed, DishModeModel
<<<<<<< HEAD
=======
from ska_mid_dish_manager.models.dish_state_transition import StateTransition
>>>>>>> fa87364c


# pylint: disable=abstract-method
class DishManagerComponentManager(TaskExecutorComponentManager):
    """A component manager for DishManager

    It watches the component managers of the subservient devices
    (DS, SPF, SPFRX) to reflect the state of the Dish LMC.
    """

    def __init__(
        self,
        logger: logging.Logger,
        command_tracker,
        sub_device_comm_state_cb,
        *args,
        ds_device_fqdn: str = "mid_d0001/lmc/ds_simulator",
        spf_device_fqdn: str = "mid_d0001/spf/simulator",
        spfrx_device_fqdn: str = "mid_d0001/spfrx/simulator",
        max_workers: int = 3,
        **kwargs,
    ):
        """"""
        # pylint: disable=useless-super-delegation
        super().__init__(
            logger,
            *args,
            max_workers=max_workers,
            dishmode=None,
            capturing=False,
            healthstate=None,
            pointingstate=None,
            b1capabilitystate=None,
            b2capabilitystate=None,
            b3capabilitystate=None,
            b4capabilitystate=None,
            b5acapabilitystate=None,
            b5bcapabilitystate=None,
            achievedtargetlock=None,
            achievedpointing=[0.0, 0.0, 30.0],
            configuredband=Band.NONE,
            spfconnectionstate=CommunicationStatus.NOT_ESTABLISHED,
            spfrxconnectionstate=CommunicationStatus.NOT_ESTABLISHED,
            dsconnectionstate=CommunicationStatus.NOT_ESTABLISHED,
            **kwargs,
        )
        self.sub_device_comm_state_cb = sub_device_comm_state_cb
        self._dish_mode_model = DishModeModel()
        self._state_transition = StateTransition()
        self._command_tracker = command_tracker
        self.component_managers = {}
        self.component_managers["DS"] = DSComponentManager(
            ds_device_fqdn,
            logger,
            operatingmode=None,
            pointingstate=None,
            achievedtargetlock=None,
            indexerposition=IndexerPosition.UNKNOWN,
            powerstate=DSPowerState.UNKNOWN,
            achievedpointing=[0.0, 0.0, 30.0],
            component_state_callback=self._component_state_changed,
            communication_state_callback=self._communication_state_changed,
        )
        self.component_managers["SPFRX"] = SPFRxComponentManager(
            spfrx_device_fqdn,
            logger,
            operatingmode=None,
            configuredband=Band.NONE,
            capturingdata=False,
            healthstate=HealthState.UNKNOWN,
            b1capabilitystate=SPFRxCapabilityStates.UNKNOWN,
            b2capabilitystate=SPFRxCapabilityStates.UNKNOWN,
            b3capabilitystate=SPFRxCapabilityStates.UNKNOWN,
            b4capabilitystate=SPFRxCapabilityStates.UNKNOWN,
            b5acapabilitystate=SPFRxCapabilityStates.UNKNOWN,
            b5bcapabilitystate=SPFRxCapabilityStates.UNKNOWN,
            component_state_callback=self._component_state_changed,
            communication_state_callback=self._communication_state_changed,
        )
        self.component_managers["SPF"] = SPFComponentManager(
            spf_device_fqdn,
            logger,
            operatingmode=None,
            powerstate=SPFPowerState.UNKNOWN,
            healthstate=HealthState.UNKNOWN,
            bandinfocus=BandInFocus.UNKNOWN,
            b1capabilitystate=SPFCapabilityStates.UNAVAILABLE,
            b2capabilitystate=SPFCapabilityStates.UNAVAILABLE,
            b3capabilitystate=SPFCapabilityStates.UNAVAILABLE,
            b4capabilitystate=SPFCapabilityStates.UNAVAILABLE,
            b5acapabilitystate=SPFCapabilityStates.UNAVAILABLE,
            b5bcapabilitystate=SPFCapabilityStates.UNAVAILABLE,
            component_state_callback=self._component_state_changed,
            communication_state_callback=self._communication_state_changed,
        )
        self._update_communication_state(CommunicationStatus.NOT_ESTABLISHED)
        initial_component_states = {
            "dishmode": DishMode.STARTUP,
            "healthstate": HealthState.UNKNOWN,
            "configuredband": Band.NONE,
            "capturing": False,
            "pointingstate": PointingState.UNKNOWN,
            "b1capabilitystate": CapabilityStates.UNKNOWN,
            "b2capabilitystate": CapabilityStates.UNKNOWN,
            "b3capabilitystate": CapabilityStates.UNKNOWN,
            "b4capabilitystate": CapabilityStates.UNKNOWN,
            "b5acapabilitystate": CapabilityStates.UNKNOWN,
            "b5bcapabilitystate": CapabilityStates.UNKNOWN,
            "spfconnectionstate": CommunicationStatus.NOT_ESTABLISHED,
            "spfrxconnectionstate": CommunicationStatus.NOT_ESTABLISHED,
            "dsconnectionstate": CommunicationStatus.NOT_ESTABLISHED,
        }
        self._update_component_state(**initial_component_states)

        self._command_map = CommandMap(self, self._dish_mode_model, self._command_tracker, logger)

    # pylint: disable=unused-argument
    def _communication_state_changed(self, *args, **kwargs):
        # communication state will come from args and kwargs

        # an empty dict will make all condition always pass. check
        # that the dict is not empty before continuing with trigger
        if self.component_managers:
            if all(
                cm.communication_state == CommunicationStatus.ESTABLISHED
                for cm in self.component_managers.values()
            ):
                self._update_communication_state(CommunicationStatus.ESTABLISHED)

                # Automatic transition to LP mode on startup should come from
                # operating modes of subservient devices. Likewise, any
                # reconnection gained should be accompanied by fresh
                # attribute updates
                self._component_state_changed()
            else:
                self._update_communication_state(CommunicationStatus.NOT_ESTABLISHED)
                self._update_component_state(healthstate=HealthState.FAILED)

            # trigger push events for the connection state attributes
            self.sub_device_comm_state_cb()

    # pylint: disable=unused-argument, too-many-branches
    def _component_state_changed(self, *args, **kwargs):

        ds_comp_state = self.component_managers["DS"].component_state
        spf_comp_state = self.component_managers["SPF"].component_state
        spfrx_comp_state = self.component_managers["SPFRX"].component_state

        self.logger.debug(
            (
                "Component state has changed, kwargs [%s], DS [%s], SPF [%s]"
                ", SPFRx [%s], DM [%s]"
            ),
            kwargs,
            ds_comp_state,
            spf_comp_state,
            spfrx_comp_state,
            self.component_state,
        )

        if "achievedpointing" in kwargs:
            self.logger.info(
                ("Updating achievedPointing with DS achievedPointing [%s]"),
                str(ds_comp_state["achievedpointing"]),
            )
            new_position = ds_comp_state["achievedpointing"]
            self._update_component_state(achievedpointing=new_position)

        # Only update dishMode if there are operatingmode changes
        if "operatingmode" in kwargs:
            self.logger.info(
                ("Updating dishMode with operatingModes DS [%s], SPF [%s], SPFRX [%s]"),
                str(ds_comp_state["operatingmode"]),
                str(spf_comp_state["operatingmode"]),
                str(spfrx_comp_state["operatingmode"]),
            )
            new_dish_mode = self._state_transition.compute_dish_mode(
                ds_comp_state,
                spfrx_comp_state,
                spf_comp_state,
            )
            self._update_component_state(dishmode=new_dish_mode)

        if "healthstate" in kwargs:
            self.logger.info(
                ("Updating healthState with healthstate DS [%s], SPF [%s], SPFRX [%s]"),
                str(ds_comp_state["healthstate"]),
                str(spf_comp_state["healthstate"]),
                str(spfrx_comp_state["healthstate"]),
            )
            new_health_state = self._state_transition.compute_dish_health_state(
                ds_comp_state,
                spfrx_comp_state,
                spf_comp_state,
            )
            self._update_component_state(healthstate=new_health_state)

        if "pointingstate" in kwargs:
            self.logger.debug(
                ("Newly calculated component state [pointing_state] [%s]"),
                ds_comp_state["pointingstate"],
            )
            self._update_component_state(pointingstate=ds_comp_state["pointingstate"])

            if ds_comp_state["pointingstate"] in [
                PointingState.SLEW,
                PointingState.READY,
            ]:
                self._update_component_state(achievedtargetlock=False)
            elif ds_comp_state["pointingstate"] == PointingState.TRACK:
                self._update_component_state(achievedtargetlock=True)

        # spf bandInFocus
        if "indexerposition" in ds_comp_state and "configuredband" in spfrx_comp_state:
<<<<<<< HEAD
            band_in_focus = self._dish_mode_model.compute_spf_band_in_focus(
=======
            band_in_focus = self._state_transition.compute_spf_band_in_focus(
>>>>>>> fa87364c
                ds_comp_state, spfrx_comp_state
            )
            # pylint: disable=protected-access
            # update the bandInFocus of SPF before configuredBand
            spf_proxy = self.component_managers["SPF"]._device_proxy
            # component state changed for DS and SPFRx may be triggered while
            # SPF device proxy is not initialised. Write to the bandInFocus
            # only when you have the device proxy
            if spf_proxy:
                spf_proxy.write_attribute("bandInFocus", band_in_focus)

        # configuredBand
        if "indexerposition" in kwargs or "bandinfocus" in kwargs or "configuredband" in kwargs:
            self.logger.info(
                ("Updating configuredBand with DS [%s] SPF [%s] SPFRX [%s]"),
                str(ds_comp_state),
                str(spf_comp_state),
                str(spfrx_comp_state),
            )

            configured_band = self._state_transition.compute_configured_band(
                ds_comp_state,
                spfrx_comp_state,
                spf_comp_state,
            )
            self._update_component_state(configuredband=configured_band)

        # update capturing attribute when SPFRx captures data
        if "capturingdata" in spfrx_comp_state:
            self.logger.info(
                ("Updating capturing with SPFRx [%s]"),
                str(spfrx_comp_state),
            )
            self._update_component_state(capturing=spfrx_comp_state["capturingdata"])

        # CapabilityStates
        # Update all CapabilityStates when indexerposition, dish_mode
        # or operatingmode changes
        if "indexerposition" in kwargs or "dish_mode" in kwargs or "operatingmode" in kwargs:
            for band in ["b1", "b2", "b3", "b4", "b5a", "b5b"]:
                cap_state_name = f"{band}capabilitystate"
                new_state = self._state_transition.compute_capability_state(
                    band,
                    ds_comp_state,
                    spfrx_comp_state,
                    spf_comp_state,
                    self.component_state,
                )
                self._update_component_state(**{cap_state_name: new_state})

        # Update individual CapabilityStates if it changes
        # b5 for SPF
        for band in ["b1", "b2", "b3", "b4", "b5a", "b5b"]:
            cap_state_name = f"{band}capabilitystate"
            if cap_state_name in kwargs:
                new_state = self._state_transition.compute_capability_state(
                    band,
                    ds_comp_state,
                    spfrx_comp_state,
                    spf_comp_state,
                    self.component_state,
                )
                self._update_component_state(**{cap_state_name: new_state})

    def _update_component_state(self, *args, **kwargs):
        """Log the new component state"""
        self.logger.debug("Updating dish manager component state with [%s]", kwargs)
        super()._update_component_state(*args, **kwargs)

    def start_communicating(self):
        """Connect from monitored devices"""
        for com_man in self.component_managers.values():
            com_man.start_communicating()

    def set_standby_lp_mode(
        self,
        task_callback: Optional[Callable] = None,
    ) -> Tuple[TaskStatus, str]:
        """Transition the dish to STANDBY_LP mode"""

        self._dish_mode_model.is_command_allowed(
            dishmode=DishMode(self.component_state["dishmode"]).name,
            command_name="SetStandbyLPMode",
        )
        status, response = self.submit_task(
            self._command_map.set_standby_lp_mode,
            args=[],
            task_callback=task_callback,
        )
        return status, response

<<<<<<< HEAD
=======
    def _set_standby_lp_mode(self, task_callback=None, task_abort_event=None):
        assert task_callback, "task_callback has to be defined"
        if task_abort_event.is_set():
            task_callback(
                status=TaskStatus.ABORTED,
                result="SetStandbyLPMode Aborted",
                progress="SetStandbyLPMode Aborted",
            )
            return
        task_callback(status=TaskStatus.IN_PROGRESS)

        device_command_ids = {}
        subservient_devices = ["DS", "SPF", "SPFRX"]

        # TODO clarify code below, SPFRX stays in DATA_CAPTURE when we dont
        # execute setstandby on it. So going from LP to FP never completes
        # since dishMode does not update.
        #
        # if self.component_state["dishmode"].name == "STANDBY_FP":
        #     subservient_devices = ["DS", "SPF"]

        for device in subservient_devices:
            command = SubmittedSlowCommand(
                f"{device}_SetStandbyLPMode",
                self._command_tracker,
                self.component_managers[device],
                "run_device_command",
                callback=None,
                logger=self.logger,
            )
            if device == "SPFRX":
                _, command_id = command("SetStandbyMode", None)
                task_callback(progress=f"SetStandbyMode called on SPFRX, ID {command_id}")
            else:
                _, command_id = command("SetStandbyLPMode", None)
                task_callback(
                    progress=(f"SetStandbyLPMode called on {device}," f" ID {command_id}")
                )

            device_command_ids[device] = command_id

        task_callback(progress=f"Commands: {json.dumps(device_command_ids)}")
        task_callback(progress="Awaiting dishMode change to STANDBY_LP")

        while True:
            if task_abort_event.is_set():
                task_callback(
                    status=TaskStatus.ABORTED,
                    progress="SetStandbyLPMode Aborted",
                    result="SetStandbyLPMode Aborted",
                )
                return

            current_dish_mode = self.component_state["dishmode"]
            if current_dish_mode != DishMode.STANDBY_LP:
                task_abort_event.wait(timeout=1)
                for comp_man in self.component_managers.values():
                    comp_man.read_update_component_state()
                self._update_dishmode_component_states()

            else:
                task_callback(
                    status=TaskStatus.COMPLETED,
                    progress="SetStandbyLPMode completed",
                    result="SetStandbyLPMode completed",
                )
                return

>>>>>>> fa87364c
    def set_standby_fp_mode(
        self,
        task_callback: Optional[Callable] = None,
    ) -> Tuple[TaskStatus, str]:
        """Transition the dish to STANDBY_FP mode"""
        self._dish_mode_model.is_command_allowed(
            dishmode=DishMode(self.component_state["dishmode"]).name,
            command_name="SetStandbyFPMode",
        )
        status, response = self.submit_task(
            self._command_map.set_standby_fp_mode,
            args=[],
            task_callback=task_callback,
        )
        return status, response

<<<<<<< HEAD
=======
    def _set_standby_fp_mode(self, task_callback=None, task_abort_event=None):
        """Set StandbyFP mode on sub devices as long running commands"""
        assert task_callback, "task_callback has to be defined"
        if task_abort_event.is_set():
            task_callback(
                status=TaskStatus.ABORTED,
                result="SetStandbyFPMode Aborted",
                progress="SetStandbyFPMode Aborted",
            )
            return
        task_callback(status=TaskStatus.IN_PROGRESS)

        device_command_ids = {}
        subservient_devices = ["DS", "SPF", "SPFRX"]

        if self.component_state["dishmode"].name == "OPERATE":
            subservient_devices = ["DS"]

        for device in subservient_devices:
            command = SubmittedSlowCommand(
                f"{device}_SetStandbyFPMode",
                self._command_tracker,
                self.component_managers[device],
                "run_device_command",
                callback=None,
                logger=self.logger,
            )
            if device == "DS":
                _, command_id = command("SetStandbyFPMode", None)
                device_command_ids[device] = command_id
                task_callback(progress=f"SetStandbyFPMode called on DS, ID {command_id}")
            elif device == "SPF":
                _, command_id = command("SetOperateMode", None)
                device_command_ids[device] = command_id
                task_callback(progress=f"SetOperateMode called on SPF, ID {command_id}")
            else:
                # allow request only when there's a configured band
                if self.component_state["configuredband"] not in [
                    Band.NONE,
                    Band.UNKNOWN,
                ]:
                    _, command_id = command("CaptureData", True)
                    device_command_ids[device] = command_id
                    task_callback(
                        progress=f"CaptureData called on SPFRx, ID {command_id}"  # noqa: E501
                    )

        task_callback(progress=f"Commands: {json.dumps(device_command_ids)}")
        task_callback(progress="Awaiting dishMode change to STANDBY_FP")

        while True:
            if task_abort_event.is_set():
                task_callback(
                    status=TaskStatus.ABORTED,
                    progress="SetStandbyFPMode Aborted",
                    result="SetStandbyFPMode Aborted",
                )
                return

            current_dish_mode = self.component_state["dishmode"]
            if current_dish_mode != DishMode.STANDBY_FP:
                task_abort_event.wait(timeout=1)
                for comp_man in self.component_managers.values():
                    comp_man.read_update_component_state()
            else:
                task_callback(
                    status=TaskStatus.COMPLETED,
                    progress="SetStandbyFPMode completed",
                    result="SetStandbyFPMode completed",
                )
                return

>>>>>>> fa87364c
    def set_operate_mode(
        self,
        task_callback: Optional[Callable] = None,
    ) -> Tuple[TaskStatus, str]:
        """Transition the dish to OPERATE mode"""

        self._dish_mode_model.is_command_allowed(
            dishmode=DishMode(self.component_state["dishmode"]).name,
            command_name="SetOperateMode",
        )

        if self.component_state["configuredband"] in [
            Band.NONE,
            Band.UNKNOWN,
        ]:
            raise CommandNotAllowed(
                "configuredBand can not be in " f"{Band.NONE.name} or {Band.UNKNOWN.name}",
            )

        status, response = self.submit_task(
            self._command_map.set_operate_mode,
            args=[],
            task_callback=task_callback,
        )
        return status, response

<<<<<<< HEAD
=======
    def _set_operate_mode(self, task_callback=None, task_abort_event=None):
        assert task_callback, "task_callback has to be defined"
        if task_abort_event.is_set():
            task_callback(
                status=TaskStatus.ABORTED,
                result="SetOperateMode Aborted",
                progress="SetOperateMode Aborted",
            )
            return
        task_callback(status=TaskStatus.IN_PROGRESS)

        device_command_ids = {}
        for device in ["DS", "SPF", "SPFRX"]:
            command = SubmittedSlowCommand(
                f"{device}_SetOperateMode",
                self._command_tracker,
                self.component_managers[device],
                "run_device_command",
                callback=None,
                logger=self.logger,
            )
            if device == "DS":
                _, command_id = command("SetPointMode", None)
                task_callback(progress=f"SetPointMode called on DS, ID {command_id}")
            elif device == "SPF":
                _, command_id = command("SetOperateMode", None)
                task_callback(progress=f"SetOperateMode called on SPF, ID {command_id}")
            else:
                _, command_id = command("CaptureData", True)
                task_callback(progress=f"CaptureData called on SPFRx, ID {command_id}")

            device_command_ids[device] = command_id

        task_callback(progress=f"Commands: {json.dumps(device_command_ids)}")
        task_callback(progress="Awaiting dishMode change to OPERATE")

        while True:
            if task_abort_event.is_set():
                task_callback(
                    status=TaskStatus.ABORTED,
                    progress="SetOperateMode Aborted",
                    result="SetOperateMode Aborted",
                )
                return

            current_dish_mode = self.component_state["dishmode"]
            if current_dish_mode != DishMode.OPERATE:
                task_abort_event.wait(timeout=1)
                for comp_man in self.component_managers.values():
                    comp_man.read_update_component_state()
            else:
                task_callback(
                    status=TaskStatus.COMPLETED,
                    progress="SetOperateMode completed",
                    result="SetOperateMode completed",
                )
                return

>>>>>>> fa87364c
    def track_cmd(
        self,
        task_callback: Optional[Callable] = None,
    ) -> Tuple[TaskStatus, str]:
        """Transition the pointing state"""
        dish_mode = self.component_state["dishmode"].name
        if dish_mode != "OPERATE":
            raise CommandNotAllowed(
                "Track command only allowed in `OPERATE`" f"mode. Current dishMode: {dish_mode}."
            )

<<<<<<< HEAD
        status, response = self.submit_task(
            self._command_map.track_cmd, args=[], task_callback=task_callback
        )
=======
        status, response = self.submit_task(self._track_cmd, args=[], task_callback=task_callback)
>>>>>>> fa87364c
        return status, response

    def configure_band2_cmd(
        self,
        activation_timestamp,
        current_configured_band,
        task_callback: Optional[Callable] = None,
    ) -> Tuple[TaskStatus, str]:
        """Configure frequency band to band 2"""

        self._dish_mode_model.is_command_allowed(
            dishmode=DishMode(self.component_state["dishmode"]).name,
            command_name="ConfigureBand2",
        )

        if current_configured_band == Band.B2:
            return TaskStatus.REJECTED, f"Already in band {Band.B2.name}"

        # TODO Check if ConfigureBand2 is already running

        # check timestamp is in the future
        try:
            if datetime.fromisoformat(activation_timestamp) <= datetime.utcnow():
                return (
                    TaskStatus.REJECTED,
                    f"{activation_timestamp} is not in the future",
                )
        except ValueError as err:
            self.logger.exception(err)
            return TaskStatus.REJECTED, str(err)

        status, response = self.submit_task(
            self._command_map.configure_band2_cmd,
            args=[],
            task_callback=task_callback,
        )
        return status, response

    def set_stow_mode(
        self,
        task_callback: Optional[Callable] = None,
    ) -> Tuple[TaskStatus, str]:
        """Transition the dish to STOW mode"""

        self._dish_mode_model.is_command_allowed(
            dishmode=DishMode(self.component_state["dishmode"]).name,
            command_name="SetStowMode",
        )
        status, response = self.submit_task(
            self._command_map.set_stow_mode,
            args=[],
            task_callback=task_callback,
        )
        return status, response

    # pylint: disable=missing-function-docstring
    def stop_communicating(self):
        """Disconnect from monitored devices"""
        for com_man in self.component_managers.values():
            com_man.stop_communicating()<|MERGE_RESOLUTION|>--- conflicted
+++ resolved
@@ -1,25 +1,16 @@
 # pylint: disable=protected-access
 """Component manager for a DishManager tango device"""
+from datetime import datetime
 import logging
-from datetime import datetime
 from typing import Callable, Optional, Tuple
 
-<<<<<<< HEAD
-from ska_tango_base.control_model import CommunicationStatus, HealthState
-from ska_tango_base.executor import TaskExecutorComponentManager, TaskStatus
-=======
 from ska_control_model import CommunicationStatus, HealthState, TaskStatus
-from ska_tango_base.commands import SubmittedSlowCommand
 from ska_tango_base.executor import TaskExecutorComponentManager
->>>>>>> fa87364c
 
 from ska_mid_dish_manager.component_managers.ds_cm import DSComponentManager
 from ska_mid_dish_manager.component_managers.spf_cm import SPFComponentManager
 from ska_mid_dish_manager.component_managers.spfrx_cm import SPFRxComponentManager
-<<<<<<< HEAD
 from ska_mid_dish_manager.models.command_map import CommandMap
-=======
->>>>>>> fa87364c
 from ska_mid_dish_manager.models.dish_enums import (
     Band,
     BandInFocus,
@@ -33,10 +24,7 @@
     SPFRxCapabilityStates,
 )
 from ska_mid_dish_manager.models.dish_mode_model import CommandNotAllowed, DishModeModel
-<<<<<<< HEAD
-=======
 from ska_mid_dish_manager.models.dish_state_transition import StateTransition
->>>>>>> fa87364c
 
 
 # pylint: disable=abstract-method
@@ -251,11 +239,7 @@
 
         # spf bandInFocus
         if "indexerposition" in ds_comp_state and "configuredband" in spfrx_comp_state:
-<<<<<<< HEAD
-            band_in_focus = self._dish_mode_model.compute_spf_band_in_focus(
-=======
             band_in_focus = self._state_transition.compute_spf_band_in_focus(
->>>>>>> fa87364c
                 ds_comp_state, spfrx_comp_state
             )
             # pylint: disable=protected-access
@@ -347,77 +331,6 @@
         )
         return status, response
 
-<<<<<<< HEAD
-=======
-    def _set_standby_lp_mode(self, task_callback=None, task_abort_event=None):
-        assert task_callback, "task_callback has to be defined"
-        if task_abort_event.is_set():
-            task_callback(
-                status=TaskStatus.ABORTED,
-                result="SetStandbyLPMode Aborted",
-                progress="SetStandbyLPMode Aborted",
-            )
-            return
-        task_callback(status=TaskStatus.IN_PROGRESS)
-
-        device_command_ids = {}
-        subservient_devices = ["DS", "SPF", "SPFRX"]
-
-        # TODO clarify code below, SPFRX stays in DATA_CAPTURE when we dont
-        # execute setstandby on it. So going from LP to FP never completes
-        # since dishMode does not update.
-        #
-        # if self.component_state["dishmode"].name == "STANDBY_FP":
-        #     subservient_devices = ["DS", "SPF"]
-
-        for device in subservient_devices:
-            command = SubmittedSlowCommand(
-                f"{device}_SetStandbyLPMode",
-                self._command_tracker,
-                self.component_managers[device],
-                "run_device_command",
-                callback=None,
-                logger=self.logger,
-            )
-            if device == "SPFRX":
-                _, command_id = command("SetStandbyMode", None)
-                task_callback(progress=f"SetStandbyMode called on SPFRX, ID {command_id}")
-            else:
-                _, command_id = command("SetStandbyLPMode", None)
-                task_callback(
-                    progress=(f"SetStandbyLPMode called on {device}," f" ID {command_id}")
-                )
-
-            device_command_ids[device] = command_id
-
-        task_callback(progress=f"Commands: {json.dumps(device_command_ids)}")
-        task_callback(progress="Awaiting dishMode change to STANDBY_LP")
-
-        while True:
-            if task_abort_event.is_set():
-                task_callback(
-                    status=TaskStatus.ABORTED,
-                    progress="SetStandbyLPMode Aborted",
-                    result="SetStandbyLPMode Aborted",
-                )
-                return
-
-            current_dish_mode = self.component_state["dishmode"]
-            if current_dish_mode != DishMode.STANDBY_LP:
-                task_abort_event.wait(timeout=1)
-                for comp_man in self.component_managers.values():
-                    comp_man.read_update_component_state()
-                self._update_dishmode_component_states()
-
-            else:
-                task_callback(
-                    status=TaskStatus.COMPLETED,
-                    progress="SetStandbyLPMode completed",
-                    result="SetStandbyLPMode completed",
-                )
-                return
-
->>>>>>> fa87364c
     def set_standby_fp_mode(
         self,
         task_callback: Optional[Callable] = None,
@@ -434,81 +347,6 @@
         )
         return status, response
 
-<<<<<<< HEAD
-=======
-    def _set_standby_fp_mode(self, task_callback=None, task_abort_event=None):
-        """Set StandbyFP mode on sub devices as long running commands"""
-        assert task_callback, "task_callback has to be defined"
-        if task_abort_event.is_set():
-            task_callback(
-                status=TaskStatus.ABORTED,
-                result="SetStandbyFPMode Aborted",
-                progress="SetStandbyFPMode Aborted",
-            )
-            return
-        task_callback(status=TaskStatus.IN_PROGRESS)
-
-        device_command_ids = {}
-        subservient_devices = ["DS", "SPF", "SPFRX"]
-
-        if self.component_state["dishmode"].name == "OPERATE":
-            subservient_devices = ["DS"]
-
-        for device in subservient_devices:
-            command = SubmittedSlowCommand(
-                f"{device}_SetStandbyFPMode",
-                self._command_tracker,
-                self.component_managers[device],
-                "run_device_command",
-                callback=None,
-                logger=self.logger,
-            )
-            if device == "DS":
-                _, command_id = command("SetStandbyFPMode", None)
-                device_command_ids[device] = command_id
-                task_callback(progress=f"SetStandbyFPMode called on DS, ID {command_id}")
-            elif device == "SPF":
-                _, command_id = command("SetOperateMode", None)
-                device_command_ids[device] = command_id
-                task_callback(progress=f"SetOperateMode called on SPF, ID {command_id}")
-            else:
-                # allow request only when there's a configured band
-                if self.component_state["configuredband"] not in [
-                    Band.NONE,
-                    Band.UNKNOWN,
-                ]:
-                    _, command_id = command("CaptureData", True)
-                    device_command_ids[device] = command_id
-                    task_callback(
-                        progress=f"CaptureData called on SPFRx, ID {command_id}"  # noqa: E501
-                    )
-
-        task_callback(progress=f"Commands: {json.dumps(device_command_ids)}")
-        task_callback(progress="Awaiting dishMode change to STANDBY_FP")
-
-        while True:
-            if task_abort_event.is_set():
-                task_callback(
-                    status=TaskStatus.ABORTED,
-                    progress="SetStandbyFPMode Aborted",
-                    result="SetStandbyFPMode Aborted",
-                )
-                return
-
-            current_dish_mode = self.component_state["dishmode"]
-            if current_dish_mode != DishMode.STANDBY_FP:
-                task_abort_event.wait(timeout=1)
-                for comp_man in self.component_managers.values():
-                    comp_man.read_update_component_state()
-            else:
-                task_callback(
-                    status=TaskStatus.COMPLETED,
-                    progress="SetStandbyFPMode completed",
-                    result="SetStandbyFPMode completed",
-                )
-                return
-
->>>>>>> fa87364c
     def set_operate_mode(
         self,
         task_callback: Optional[Callable] = None,
@@ -535,67 +373,6 @@
         )
         return status, response
 
-<<<<<<< HEAD
-=======
-    def _set_operate_mode(self, task_callback=None, task_abort_event=None):
-        assert task_callback, "task_callback has to be defined"
-        if task_abort_event.is_set():
-            task_callback(
-                status=TaskStatus.ABORTED,
-                result="SetOperateMode Aborted",
-                progress="SetOperateMode Aborted",
-            )
-            return
-        task_callback(status=TaskStatus.IN_PROGRESS)
-
-        device_command_ids = {}
-        for device in ["DS", "SPF", "SPFRX"]:
-            command = SubmittedSlowCommand(
-                f"{device}_SetOperateMode",
-                self._command_tracker,
-                self.component_managers[device],
-                "run_device_command",
-                callback=None,
-                logger=self.logger,
-            )
-            if device == "DS":
-                _, command_id = command("SetPointMode", None)
-                task_callback(progress=f"SetPointMode called on DS, ID {command_id}")
-            elif device == "SPF":
-                _, command_id = command("SetOperateMode", None)
-                task_callback(progress=f"SetOperateMode called on SPF, ID {command_id}")
-            else:
-                _, command_id = command("CaptureData", True)
-                task_callback(progress=f"CaptureData called on SPFRx, ID {command_id}")
-
-            device_command_ids[device] = command_id
-
-        task_callback(progress=f"Commands: {json.dumps(device_command_ids)}")
-        task_callback(progress="Awaiting dishMode change to OPERATE")
-
-        while True:
-            if task_abort_event.is_set():
-                task_callback(
-                    status=TaskStatus.ABORTED,
-                    progress="SetOperateMode Aborted",
-                    result="SetOperateMode Aborted",
-                )
-                return
-
-            current_dish_mode = self.component_state["dishmode"]
-            if current_dish_mode != DishMode.OPERATE:
-                task_abort_event.wait(timeout=1)
-                for comp_man in self.component_managers.values():
-                    comp_man.read_update_component_state()
-            else:
-                task_callback(
-                    status=TaskStatus.COMPLETED,
-                    progress="SetOperateMode completed",
-                    result="SetOperateMode completed",
-                )
-                return
-
->>>>>>> fa87364c
     def track_cmd(
         self,
         task_callback: Optional[Callable] = None,
@@ -607,13 +384,9 @@
                 "Track command only allowed in `OPERATE`" f"mode. Current dishMode: {dish_mode}."
             )
 
-<<<<<<< HEAD
         status, response = self.submit_task(
             self._command_map.track_cmd, args=[], task_callback=task_callback
         )
-=======
-        status, response = self.submit_task(self._track_cmd, args=[], task_callback=task_callback)
->>>>>>> fa87364c
         return status, response
 
     def configure_band2_cmd(
