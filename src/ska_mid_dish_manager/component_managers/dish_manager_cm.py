# pylint: disable=protected-access
"""Component manager for a DishManager tango device"""
import logging
from functools import partial
from threading import Lock
from typing import Callable, Optional, Tuple

<<<<<<< HEAD
import tango
from ska_control_model import CommunicationStatus, HealthState, TaskStatus
=======
from ska_control_model import CommunicationStatus, HealthState, ResultCode, TaskStatus
>>>>>>> 4bd7e91e
from ska_tango_base.executor import TaskExecutorComponentManager

from ska_mid_dish_manager.component_managers.ds_cm import DSComponentManager
from ska_mid_dish_manager.component_managers.spf_cm import SPFComponentManager
from ska_mid_dish_manager.component_managers.spfrx_cm import SPFRxComponentManager
from ska_mid_dish_manager.component_managers.tango_device_cm import LostConnection
from ska_mid_dish_manager.models.command_map import CommandMap
from ska_mid_dish_manager.models.dish_enums import (
    Band,
    BandInFocus,
    CapabilityStates,
    DishMode,
    DSOperatingMode,
    DSPowerState,
    IndexerPosition,
    PointingState,
    SPFCapabilityStates,
    SPFOperatingMode,
    SPFPowerState,
    SPFRxCapabilityStates,
    SPFRxOperatingMode,
    TrackTableLoadMode,
)
from ska_mid_dish_manager.models.dish_mode_model import CommandNotAllowed, DishModeModel
from ska_mid_dish_manager.models.dish_state_transition import StateTransition


# pylint: disable=abstract-method
# pylint: disable=too-many-instance-attributes
# pylint: disable=too-many-arguments
class DishManagerComponentManager(TaskExecutorComponentManager):
    """A component manager for DishManager

    It watches the component managers of the subservient devices
    (DS, SPF, SPFRX) to reflect the state of the Dish LMC.
    """

    def __init__(
        self,
        logger: logging.Logger,
        command_tracker,
        connection_state_callback,
        ds_device_fqdn: str,
        spf_device_fqdn: str,
        spfrx_device_fqdn: str,
        *args,
        max_workers: int = 3,
        **kwargs,
    ):
        """"""
        # pylint: disable=useless-super-delegation
        self.sub_component_managers = None
        super().__init__(
            logger,
            *args,
            max_workers=max_workers,
            dishmode=None,
            capturing=False,
            healthstate=None,
            pointingstate=None,
            b1capabilitystate=None,
            b2capabilitystate=None,
            b3capabilitystate=None,
            b4capabilitystate=None,
            b5acapabilitystate=None,
            b5bcapabilitystate=None,
            achievedtargetlock=None,
            achievedpointing=[0.0, 0.0, 30.0],
            configuredband=Band.NONE,
            attenuationpolh=0.0,
            attenuationpolv=0.0,
            kvalue=0,
            spfconnectionstate=CommunicationStatus.NOT_ESTABLISHED,
            spfrxconnectionstate=CommunicationStatus.NOT_ESTABLISHED,
            dsconnectionstate=CommunicationStatus.NOT_ESTABLISHED,
            band2pointingmodelparams=[],
            **kwargs,
        )
        self.logger = logger
        self._connection_state_callback = connection_state_callback
        self._dish_mode_model = DishModeModel()
        self._state_transition = StateTransition()
        self._command_tracker = command_tracker
        self._state_update_lock = Lock()
        self._sub_communication_state_change_lock = Lock()
        # SPF has to go first
        self.sub_component_managers = {
            "SPF": SPFComponentManager(
                spf_device_fqdn,
                logger,
                self._state_update_lock,
                operatingmode=SPFOperatingMode.UNKNOWN,
                powerstate=SPFPowerState.UNKNOWN,
                healthstate=HealthState.UNKNOWN,
                bandinfocus=BandInFocus.UNKNOWN,
                b1capabilitystate=SPFCapabilityStates.UNAVAILABLE,
                b2capabilitystate=SPFCapabilityStates.UNAVAILABLE,
                b3capabilitystate=SPFCapabilityStates.UNAVAILABLE,
                b4capabilitystate=SPFCapabilityStates.UNAVAILABLE,
                b5acapabilitystate=SPFCapabilityStates.UNAVAILABLE,
                b5bcapabilitystate=SPFCapabilityStates.UNAVAILABLE,
                communication_state_callback=partial(
                    self._sub_communication_state_changed, "spfConnectionState"
                ),
                component_state_callback=self._component_state_changed,
            ),
            "DS": DSComponentManager(
                ds_device_fqdn,
                logger,
                self._state_update_lock,
                healthstate=HealthState.UNKNOWN,
                operatingmode=DSOperatingMode.UNKNOWN,
                pointingstate=None,
                achievedtargetlock=None,
                indexerposition=IndexerPosition.UNKNOWN,
                powerstate=DSPowerState.UNKNOWN,
                achievedpointing=[0.0, 0.0, 30.0],
                band2pointingmodelparams=[],
                communication_state_callback=partial(
                    self._sub_communication_state_changed, "dsConnectionState"
                ),
                component_state_callback=self._component_state_changed,
            ),
            "SPFRX": SPFRxComponentManager(
                spfrx_device_fqdn,
                logger,
                self._state_update_lock,
                operatingmode=SPFRxOperatingMode.UNKNOWN,
                configuredband=Band.NONE,
                capturingdata=False,
                healthstate=HealthState.UNKNOWN,
                attenuationpolh=0.0,
                attenuationpolv=0.0,
                kvalue=0,
                b1capabilitystate=SPFRxCapabilityStates.UNKNOWN,
                b2capabilitystate=SPFRxCapabilityStates.UNKNOWN,
                b3capabilitystate=SPFRxCapabilityStates.UNKNOWN,
                b4capabilitystate=SPFRxCapabilityStates.UNKNOWN,
                b5acapabilitystate=SPFRxCapabilityStates.UNKNOWN,
                b5bcapabilitystate=SPFRxCapabilityStates.UNKNOWN,
                communication_state_callback=partial(
                    self._sub_communication_state_changed, "spfrxConnectionState"
                ),
                component_state_callback=self._component_state_changed,
            ),
        }
        initial_component_states = {
            "dishmode": DishMode.UNKNOWN,
            "healthstate": HealthState.UNKNOWN,
            "configuredband": Band.NONE,
            "capturing": False,
            "pointingstate": PointingState.UNKNOWN,
            "b1capabilitystate": CapabilityStates.UNKNOWN,
            "b2capabilitystate": CapabilityStates.UNKNOWN,
            "b3capabilitystate": CapabilityStates.UNKNOWN,
            "b4capabilitystate": CapabilityStates.UNKNOWN,
            "b5acapabilitystate": CapabilityStates.UNKNOWN,
            "b5bcapabilitystate": CapabilityStates.UNKNOWN,
            "spfconnectionstate": CommunicationStatus.NOT_ESTABLISHED,
            "spfrxconnectionstate": CommunicationStatus.NOT_ESTABLISHED,
            "dsconnectionstate": CommunicationStatus.NOT_ESTABLISHED,
            "band2pointingmodelparams": [],
        }
        self._update_component_state(**initial_component_states)
        self._update_communication_state(CommunicationStatus.NOT_ESTABLISHED)

        self._command_map = CommandMap(
            self,
            self._command_tracker,
            self.logger,
        )

    # pylint: disable=unused-argument
    def _sub_communication_state_changed(
        self, attribute_name: str, communication_state: Optional[CommunicationStatus] = None
    ):
        """
        Callback triggered by the component manager when it establishes
        a connection with the underlying (subservient) device

        The component manager syncs with the device for fresh updates
        everytime connection is established.

        Note: This callback is triggered by the component manangers of
        the subservient devices. DishManager reflects this in its connection
        status attributes.
        """
        # Update the DM component communication states
        with self._sub_communication_state_change_lock:
            if self.sub_component_managers:
                self._update_component_state(
                    spfconnectionstate=self.sub_component_managers["SPF"].communication_state
                )
                self._update_component_state(
                    spfrxconnectionstate=self.sub_component_managers["SPFRX"].communication_state
                )
                self._update_component_state(
                    dsconnectionstate=self.sub_component_managers["DS"].communication_state
                )

            if self.sub_component_managers:
                if not all(
                    (
                        self.sub_component_managers["DS"].component_state,
                        self.sub_component_managers["SPF"].component_state,
                        self.sub_component_managers["SPFRX"].component_state,
                    )
                ):
                    self._update_communication_state(CommunicationStatus.NOT_ESTABLISHED)
                    self._update_component_state(healthstate=HealthState.UNKNOWN)
                    return

            if self.sub_component_managers:
                if all(
                    sub_component_manager.communication_state == CommunicationStatus.ESTABLISHED
                    for sub_component_manager in self.sub_component_managers.values()
                ):
                    self._update_communication_state(CommunicationStatus.ESTABLISHED)
                    ds_component_state = self.sub_component_managers["DS"].component_state
                    spf_component_state = self.sub_component_managers["SPF"].component_state
                    spfrx_component_state = self.sub_component_managers["SPFRX"].component_state

                    new_health_state = self._state_transition.compute_dish_health_state(
                        ds_component_state, spfrx_component_state, spf_component_state
                    )
                    new_dish_mode = self._state_transition.compute_dish_mode(
                        ds_component_state, spfrx_component_state, spf_component_state
                    )

                    self._update_component_state(
                        healthstate=new_health_state, dishmode=new_dish_mode
                    )
                else:
                    self._update_communication_state(CommunicationStatus.NOT_ESTABLISHED)
                    self._update_component_state(
                        healthstate=HealthState.UNKNOWN, dishmode=DishMode.UNKNOWN
                    )

            self._component_state_changed()

            # push change events for the connection state attributes
            self._connection_state_callback(attribute_name)

    # pylint: disable=unused-argument, too-many-branches, too-many-locals, too-many-statements
    def _component_state_changed(self, *args, **kwargs):
        """
        Callback triggered by the component manager of the
        subservient device for component state changes.

        This aggregates the component values and computes the final value
        which will be reported for the respective attribute. The computed
        value is sent to DishManager's component_state callback which pushes
        a change event on the attribute and updates the internal variable.

        Note: This callback is triggered by the component managers of
        the subservient devices only. DishManager also has its own callback.
        """
        if not self.sub_component_managers:
            return
        if not all(
            (
                self.sub_component_managers["DS"].component_state,
                self.sub_component_managers["SPF"].component_state,
                self.sub_component_managers["SPFRX"].component_state,
            )
        ):
            return

        ds_component_state = self.sub_component_managers["DS"].component_state
        spf_component_state = self.sub_component_managers["SPF"].component_state
        spfrx_component_state = self.sub_component_managers["SPFRX"].component_state

        self.logger.debug(
            (
                "Component state has changed, kwargs [%s], DS [%s], SPF [%s]"
                ", SPFRx [%s], DM [%s]"
            ),
            kwargs,
            ds_component_state,
            spf_component_state,
            spfrx_component_state,
            self.component_state,
        )

        if "achievedpointing" in kwargs:
            self.logger.debug(
                ("Updating achievedPointing with DS achievedPointing [%s]"),
                ds_component_state["achievedpointing"],
            )
            new_position = ds_component_state["achievedpointing"]
            self._update_component_state(achievedpointing=new_position)

        # Only update dishMode if there are operatingmode changes
        if "operatingmode" in kwargs or "indexerposition" in kwargs:
            self.logger.debug(
                ("Updating dishMode with operatingModes DS [%s], SPF [%s], SPFRX [%s]"),
                ds_component_state["operatingmode"],
                spf_component_state["operatingmode"],
                spfrx_component_state["operatingmode"],
            )
            new_dish_mode = self._state_transition.compute_dish_mode(
                ds_component_state,
                spfrx_component_state,
                spf_component_state,
            )
            self._update_component_state(dishmode=new_dish_mode)

        if (
            "healthstate" in kwargs
            and "healthstate" in ds_component_state
            and "healthstate" in spf_component_state
            and "healthstate" in spfrx_component_state
        ):
            self.logger.debug(
                ("Updating healthState with healthstate DS [%s], SPF [%s], SPFRX [%s]"),
                ds_component_state["healthstate"],
                spf_component_state["healthstate"],
                spfrx_component_state["healthstate"],
            )
            new_health_state = self._state_transition.compute_dish_health_state(
                ds_component_state,
                spfrx_component_state,
                spf_component_state,
            )
            self._update_component_state(healthstate=new_health_state)

        if "pointingstate" in kwargs:
            self.logger.debug(
                ("Newly calculated pointing state [pointing_state] [%s]"),
                ds_component_state["pointingstate"],
            )
            self._update_component_state(pointingstate=ds_component_state["pointingstate"])

            if ds_component_state["pointingstate"] in [
                PointingState.SLEW,
                PointingState.READY,
            ]:
                self._update_component_state(achievedtargetlock=False)
            elif ds_component_state["pointingstate"] == PointingState.TRACK:
                self._update_component_state(achievedtargetlock=True)

        # spf bandInFocus
        if "indexerposition" in kwargs or "configuredband" in kwargs:
            band_in_focus = self._state_transition.compute_spf_band_in_focus(
                ds_component_state, spfrx_component_state
            )
            self.logger.debug("Setting bandInFocus to %s on SPF", band_in_focus)
            # update the bandInFocus of SPF before configuredBand
            spf_component_manager = self.sub_component_managers["SPF"]
            spf_component_manager.write_attribute_value("bandInFocus", band_in_focus)

        # spfrx attenuation
        if "attenuationpolv" in kwargs or "attenuationpolh" in kwargs:
            attenuation = {
                "attenuationpolv": spfrx_component_state["attenuationpolv"],
                "attenuationpolh": spfrx_component_state["attenuationpolh"],
            }
            self._update_component_state(**attenuation)

        # kvalue
        if "kvalue" in kwargs:
            self._update_component_state(kvalue=spfrx_component_state["kvalue"])

        # configuredBand
        if "indexerposition" in kwargs or "bandinfocus" in kwargs or "configuredband" in kwargs:
            self.logger.debug(
                (
                    "Updating configuredBand on DM from change"
                    " [%s] with DS [%s] SPF [%s] SPFRX [%s]"
                ),
                kwargs,
                ds_component_state,
                spf_component_state,
                spfrx_component_state,
            )

            configured_band = self._state_transition.compute_configured_band(
                ds_component_state,
                spfrx_component_state,
                spf_component_state,
            )
            self._update_component_state(configuredband=configured_band)

        # update capturing attribute when SPFRx captures data
        if "capturingdata" in kwargs:
            self.logger.debug(
                ("Updating capturing with SPFRx [%s]"),
                spfrx_component_state,
            )
            self._update_component_state(capturing=spfrx_component_state["capturingdata"])

        # CapabilityStates
        # Update all CapabilityStates when indexerposition, dish_mode
        # or operatingmode changes
        if "indexerposition" in kwargs or "dish_mode" in kwargs or "operatingmode" in kwargs:
            cap_state_updates = {}
            for band in ["b1", "b2", "b3", "b4", "b5a", "b5b"]:
                cap_state_name = f"{band}capabilitystate"
                new_state = self._state_transition.compute_capability_state(
                    band,
                    ds_component_state,
                    spfrx_component_state,
                    spf_component_state,
                    self.component_state,
                )
                cap_state_updates[cap_state_name] = new_state
            self._update_component_state(**cap_state_updates)

        # Update individual CapabilityStates if it changes
        # b5 for SPF
        for band in ["b1", "b2", "b3", "b4", "b5a", "b5b"]:
            cap_state_name = f"{band}capabilitystate"
            if cap_state_name in kwargs:
                new_state = self._state_transition.compute_capability_state(
                    band,
                    ds_component_state,
                    spfrx_component_state,
                    spf_component_state,
                    self.component_state,
                )
                self._update_component_state(**{cap_state_name: new_state})

        # Update the pointing model params if they change
        for band in ["1", "2", "3", "4", "5a", "5b"]:
            pointing_param_name = f"band{band}pointingmodelparams"

            if pointing_param_name in kwargs:
                self.logger.debug(
                    ("Updating %s with DS %s %s"),
                    pointing_param_name,
                    pointing_param_name,
                    ds_component_state[pointing_param_name],
                )
                self._update_component_state(
                    **{pointing_param_name: ds_component_state[pointing_param_name]}
                )

    def _update_component_state(self, *args, **kwargs):
        """Log the new component state"""
        self.logger.debug("Updating dish manager component state with [%s]", kwargs)
        super()._update_component_state(*args, **kwargs)

    def _track_load_table(self, sequence_length: int, table: list[float]) -> None:
        """Load the track table."""
        self.logger.debug("Calling track load table on DSManager.")
        device_proxy = tango.DeviceProxy(self.sub_component_managers["DS"]._tango_device_fqdn)
        float_list = [TrackTableLoadMode.NEW, sequence_length]
        float_list.extend(table)

        device_proxy.trackLoadTable(float_list)

    def sync_component_states(self):
        """
        Sync monitored attributes on component managers with their respective sub devices

        Clear the monitored attributes of all subservient device component managers,
        then re-read all the monitored attributes from their respective tango device
        to force dishManager to recalculate its attributes.
        """
        if self.sub_component_managers:
            for component_manager in self.sub_component_managers.values():
                component_manager.clear_monitored_attributes()
                component_manager.update_state_from_monitored_attributes()

    def start_communicating(self):
        """Connect from monitored devices"""
        if self.sub_component_managers:
            for component_manager in self.sub_component_managers.values():
                component_manager.start_communicating()

    def set_standby_lp_mode(
        self,
        task_callback: Optional[Callable] = None,
    ) -> Tuple[TaskStatus, str]:
        """Transition the dish to STANDBY_LP mode"""

        self._dish_mode_model.is_command_allowed(
            dishmode=DishMode(self.component_state["dishmode"]).name,
            command_name="SetStandbyLPMode",
            task_callback=task_callback,
        )
        status, response = self.submit_task(
            self._command_map.set_standby_lp_mode, args=[], task_callback=task_callback
        )
        return status, response

    def set_standby_fp_mode(
        self,
        task_callback: Optional[Callable] = None,
    ) -> Tuple[TaskStatus, str]:
        """Transition the dish to STANDBY_FP mode"""
        self._dish_mode_model.is_command_allowed(
            dishmode=DishMode(self.component_state["dishmode"]).name,
            command_name="SetStandbyFPMode",
            task_callback=task_callback,
        )
        status, response = self.submit_task(
            self._command_map.set_standby_fp_mode, args=[], task_callback=task_callback
        )

        return status, response

    def set_operate_mode(
        self,
        task_callback: Optional[Callable] = None,
    ) -> Tuple[TaskStatus, str]:
        """Transition the dish to OPERATE mode"""

        self._dish_mode_model.is_command_allowed(
            dishmode=DishMode(self.component_state["dishmode"]).name,
            command_name="SetOperateMode",
            task_callback=task_callback,
        )

        if self.component_state["configuredband"] in [
            Band.NONE,
            Band.UNKNOWN,
        ]:
            ex = CommandNotAllowed(
                "configuredBand can not be in " f"{Band.NONE.name} or {Band.UNKNOWN.name}",
            )
            if task_callback:
                task_callback(status=TaskStatus.REJECTED, exception=ex)
            raise ex

        status, response = self.submit_task(
            self._command_map.set_operate_mode, args=[], task_callback=task_callback
        )
        return status, response

    def track_cmd(
        self,
        task_callback: Optional[Callable] = None,
    ) -> Tuple[TaskStatus, str]:
        """Transition the pointing state"""
        dish_mode = self.component_state["dishmode"].name
        if dish_mode != "OPERATE":
            ex = CommandNotAllowed(
                f"Track command only allowed in `OPERATE` mode. Current dishMode: {dish_mode}."
            )
            if task_callback:
                task_callback(status=TaskStatus.REJECTED, exception=ex)
            raise ex

        status, response = self.submit_task(
            self._command_map.track_cmd, args=[], task_callback=task_callback
        )
        return status, response

    def track_stop_cmd(
        self,
        task_callback: Optional[Callable] = None,
    ) -> Tuple[TaskStatus, str]:
        """Stop tracking"""
        dish_mode = self.component_state["dishmode"]
        pointing_state = self.component_state["pointingstate"]
        if dish_mode != DishMode.OPERATE or pointing_state not in [
            PointingState.TRACK,
            PointingState.SLEW,
        ]:
            ex = CommandNotAllowed(
                f"Track Stop command only allowed in `OPERATE` dish mode and in `TRACK` and `SLEW`"
                f"pointing states. Current dishMode: {dish_mode}, pointingState: {pointing_state}"
            )
            if task_callback:
                task_callback(status=TaskStatus.REJECTED, exception=ex)
            raise ex

        status, response = self.submit_task(
            self._command_map.track_stop_cmd, args=[], task_callback=task_callback
        )
        return status, response

    def configure_band_cmd(
        self,
        band_number,
        synchronise,
        task_callback: Optional[Callable] = None,
    ) -> Tuple[TaskStatus, str]:
        """Configure frequency band"""
        band_enum = Band[f"B{band_number}"]
        requested_cmd = f"ConfigureBand{band_number}"

        self._dish_mode_model.is_command_allowed(
            dishmode=DishMode(self.component_state["dishmode"]).name,
            command_name=requested_cmd,
            task_callback=task_callback,
        )

        if self.component_state["configuredband"] == band_enum:
            if task_callback:
                task_callback(
                    status=TaskStatus.REJECTED, result=f"Already in band {band_enum.name}"
                )
            return TaskStatus.REJECTED, f"Already in band {band_enum.name}"

        status, response = self.submit_task(
            self._command_map.configure_band_cmd,
            args=[band_number, synchronise],
            task_callback=task_callback,
        )
        return status, response

    def set_stow_mode(
        self,
        task_callback: Optional[Callable] = None,
    ) -> Tuple[TaskStatus, str]:
        """Transition the dish to STOW mode"""

        self._dish_mode_model.is_command_allowed(
            dishmode=DishMode(self.component_state["dishmode"]).name,
            command_name="SetStowMode",
            task_callback=task_callback,
        )
        status, response = self.submit_task(
            self._command_map.set_stow_mode, args=[], task_callback=task_callback
        )
        return status, response

<<<<<<< HEAD
    def slew(
        self,
        values: list[float],
        task_callback: Optional[Callable] = None,
    ) -> Tuple[TaskStatus, str]:
        """Slew the dish."""
        status, response = self.submit_task(
            self._command_map.slew, args=[values], task_callback=task_callback
        )
        return status, response

    def track_load_static_off(
        self,
        values: list[float],
        task_callback: Optional[Callable] = None,
    ) -> Tuple[TaskStatus, str]:
        """Load the static pointing model offsets."""
        status, response = self.submit_task(
            self._command_map.track_load_static_off, args=[values], task_callback=task_callback
        )
        return status, response
=======
    def set_kvalue(
        self,
        k_value,
    ) -> Tuple[ResultCode, str]:
        """Set the k-value on the SPFRx"""
        spfrx_cm = self.sub_component_managers["SPFRX"]
        try:
            spfrx_cm.write_attribute_value("kvalue", k_value)
        except LostConnection:
            return (ResultCode.REJECTED, "Lost connection to SPFRx")
        return (ResultCode.OK, "SetKValue command completed OK")
>>>>>>> 4bd7e91e

    # pylint: disable=missing-function-docstring
    def stop_communicating(self):
        """Disconnect from monitored devices"""
        if self.sub_component_managers:
            for component_manager in self.sub_component_managers.values():
                component_manager.stop_communicating()<|MERGE_RESOLUTION|>--- conflicted
+++ resolved
@@ -5,12 +5,8 @@
 from threading import Lock
 from typing import Callable, Optional, Tuple
 
-<<<<<<< HEAD
 import tango
-from ska_control_model import CommunicationStatus, HealthState, TaskStatus
-=======
 from ska_control_model import CommunicationStatus, HealthState, ResultCode, TaskStatus
->>>>>>> 4bd7e91e
 from ska_tango_base.executor import TaskExecutorComponentManager
 
 from ska_mid_dish_manager.component_managers.ds_cm import DSComponentManager
@@ -630,7 +626,6 @@
         )
         return status, response
 
-<<<<<<< HEAD
     def slew(
         self,
         values: list[float],
@@ -652,7 +647,7 @@
             self._command_map.track_load_static_off, args=[values], task_callback=task_callback
         )
         return status, response
-=======
+
     def set_kvalue(
         self,
         k_value,
@@ -664,7 +659,6 @@
         except LostConnection:
             return (ResultCode.REJECTED, "Lost connection to SPFRx")
         return (ResultCode.OK, "SetKValue command completed OK")
->>>>>>> 4bd7e91e
 
     # pylint: disable=missing-function-docstring
     def stop_communicating(self):
