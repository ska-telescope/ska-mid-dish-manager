--- conflicted
+++ resolved
@@ -15,11 +15,7 @@
 from ska_mid_dish_manager.component_managers.ds_cm import DSComponentManager
 from ska_mid_dish_manager.component_managers.spf_cm import SPFComponentManager
 from ska_mid_dish_manager.component_managers.spfrx_cm import SPFRxComponentManager
-<<<<<<< HEAD
-=======
-from ska_mid_dish_manager.component_managers.tango_device_cm import LostConnection
 from ska_mid_dish_manager.models.command_handlers import Abort
->>>>>>> 6ba173ec
 from ska_mid_dish_manager.models.command_map import CommandMap
 from ska_mid_dish_manager.models.constants import (
     BAND_POINTING_MODEL_PARAMS_LENGTH,
@@ -124,17 +120,7 @@
         self._state_transition = StateTransition()
         self._command_tracker = command_tracker
         self._state_update_lock = Lock()
-<<<<<<< HEAD
-=======
-        self._sub_communication_state_change_lock = Lock()
         self._abort_thread: Optional[Thread] = None
-
-        self._device_to_comm_attr_map = {
-            Device.DS: "dsConnectionState",
-            Device.SPF: "spfConnectionState",
-            Device.SPFRX: "spfrxConnectionState",
-        }
->>>>>>> 6ba173ec
 
         # SPF has to go first
         self.sub_component_managers = {
@@ -220,10 +206,6 @@
         )
         self._cmd_allowed_checks = CommandAllowedChecks(self)
 
-        # ----------------
-        # Command Handlers
-        # ----------------
-        self._abort_handler = Abort(self, self._command_map, self._command_tracker, logger=logger)
 
         self.direct_mapped_attrs = {
             "DS": [
@@ -242,7 +224,57 @@
             ],
         }
 
-<<<<<<< HEAD
+        # ----------------
+        # Command Handlers
+        # ----------------
+        self._abort_handler = Abort(self, self._command_map, self._command_tracker, logger=logger)
+
+    # --------------
+    # Helper methods
+    # --------------
+
+    def is_dish_moving(self) -> bool:
+        """
+        Report whether or not the dish is moving
+
+        :returns: boolean dish movement activity
+        """
+        pointing_state = self.component_state.get("pointingstate")
+        if pointing_state in [PointingState.SLEW, PointingState.TRACK]:
+            return True
+        return False
+
+    def get_currently_executing_lrcs(
+        self,
+        statuses_to_check: Tuple[TaskStatus] = (
+            TaskStatus.STAGING,
+            TaskStatus.QUEUED,
+            TaskStatus.IN_PROGRESS,
+        ),
+    ) -> List[str]:
+        """
+        Report command ids that are running or waiting to be executed from the task executor
+
+        :param statuses_to_check: TaskStatuses which count as lrc is executing
+        :returns: a list of all lrcs currently executing or queued
+        """
+        command_idx = 0
+        status_idx = 1
+        cmd_ids = []
+
+        command_statuses = self._command_tracker.command_statuses
+        filtered_command_statuses = [
+            cmd_status
+            for cmd_status in command_statuses
+            if cmd_status[status_idx] in statuses_to_check
+        ]
+
+        if filtered_command_statuses:
+            cmd_ids = [cmd_status[command_idx] for cmd_status in filtered_command_statuses]
+            return cmd_ids
+        # there are no commands in statuses_to_check
+        return cmd_ids
+
     def is_device_ignored(self, device: str):
         """Check whether the given device is ignored."""
         if device == "SPF":
@@ -251,10 +283,7 @@
             return self.component_state["ignorespfrx"]
         return False
 
-    def _get_active_sub_component_managers(self) -> List:
-=======
     def get_active_sub_component_managers(self) -> Dict:
->>>>>>> 6ba173ec
         """Get a list of subservient device component managers which are not being ignored."""
         active_component_managers = {"DS": self.sub_component_managers["DS"]}
 
@@ -346,79 +375,19 @@
         the subservient devices. DishManager reflects this in its connection
         status attributes.
         """
-<<<<<<< HEAD
         self.logger.debug(
             "Communication state changed on %s device: %s.", device.name, communication_state
         )
-=======
-        # Update the DM component communication states
-        self.logger.debug("Sub communication state changed")
-
-        with self._sub_communication_state_change_lock:
-            if self.sub_component_managers:
-                if not self.is_device_ignored("SPF"):
-                    self._update_component_state(
-                        spfconnectionstate=self.sub_component_managers["SPF"].communication_state
-                    )
-                if not self.is_device_ignored("SPFRX"):
-                    self._update_component_state(
-                        spfrxconnectionstate=self.sub_component_managers[
-                            "SPFRX"
-                        ].communication_state
-                    )
-                self._update_component_state(
-                    dsconnectionstate=self.sub_component_managers["DS"].communication_state
-                )
-
-            if self.sub_component_managers:
-                active_sub_component_managers = self.get_active_sub_component_managers()
-
-                self.logger.debug(
-                    ("Active component managers [%s]"), active_sub_component_managers
-                )
-
-                # Have all the component states been created
-                if not all(
-                    sub_component_manager.component_state
-                    for sub_component_manager in active_sub_component_managers.values()
-                ):
-                    self._update_communication_state(CommunicationStatus.NOT_ESTABLISHED)
-                    self._update_component_state(healthstate=HealthState.UNKNOWN)
-                    return
-
-                # Are all the CommunicationStatus ESTABLISHED
-                if all(
-                    sub_component_manager.communication_state == CommunicationStatus.ESTABLISHED
-                    for sub_component_manager in active_sub_component_managers.values()
-                ):
-                    self.logger.debug("Calculating new HealthState and DishMode")
-                    self._update_communication_state(CommunicationStatus.ESTABLISHED)
-
-                    ds_component_state = self.sub_component_managers["DS"].component_state
-                    spf_component_state = self.sub_component_managers["SPF"].component_state
-                    spfrx_component_state = self.sub_component_managers["SPFRX"].component_state
-
-                    new_health_state = self._state_transition.compute_dish_health_state(
-                        ds_component_state,
-                        spfrx_component_state if not self.is_device_ignored("SPFRX") else None,
-                        spf_component_state if not self.is_device_ignored("SPF") else None,
-                    )
-                    new_dish_mode = self._state_transition.compute_dish_mode(
-                        ds_component_state,
-                        spfrx_component_state if not self.is_device_ignored("SPFRX") else None,
-                        spf_component_state if not self.is_device_ignored("SPF") else None,
-                    )
->>>>>>> 6ba173ec
 
         # report the communication state of the sub device on the connectionState attribute
         self._update_connection_state_attribute(device.name, communication_state)
         # this is too much, reconsider doing this only once
         # self._build_state_callback(device, communication_state)
 
-        active_sub_component_managers = self._get_active_sub_component_managers()
+        active_sub_component_managers = self.get_active_sub_component_managers()
         sub_devices_communication_states = [
             sub_component_manager.communication_state
-            for sub_component_manager in active_sub_component_managers
+            for sub_component_manager in active_sub_component_managers.values()
         ]
         if all(
             communication_state == CommunicationStatus.ESTABLISHED
@@ -448,18 +417,6 @@
         Note: This callback is triggered by the component managers of
         the subservient devices only. DishManager also has its own callback.
         """
-<<<<<<< HEAD
-=======
-        if not self.sub_component_managers:
-            return
-        active_sub_component_managers = self.get_active_sub_component_managers()
-        if not all(
-            sub_component_manager.component_state
-            for sub_component_manager in active_sub_component_managers.values()
-        ):
-            return
-
->>>>>>> 6ba173ec
         ds_component_state = self.sub_component_managers["DS"].component_state
         spf_component_state = self.sub_component_managers["SPF"].component_state
         spfrx_component_state = self.sub_component_managers["SPFRX"].component_state
@@ -652,57 +609,11 @@
                 )
 
         # Update attributes that are mapped directly from subservient devices
-<<<<<<< HEAD
         if device == "SPF":
             # there's no SPF in the mapped dict
             return
         attrs = self.direct_mapped_attrs[device]
         cm_state = self.sub_component_managers[device.value].component_state
-=======
-        for device, attrs in self.direct_mapped_attrs.items():
-            enum_attr_mapping = {
-                "trackInterpolationMode": TrackInterpolationMode,
-                "noiseDiodeMode": NoiseDiodeMode,
-            }
-            for attr in attrs:
-                attr_lower = attr.lower()
-
-                if attr_lower in kwargs:
-                    new_value = None
-                    if device == "DS":
-                        new_value = ds_component_state[attr_lower]
-                    elif device == "SPF":
-                        new_value = spf_component_state[attr_lower]
-                    elif device == "SPFRX":
-                        new_value = spfrx_component_state[attr_lower]
-                    if attr_lower not in [
-                        "desiredpointingaz",
-                        "desiredpointingel",
-                        "achievedpointing",
-                    ]:
-                        self.logger.debug(
-                            ("Updating %s with %s %s [%s]"),
-                            attr,
-                            device,
-                            attr,
-                            (
-                                enum_attr_mapping[attr](new_value)
-                                if attr in enum_attr_mapping
-                                else new_value
-                            ),
-                        )
-
-                    self._update_component_state(**{attr_lower: new_value})
-
-    def _update_component_state(self, *args, **kwargs):
-        """Log the new component state"""
-        if not any(
-            attr in ["desiredpointingaz", "desiredpointingel", "achievedpointing"]
-            for attr in kwargs
-        ):
-            self.logger.debug("Updating dish manager component state with [%s]", kwargs)
-        super()._update_component_state(*args, **kwargs)
->>>>>>> 6ba173ec
 
         enum_attr_mapping = {
             "trackInterpolationMode": TrackInterpolationMode,
@@ -727,9 +638,9 @@
 
                 self._update_component_state(**{attr_lower: new_value})
 
-    # ---------------------------------
-    # Command/ attribute write handlers
-    # ---------------------------------
+    # ----------------------------------------
+    # Command object/ attribute write handlers
+    # ----------------------------------------
 
     def start_communicating(self):
         """Connect from monitored devices"""
@@ -810,15 +721,6 @@
             self.logger.exception("Failed to update %s", attr)
             raise
 
-<<<<<<< HEAD
-=======
-    def start_communicating(self):
-        """Connect from monitored devices"""
-        if self.sub_component_managers:
-            for device_name, component_manager in self.sub_component_managers.items():
-                if not self.is_device_ignored(device_name):
-                    component_manager.start_communicating()
-
     def abort_commands(self, task_callback: Optional[Callable] = None) -> None:
         """Abort commands on dish manager and its subservient devices
 
@@ -831,7 +733,6 @@
             # dont use the same taskcallback else we get completed 4x on the same command id
             component_mgr.abort_commands()
 
->>>>>>> 6ba173ec
     def track_load_table(
         self, sequence_length: int, table: list[float], load_mode: TrackTableLoadMode
     ) -> Tuple[ResultCode, str]:
@@ -1179,11 +1080,7 @@
         # Process the JSON data
         try:
             data = json.loads(json_object)
-<<<<<<< HEAD
-        except (ConnectionError, json.JSONDecodeError) as err:
-=======
         except json.JSONDecodeError as err:
->>>>>>> 6ba173ec
             self.logger.exception("Invalid json supplied")
             message = str(err)
             return result_code, message
@@ -1384,48 +1281,7 @@
 
         return (ResultCode.OK, "Successfully updated pseudoRandomNoiseDiodePars on SPFRx")
 
-    def is_dish_moving(self) -> bool:
-        """
-        Report whether or not the dish is moving
-
-        :returns: boolean dish movement activity
-        """
-        pointing_state = self.component_state.get("pointingstate")
-        if pointing_state in [PointingState.SLEW, PointingState.TRACK]:
-            return True
-        return False
-
-    def get_currently_executing_lrcs(
-        self,
-        statuses_to_check: Tuple[TaskStatus] = (
-            TaskStatus.STAGING,
-            TaskStatus.QUEUED,
-            TaskStatus.IN_PROGRESS,
-        ),
-    ) -> List[str]:
-        """
-        Report command ids that are running or waiting to be executed from the task executor
-
-        :param statuses_to_check: TaskStatuses which count as lrc is executing
-        :returns: a list of all lrcs currently executing or queued
-        """
-        command_idx = 0
-        status_idx = 1
-        cmd_ids = []
-
-        command_statuses = self._command_tracker.command_statuses
-        filtered_command_statuses = [
-            cmd_status
-            for cmd_status in command_statuses
-            if cmd_status[status_idx] in statuses_to_check
-        ]
-
-        if filtered_command_statuses:
-            cmd_ids = [cmd_status[command_idx] for cmd_status in filtered_command_statuses]
-            return cmd_ids
-        # there are no commands in statuses_to_check
-        return cmd_ids
-
+    @check_communicating
     def abort(
         self, task_callback: Optional[Callable] = None, task_abort_event: Optional[Event] = Event()
     ) -> Tuple[TaskStatus, str]:
