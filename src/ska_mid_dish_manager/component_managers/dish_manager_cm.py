# pylint: disable=protected-access
"""Component manager for a DishManager tango device"""
import logging
import os
from functools import partial
from threading import Lock
from typing import Callable, Optional, Tuple

import tango
from ska_control_model import CommunicationStatus, HealthState, ResultCode, TaskStatus
from ska_tango_base.executor import TaskExecutorComponentManager

from ska_mid_dish_manager.component_managers.ds_cm import DSComponentManager
from ska_mid_dish_manager.component_managers.spf_cm import SPFComponentManager
from ska_mid_dish_manager.component_managers.spfrx_cm import SPFRxComponentManager
from ska_mid_dish_manager.component_managers.tango_device_cm import LostConnection
from ska_mid_dish_manager.models.command_map import CommandMap
from ska_mid_dish_manager.models.dish_enums import (
    Band,
    BandInFocus,
    CapabilityStates,
    DishMode,
    DSOperatingMode,
    DSPowerState,
    IndexerPosition,
    PointingState,
    SPFCapabilityStates,
    SPFOperatingMode,
    SPFPowerState,
    SPFRxCapabilityStates,
    SPFRxOperatingMode,
    TrackInterpolationMode,
    TrackTableLoadMode,
)
from ska_mid_dish_manager.models.dish_mode_model import CommandNotAllowed, DishModeModel
from ska_mid_dish_manager.models.dish_state_transition import StateTransition


# pylint: disable=abstract-method
# pylint: disable=too-many-instance-attributes
# pylint: disable=too-many-arguments
class DishManagerComponentManager(TaskExecutorComponentManager):
    """A component manager for DishManager

    It watches the component managers of the subservient devices
    (DS, SPF, SPFRX) to reflect the state of the Dish LMC.
    """

    def __init__(
        self,
        logger: logging.Logger,
        command_tracker,
        connection_state_callback,
        tango_device_name: str,
        ds_device_fqdn: str,
        spf_device_fqdn: str,
        spfrx_device_fqdn: str,
        *args,
        max_workers: int = 3,
        **kwargs,
    ):
        """"""
        # pylint: disable=useless-super-delegation
        self.tango_device_name = tango_device_name
        self.sub_component_managers = None
        super().__init__(
            logger,
            *args,
            max_workers=max_workers,
            dishmode=None,
            capturing=False,
            healthstate=None,
            pointingstate=None,
            b1capabilitystate=None,
            b2capabilitystate=None,
            b3capabilitystate=None,
            b4capabilitystate=None,
            b5acapabilitystate=None,
            b5bcapabilitystate=None,
            achievedtargetlock=None,
            desiredpointingaz=[0.0, 0.0],
            desiredpointingel=[0.0, 0.0],
            achievedpointing=[0.0, 0.0, 0.0],
            achievedpointingaz=[0.0, 0.0, 0.0],
            achievedpointingel=[0.0, 0.0, 0.0],
            configuredband=Band.NONE,
            attenuationpolh=0.0,
            attenuationpolv=0.0,
            kvalue=0,
            scanid="",
            spfconnectionstate=CommunicationStatus.NOT_ESTABLISHED,
            spfrxconnectionstate=CommunicationStatus.NOT_ESTABLISHED,
            dsconnectionstate=CommunicationStatus.NOT_ESTABLISHED,
            band2pointingmodelparams=[],
            trackinterpolationmode=None,
            ignorespf=None,
            ignorespfrx=None,
            **kwargs,
        )
        self.logger = logger
        self._connection_state_callback = connection_state_callback
        self._dish_mode_model = DishModeModel()
        self._state_transition = StateTransition()
        self._command_tracker = command_tracker
        self._state_update_lock = Lock()
        self._sub_communication_state_change_lock = Lock()

        # SPF has to go first
        self.sub_component_managers = {
            "SPF": SPFComponentManager(
                spf_device_fqdn,
                logger,
                self._state_update_lock,
                operatingmode=SPFOperatingMode.UNKNOWN,
                powerstate=SPFPowerState.UNKNOWN,
                healthstate=HealthState.UNKNOWN,
                bandinfocus=BandInFocus.UNKNOWN,
                b1capabilitystate=SPFCapabilityStates.UNAVAILABLE,
                b2capabilitystate=SPFCapabilityStates.UNAVAILABLE,
                b3capabilitystate=SPFCapabilityStates.UNAVAILABLE,
                b4capabilitystate=SPFCapabilityStates.UNAVAILABLE,
                b5acapabilitystate=SPFCapabilityStates.UNAVAILABLE,
                b5bcapabilitystate=SPFCapabilityStates.UNAVAILABLE,
                communication_state_callback=partial(
                    self._sub_communication_state_changed, "spfConnectionState"
                ),
                component_state_callback=self._component_state_changed,
            ),
            "DS": DSComponentManager(
                ds_device_fqdn,
                logger,
                self._state_update_lock,
                healthstate=HealthState.UNKNOWN,
                operatingmode=DSOperatingMode.UNKNOWN,
                pointingstate=None,
                achievedtargetlock=None,
                indexerposition=IndexerPosition.UNKNOWN,
                powerstate=DSPowerState.UNKNOWN,
                desiredpointingaz=[0.0, 0.0],
                desiredpointingel=[0.0, 0.0],
                achievedpointing=[0.0, 0.0, 0.0],
                achievedpointingaz=[0.0, 0.0, 0.0],
                achievedpointingel=[0.0, 0.0, 0.0],
                band2pointingmodelparams=[],
                trackinterpolationmode=TrackInterpolationMode.SPLINE,
                communication_state_callback=partial(
                    self._sub_communication_state_changed, "dsConnectionState"
                ),
                component_state_callback=self._component_state_changed,
            ),
            "SPFRX": SPFRxComponentManager(
                spfrx_device_fqdn,
                logger,
                self._state_update_lock,
                operatingmode=SPFRxOperatingMode.UNKNOWN,
                configuredband=Band.NONE,
                capturingdata=False,
                healthstate=HealthState.UNKNOWN,
                attenuationpolh=0.0,
                attenuationpolv=0.0,
                kvalue=0,
                b1capabilitystate=SPFRxCapabilityStates.UNKNOWN,
                b2capabilitystate=SPFRxCapabilityStates.UNKNOWN,
                b3capabilitystate=SPFRxCapabilityStates.UNKNOWN,
                b4capabilitystate=SPFRxCapabilityStates.UNKNOWN,
                b5acapabilitystate=SPFRxCapabilityStates.UNKNOWN,
                b5bcapabilitystate=SPFRxCapabilityStates.UNKNOWN,
                communication_state_callback=partial(
                    self._sub_communication_state_changed, "spfrxConnectionState"
                ),
                component_state_callback=self._component_state_changed,
            ),
        }
        initial_component_states = {
            "dishmode": DishMode.UNKNOWN,
            "healthstate": HealthState.UNKNOWN,
            "configuredband": Band.NONE,
            "capturing": False,
            "pointingstate": PointingState.UNKNOWN,
            "b1capabilitystate": CapabilityStates.UNKNOWN,
            "b2capabilitystate": CapabilityStates.UNKNOWN,
            "b3capabilitystate": CapabilityStates.UNKNOWN,
            "b4capabilitystate": CapabilityStates.UNKNOWN,
            "b5acapabilitystate": CapabilityStates.UNKNOWN,
            "b5bcapabilitystate": CapabilityStates.UNKNOWN,
            "spfconnectionstate": CommunicationStatus.NOT_ESTABLISHED,
            "spfrxconnectionstate": CommunicationStatus.NOT_ESTABLISHED,
            "dsconnectionstate": CommunicationStatus.NOT_ESTABLISHED,
            "band2pointingmodelparams": [],
            "ignorespf": False,
            "ignorespfrx": False,
        }
        self._update_component_state(**initial_component_states)
        self._update_communication_state(CommunicationStatus.NOT_ESTABLISHED)

        self._command_map = CommandMap(
            self,
            self._command_tracker,
            self.logger,
        )

        self.direct_mapped_attrs = {
            "DS": [
                "achievedPointing",
                "achievedPointingAz",
                "achievedPointingEl",
                "desiredPointingAz",
                "desiredPointingEl",
                "trackInterpolationMode",
            ],
        }

    def _get_active_sub_component_managers(self) -> dict:
        active_component_managers = [self.sub_component_managers["DS"]]

        if self.is_device_enabled("SPF"):
            active_component_managers.append(self.sub_component_managers["SPF"])

        if self.is_device_enabled("SPFRX"):
            active_component_managers.append(self.sub_component_managers["SPFRX"])

        return active_component_managers

    # pylint: disable=unused-argument
    def _sub_communication_state_changed(
        self, attribute_name: str, communication_state: Optional[CommunicationStatus] = None
    ):
        """
        Callback triggered by the component manager when it establishes
        a connection with the underlying (subservient) device

        The component manager syncs with the device for fresh updates
        everytime connection is established.

        Note: This callback is triggered by the component manangers of
        the subservient devices. DishManager reflects this in its connection
        status attributes.
        """
        # Update the DM component communication states
        self.logger.debug("Sub communication state changed")

        with self._sub_communication_state_change_lock:
            if self.sub_component_managers:
                if not self.is_device_ignored("SPF"):
                    self._update_component_state(
                        spfconnectionstate=self.sub_component_managers["SPF"].communication_state
                    )
                if not self.is_device_ignored("SPFRX"):
                    self._update_component_state(
                        spfrxconnectionstate=self.sub_component_managers[
                            "SPFRX"
                        ].communication_state
                    )
                self._update_component_state(
                    dsconnectionstate=self.sub_component_managers["DS"].communication_state
                )

            if self.sub_component_managers:
                active_sub_component_managers = self._get_active_sub_component_managers()

                self.logger.debug(
                    ("Active component managers [%s]"), active_sub_component_managers
                )

                # Have all the component states been created
                if not all(
                    sub_component_manager.component_state
                    for sub_component_manager in active_sub_component_managers
                ):
                    self._update_communication_state(CommunicationStatus.NOT_ESTABLISHED)
                    self._update_component_state(healthstate=HealthState.UNKNOWN)
                    return

                # Are all the CommunicationStatus ESTABLISHED
                if all(
                    sub_component_manager.communication_state == CommunicationStatus.ESTABLISHED
                    for sub_component_manager in active_sub_component_managers
                ):
                    self.logger.debug("Calculating new HealthState and DishMode")
                    self._update_communication_state(CommunicationStatus.ESTABLISHED)

                    ds_component_state = self.sub_component_managers["DS"].component_state
                    spf_component_state = self.sub_component_managers["SPF"].component_state
                    spfrx_component_state = self.sub_component_managers["SPFRX"].component_state

                    new_health_state = self._state_transition.compute_dish_health_state(
                        ds_component_state,
                        spfrx_component_state if self.is_device_enabled("SPFRX") else None,
                        spf_component_state if self.is_device_enabled("SPF") else None,
                    )
                    new_dish_mode = self._state_transition.compute_dish_mode(
                        ds_component_state,
                        spfrx_component_state if self.is_device_enabled("SPFRX") else None,
                        spf_component_state if self.is_device_enabled("SPF") else None,
                    )

                    self._update_component_state(
                        healthstate=new_health_state, dishmode=new_dish_mode
                    )
                else:
                    self._update_communication_state(CommunicationStatus.NOT_ESTABLISHED)
                    self._update_component_state(
                        healthstate=HealthState.UNKNOWN, dishmode=DishMode.UNKNOWN
                    )

            self._component_state_changed()

            # push change events for the connection state attributes
            self._connection_state_callback(attribute_name)

    # pylint: disable=unused-argument, too-many-branches, too-many-locals, too-many-statements
    def _component_state_changed(self, *args, **kwargs):
        """
        Callback triggered by the component manager of the
        subservient device for component state changes.

        This aggregates the component values and computes the final value
        which will be reported for the respective attribute. The computed
        value is sent to DishManager's component_state callback which pushes
        a change event on the attribute and updates the internal variable.

        Note: This callback is triggered by the component managers of
        the subservient devices only. DishManager also has its own callback.
        """
        if not self.sub_component_managers:
            return
        active_sub_component_managers = self._get_active_sub_component_managers()
        if not all(
            sub_component_manager.component_state
            for sub_component_manager in active_sub_component_managers
        ):
            return

        ds_component_state = self.sub_component_managers["DS"].component_state
        spf_component_state = self.sub_component_managers["SPF"].component_state
        spfrx_component_state = self.sub_component_managers["SPFRX"].component_state

        self.logger.debug(
            (
                "Component state has changed, kwargs [%s], DS [%s], SPF [%s]"
                ", SPFRx [%s], DM [%s]"
            ),
            kwargs,
            ds_component_state,
            spf_component_state,
            spfrx_component_state,
            self.component_state,
        )

        # Only update dishMode if there are operatingmode changes
        if "operatingmode" in kwargs or "indexerposition" in kwargs:
            self.logger.debug(
                ("Updating dishMode with operatingModes DS [%s], SPF [%s], SPFRX [%s]"),
                ds_component_state["operatingmode"],
                spf_component_state["operatingmode"],
                spfrx_component_state["operatingmode"],
            )
            new_dish_mode = self._state_transition.compute_dish_mode(
                ds_component_state,
                spfrx_component_state if self.is_device_enabled("SPFRX") else None,
                spf_component_state if self.is_device_enabled("SPF") else None,
            )
            self._update_component_state(dishmode=new_dish_mode)

        if (
            "healthstate" in kwargs
            and "healthstate" in ds_component_state
            and "healthstate" in spf_component_state
            and "healthstate" in spfrx_component_state
        ):
            self.logger.debug(
                ("Updating healthState with healthstate DS [%s], SPF [%s], SPFRX [%s]"),
                ds_component_state["healthstate"],
                spf_component_state["healthstate"],
                spfrx_component_state["healthstate"],
            )
            new_health_state = self._state_transition.compute_dish_health_state(
                ds_component_state,
                spfrx_component_state if self.is_device_enabled("SPFRX") else None,
                spf_component_state if self.is_device_enabled("SPF") else None,
            )
            self._update_component_state(healthstate=new_health_state)

        if "pointingstate" in kwargs:
            self.logger.debug(
                ("Newly calculated pointing state [pointing_state] [%s]"),
                ds_component_state["pointingstate"],
            )
            self._update_component_state(pointingstate=ds_component_state["pointingstate"])

            if ds_component_state["pointingstate"] in [
                PointingState.SLEW,
                PointingState.READY,
            ]:
                # TODO ST (04/2024) achievedtargetlock needs to be determined
                # from configured threshold, see configureTargetLock
                self._update_component_state(achievedtargetlock=False)
            elif ds_component_state["pointingstate"] == PointingState.TRACK:
                self._update_component_state(achievedtargetlock=True)

        # spf bandInFocus
        if not self.is_device_ignored("SPF") and (
            "indexerposition" in kwargs or "configuredband" in kwargs
        ):
            band_in_focus = self._state_transition.compute_spf_band_in_focus(
                ds_component_state,
                spfrx_component_state if self.is_device_enabled("SPFRX") else None,
            )
            self.logger.debug("Setting bandInFocus to %s on SPF", band_in_focus)
            # update the bandInFocus of SPF before configuredBand
            spf_component_manager = self.sub_component_managers["SPF"]
            spf_component_manager.write_attribute_value("bandInFocus", band_in_focus)
            spf_component_state["bandinfocus"] = band_in_focus

        # spfrx attenuation
        if "attenuationpolv" in kwargs or "attenuationpolh" in kwargs:
            attenuation = {
                "attenuationpolv": spfrx_component_state["attenuationpolv"],
                "attenuationpolh": spfrx_component_state["attenuationpolh"],
            }
            self._update_component_state(**attenuation)

        # kvalue
        if "kvalue" in kwargs:
            self._update_component_state(kvalue=spfrx_component_state["kvalue"])

        # configuredBand
        if "indexerposition" in kwargs or "bandinfocus" in kwargs or "configuredband" in kwargs:
            self.logger.debug(
                (
                    "Updating configuredBand on DM from change"
                    " [%s] with DS [%s] SPF [%s] SPFRX [%s]"
                ),
                kwargs,
                ds_component_state,
                spf_component_state,
                spfrx_component_state,
            )

            configured_band = self._state_transition.compute_configured_band(
                ds_component_state,
                spfrx_component_state if self.is_device_enabled("SPFRX") else None,
                spf_component_state if self.is_device_enabled("SPF") else None,
            )
            self._update_component_state(configuredband=configured_band)

        # update capturing attribute when SPFRx captures data
        if "capturingdata" in kwargs:
            self.logger.debug(
                ("Updating capturing with SPFRx [%s]"),
                spfrx_component_state,
            )
            self._update_component_state(capturing=spfrx_component_state["capturingdata"])

        # CapabilityStates
        # Update all CapabilityStates when indexerposition, dish_mode
        # or operatingmode changes
        if "indexerposition" in kwargs or "dish_mode" in kwargs or "operatingmode" in kwargs:
            cap_state_updates = {}
            for band in ["b1", "b2", "b3", "b4", "b5a", "b5b"]:
                cap_state_name = f"{band}capabilitystate"
                new_state = self._state_transition.compute_capability_state(
                    band,
                    ds_component_state,
                    self.component_state,
                    spfrx_component_state if self.is_device_enabled("SPFRX") else None,
                    spf_component_state if self.is_device_enabled("SPF") else None,
                )
                cap_state_updates[cap_state_name] = new_state
            self._update_component_state(**cap_state_updates)

        # Update individual CapabilityStates if it changes
        # b5 for SPF
        for band in ["b1", "b2", "b3", "b4", "b5a", "b5b"]:
            cap_state_name = f"{band}capabilitystate"
            if cap_state_name in kwargs:
                new_state = self._state_transition.compute_capability_state(
                    band,
                    ds_component_state,
                    self.component_state,
                    spfrx_component_state if self.is_device_enabled("SPFRX") else None,
                    spf_component_state if self.is_device_enabled("SPF") else None,
                )
                self._update_component_state(**{cap_state_name: new_state})

        # Update the pointing model params if they change
        for band in ["1", "2", "3", "4", "5a", "5b"]:
            pointing_param_name = f"band{band}pointingmodelparams"

            if pointing_param_name in kwargs:
                self.logger.debug(
                    ("Updating %s with DS %s %s"),
                    pointing_param_name,
                    pointing_param_name,
                    ds_component_state[pointing_param_name],
                )
                self._update_component_state(
                    **{pointing_param_name: ds_component_state[pointing_param_name]}
                )

        # Update attributes that are mapped directly from subservient devices
        for device, attrs in self.direct_mapped_attrs.items():
            for attr in attrs:
                attr_lower = attr.lower()

                if attr_lower in kwargs:
                    new_value = None
                    if device == "DS":
                        new_value = ds_component_state[attr_lower]
                    elif device == "SPF":
                        new_value = spf_component_state[attr_lower]
                    elif device == "SPFRX":
                        new_value = spfrx_component_state[attr_lower]

                    self.logger.debug(
                        ("Updating %s with %s %s [%s]"),
                        attr,
                        device,
                        attr,
                        new_value,
                    )

                    self._update_component_state(**{attr_lower: new_value})

    def _update_component_state(self, *args, **kwargs):
        """Log the new component state"""
        self.logger.debug("Updating dish manager component state with [%s]", kwargs)
        super()._update_component_state(*args, **kwargs)

    def _track_load_table(
        self, sequence_length: int, table: list[float], load_mode: TrackTableLoadMode
    ) -> None:
        """Load the track table."""
        self.logger.debug("Calling track load table on DSManager.")
        device_proxy = tango.DeviceProxy(self.sub_component_managers["DS"]._tango_device_fqdn)
        float_list = [load_mode, sequence_length]
        float_list.extend(table)

        device_proxy.trackLoadTable(float_list)

    def sync_component_states(self):
        """
        Sync monitored attributes on component managers with their respective sub devices

        Clear the monitored attributes of all subservient device component managers,
        then re-read all the monitored attributes from their respective tango device
        to force dishManager to recalculate its attributes.
        """
        self.logger.debug("Syncing component states")
        if self.sub_component_managers:
            for device, component_manager in self.sub_component_managers.items():
                if not self.is_device_ignored(device):
                    component_manager.clear_monitored_attributes()
                    component_manager.update_state_from_monitored_attributes()

    def set_spf_device_ignored(self, ignored: bool):
        """Set the SPF device ignored boolean and update device communication."""
        if ignored != self.component_state["ignorespf"]:
            self.logger.debug("Setting ignore SPF device as %s", ignored)
            self._update_component_state(ignorespf=ignored)
            if ignored:
                if "SPF" in self.sub_component_managers:
                    self.sub_component_managers["SPF"].stop_communicating()
                    self.sub_component_managers["SPF"].clear_monitored_attributes()
                self._update_component_state(spfconnectionstate=CommunicationStatus.DISABLED)
            else:
                self._update_component_state(
                    spfconnectionstate=CommunicationStatus.NOT_ESTABLISHED
                )
                self.sub_component_managers["SPF"].start_communicating()

    def set_spfrx_device_ignored(self, ignored: bool):
        """Set the SPFRxdevice ignored boolean and update device communication."""
        if ignored != self.component_state["ignorespfrx"]:
            self.logger.debug("Setting ignore SPFRx device as %s", ignored)
            self._update_component_state(ignorespfrx=ignored)
            if ignored:
                if "SPFRX" in self.sub_component_managers:
                    self.sub_component_managers["SPFRX"].stop_communicating()
                    self.sub_component_managers["SPFRX"].clear_monitored_attributes()
                self._update_component_state(spfrxconnectionstate=CommunicationStatus.DISABLED)
            else:
                self._update_component_state(
                    spfrxconnectionstate=CommunicationStatus.NOT_ESTABLISHED
                )
                self.sub_component_managers["SPFRX"].start_communicating()

<<<<<<< HEAD
    def is_device_enabled(self, device: str):
        """Check whether the given device is enabled."""
=======
            self._update_component_state(ignorespfrx=ignored)

    def is_device_ignored(self, device: str):
        """Check whether the given device is ignored."""
>>>>>>> d8f836a8
        if device == "SPF":
            return self.component_state["ignorespf"]
        if device == "SPFRX":
            return self.component_state["ignorespfrx"]
        return False

    def start_communicating(self):
        """Connect from monitored devices"""
        if self.sub_component_managers:
            for device_name, component_manager in self.sub_component_managers.items():
                if not self.is_device_ignored(device_name):
                    component_manager.start_communicating()

    def set_standby_lp_mode(
        self,
        task_callback: Optional[Callable] = None,
    ) -> Tuple[TaskStatus, str]:
        """Transition the dish to STANDBY_LP mode"""

        self._dish_mode_model.is_command_allowed(
            dishmode=DishMode(self.component_state["dishmode"]).name,
            command_name="SetStandbyLPMode",
            task_callback=task_callback,
        )
        status, response = self.submit_task(
            self._command_map.set_standby_lp_mode, args=[], task_callback=task_callback
        )
        return status, response

    def set_standby_fp_mode(
        self,
        task_callback: Optional[Callable] = None,
    ) -> Tuple[TaskStatus, str]:
        """Transition the dish to STANDBY_FP mode"""
        self._dish_mode_model.is_command_allowed(
            dishmode=DishMode(self.component_state["dishmode"]).name,
            command_name="SetStandbyFPMode",
            task_callback=task_callback,
        )
        status, response = self.submit_task(
            self._command_map.set_standby_fp_mode, args=[], task_callback=task_callback
        )

        return status, response

    def set_operate_mode(
        self,
        task_callback: Optional[Callable] = None,
    ) -> Tuple[TaskStatus, str]:
        """Transition the dish to OPERATE mode"""

        self._dish_mode_model.is_command_allowed(
            dishmode=DishMode(self.component_state["dishmode"]).name,
            command_name="SetOperateMode",
            task_callback=task_callback,
        )

        if self.component_state["configuredband"] in [
            Band.NONE,
            Band.UNKNOWN,
        ]:
            ex = CommandNotAllowed(
                "configuredBand can not be in " f"{Band.NONE.name} or {Band.UNKNOWN.name}",
            )
            if task_callback:
                task_callback(status=TaskStatus.REJECTED, exception=(ResultCode.REJECTED, ex))
            raise ex

        status, response = self.submit_task(
            self._command_map.set_operate_mode, args=[], task_callback=task_callback
        )
        return status, response

    def track_cmd(
        self,
        task_callback: Optional[Callable] = None,
    ) -> Tuple[TaskStatus, str]:
        """Transition the pointing state"""
        dish_mode = self.component_state["dishmode"].name
        if dish_mode != "OPERATE":
            ex = CommandNotAllowed(
                f"Track command only allowed in `OPERATE` mode. Current dishMode: {dish_mode}."
            )
            if task_callback:
                task_callback(status=TaskStatus.REJECTED, exception=(ResultCode.REJECTED, ex))
            raise ex

        status, response = self.submit_task(
            self._command_map.track_cmd, args=[], task_callback=task_callback
        )
        return status, response

    def track_stop_cmd(
        self,
        task_callback: Optional[Callable] = None,
    ) -> Tuple[TaskStatus, str]:
        """Stop tracking"""
        dish_mode = self.component_state["dishmode"]
        pointing_state = self.component_state["pointingstate"]
        if dish_mode != DishMode.OPERATE or pointing_state not in [
            PointingState.TRACK,
            PointingState.SLEW,
        ]:
            ex = CommandNotAllowed(
                f"Track Stop command only allowed in `OPERATE` dish mode and in `TRACK` and `SLEW`"
                f"pointing states. Current dishMode: {dish_mode}, pointingState: {pointing_state}"
            )
            if task_callback:
                task_callback(status=TaskStatus.REJECTED, exception=(ResultCode.REJECTED, ex))
            raise ex

        status, response = self.submit_task(
            self._command_map.track_stop_cmd, args=[], task_callback=task_callback
        )
        return status, response

    def configure_band_cmd(
        self,
        band_number,
        synchronise,
        task_callback: Optional[Callable] = None,
    ) -> Tuple[TaskStatus, str]:
        """Configure frequency band"""
        band_enum = Band[f"B{band_number}"]
        requested_cmd = f"ConfigureBand{band_number}"

        self._dish_mode_model.is_command_allowed(
            dishmode=DishMode(self.component_state["dishmode"]).name,
            command_name=requested_cmd,
            task_callback=task_callback,
        )

        if self.component_state["configuredband"] == band_enum:
            if task_callback:
                task_callback(
                    status=TaskStatus.REJECTED,
                    result=(ResultCode.REJECTED, f"Already in band {band_enum.name}"),
                )
            return TaskStatus.REJECTED, f"Already in band {band_enum.name}"

        status, response = self.submit_task(
            self._command_map.configure_band_cmd,
            args=[band_number, synchronise],
            task_callback=task_callback,
        )
        return status, response

    def set_stow_mode(
        self,
        task_callback: Optional[Callable] = None,
    ) -> Tuple[TaskStatus, str]:
        """Transition the dish to STOW mode"""

        self._dish_mode_model.is_command_allowed(
            dishmode=DishMode(self.component_state["dishmode"]).name,
            command_name="SetStowMode",
            task_callback=task_callback,
        )
        status, response = self.submit_task(
            self._command_map.set_stow_mode, args=[], task_callback=task_callback
        )
        return status, response

    def slew(
        self,
        values: list[float],
        task_callback: Optional[Callable] = None,
    ) -> Tuple[TaskStatus, str]:
        """Slew the dish."""
        status, response = self.submit_task(
            self._command_map.slew, args=[values], task_callback=task_callback
        )
        return status, response

    def scan(
        self,
        scanid: str,
        task_callback: Optional[Callable] = None,
    ) -> Tuple[TaskStatus, str]:
        """Scan a target."""
        status, response = self.submit_task(self._scan, args=[scanid], task_callback=task_callback)
        return status, response

    def _scan(
        self,
        scanid: str,
        task_abort_event=None,
        task_callback: Optional[Callable] = None,
    ) -> Tuple[TaskStatus, str]:
        """Scan a target."""
        task_callback(progress="Setting scanID", status=TaskStatus.IN_PROGRESS)
        self._update_component_state(scanid=scanid)
        task_callback(
            progress="Scan completed",
            status=TaskStatus.COMPLETED,
            result=(ResultCode.OK, "Scan completed"),
        )

    def end_scan(
        self,
        task_callback: Optional[Callable] = None,
    ) -> Tuple[TaskStatus, str]:
        """Clear the scanid."""
        status, response = self.submit_task(self._end_scan, args=[], task_callback=task_callback)
        return status, response

    def _end_scan(
        self,
        task_abort_event=None,
        task_callback: Optional[Callable] = None,
    ) -> Tuple[TaskStatus, str]:
        """Clear the scanid."""
        task_callback(progress="Clearing scanID", status=TaskStatus.IN_PROGRESS)
        self._update_component_state(scanid="")
        task_callback(
            progress="EndScan completed",
            status=TaskStatus.COMPLETED,
            result=(ResultCode.OK, "EndScan completed"),
        )

    def track_load_static_off(
        self,
        values: list[float],
        task_callback: Optional[Callable] = None,
    ) -> Tuple[TaskStatus, str]:
        """Load the static pointing model offsets."""
        status, response = self.submit_task(
            self._command_map.track_load_static_off, args=[values], task_callback=task_callback
        )
        return status, response

    def set_kvalue(
        self,
        k_value,
    ) -> Tuple[ResultCode, str]:
        """Set the k-value on the SPFRx"""
        spfrx_cm = self.sub_component_managers["SPFRX"]
        try:
            spfrx_cm.write_attribute_value("kvalue", k_value)
        except LostConnection:
            return (ResultCode.REJECTED, "Lost connection to SPFRx")
        return (ResultCode.OK, "SetKValue command completed OK")

    def set_track_interpolation_mode(
        self,
        interpolation_mode,
    ) -> None:
        """Set the trackInterpolationMode on the DS."""
        ds_cm = self.sub_component_managers["DS"]
        try:
            ds_cm.write_attribute_value("trackInterpolationMode", interpolation_mode)
            self.logger.debug("Successfully updated trackInterpolationMode on DSManager.")
        except LostConnection:
            self.logger.error("Failed to update trackInterpolationMode on DSManager.")
            raise

    def _get_device_attribute_property_value(self, attribute_name) -> Optional[str]:
        """
        Read memorized attributes values from TangoDB.

        :param: attribute_name: Tango attribute name
        :type attribute_name: str
        :return: value for the given attribute
        :rtype: Optional[str]
        """
        self.logger.debug("Getting attribute property value for %s.", attribute_name)
        database = tango.Database()
        attr_property = database.get_device_attribute_property(
            self.tango_device_name, attribute_name
        )
        attr_property_value = attr_property[attribute_name]
        if len(attr_property_value) > 0:  # If the returned dict is not empty
            return attr_property_value["__value"][0]
        return None

    def try_update_memorized_attributes_from_db(self):
        """Read memorized attributes values from TangoDB and update device attributes."""
        if "TANGO_HOST" not in os.environ:
            self.logger.debug("Not updating memorized attributes. TANGO_HOST is not set.")
            return

        self.logger.debug("Updating memorized attributes. Trying to read from database.")
        try:
            # ignoreSpf
            ignore_spf_value = self._get_device_attribute_property_value("ignoreSpf")

            if ignore_spf_value is not None:
                self.logger.debug(
                    "Updating ignoreSpf value with value from database %s.",
                    ignore_spf_value,
                )
                ignore_spf = ignore_spf_value.lower() == "true"
                self.set_spf_device_ignored(ignore_spf)

            # ignoreSpfrx
            ignore_spfrx_value = self._get_device_attribute_property_value("ignoreSpfrx")

            if ignore_spfrx_value is not None:
                self.logger.debug(
                    "Updating ignoreSpfrx value with value from database %s.",
                    ignore_spfrx_value,
                )
                ignore_spfrx = ignore_spfrx_value.lower() == "true"
                self.set_spfrx_device_ignored(ignore_spfrx)
        except tango.DevFailed:
            self.logger.debug(
                "Could not update memorized attributes. Failed to connect to database."
            )

    def stop_communicating(self):
        """Disconnect from monitored devices"""
        if self.sub_component_managers:
            for component_manager in self.sub_component_managers.values():
                component_manager.stop_communicating()<|MERGE_RESOLUTION|>--- conflicted
+++ resolved
@@ -585,15 +585,10 @@
                 )
                 self.sub_component_managers["SPFRX"].start_communicating()
 
-<<<<<<< HEAD
-    def is_device_enabled(self, device: str):
-        """Check whether the given device is enabled."""
-=======
             self._update_component_state(ignorespfrx=ignored)
 
     def is_device_ignored(self, device: str):
         """Check whether the given device is ignored."""
->>>>>>> d8f836a8
         if device == "SPF":
             return self.component_state["ignorespf"]
         if device == "SPFRX":
