--- conflicted
+++ resolved
@@ -126,11 +126,8 @@
         self._command_tracker = command_tracker
         self._state_update_lock = Lock()
         self._sub_communication_state_change_lock = Lock()
-<<<<<<< HEAD
         self._command_scheduler: CommandScheduler = CommandScheduler(self.logger)
-=======
         self._abort_thread: Optional[Thread] = None
->>>>>>> 43f5c98f
 
         self._device_to_comm_attr_map = {
             Device.DS: "dsConnectionState",
@@ -842,7 +839,6 @@
                 task_callback(status=TaskStatus.FAILED, exception=err)
             self.logger.exception("DishManager has failed to execute Stow DSManager")
             return TaskStatus.FAILED, "DishManager has failed to execute Stow DSManager"
-<<<<<<< HEAD
 
         if task_callback:
             task_callback(
@@ -850,12 +846,6 @@
                 status=TaskStatus.COMPLETED,
             )
         # abort queued tasks on the task executor's threadpoolexecutor
-=======
-        task_callback(
-            status=TaskStatus.COMPLETED, progress="Stow called, monitor dishmode for LRC completed"
-        )
-        # abort queued tasks on the task executor
->>>>>>> 43f5c98f
         self.abort_commands()
 
         return TaskStatus.COMPLETED, "Stow called, monitor dishmode for LRC completed"
