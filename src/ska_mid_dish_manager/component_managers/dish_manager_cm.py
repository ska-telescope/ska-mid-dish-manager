"""Component manager for a DishManager tango device."""

import json
import logging
import os
import threading
import time
from functools import partial
from threading import Lock
from typing import Callable, Dict, List, Optional, Tuple

import tango
from ska_control_model import AdminMode, CommunicationStatus, HealthState, ResultCode, TaskStatus
from ska_tango_base.executor import TaskExecutorComponentManager

from ska_mid_dish_manager.component_managers.ds_cm import DSComponentManager
from ska_mid_dish_manager.component_managers.spf_cm import SPFComponentManager
from ska_mid_dish_manager.component_managers.spfrx_cm import SPFRxComponentManager
from ska_mid_dish_manager.component_managers.wms_cm import WMSComponentManager
from ska_mid_dish_manager.models.command_actions import (
    ConfigureBandActionSequence,
    SetMaintenanceModeAction,
    SetOperateModeAction,
    SetStandbyFPModeAction,
    SetStandbyLPModeAction,
    SlewAction,
    TrackAction,
    TrackLoadStaticOffAction,
    TrackStopAction,
)
from ska_mid_dish_manager.models.command_handlers import Abort
from ska_mid_dish_manager.models.constants import (
    BAND_POINTING_MODEL_PARAMS_LENGTH,
    DSC_MIN_POWER_LIMIT_KW,
    MAINTENANCE_MODE_ACTIVE_PROPERTY,
    MAINTENANCE_MODE_FALSE_VALUE,
    MAINTENANCE_MODE_TRUE_VALUE,
    MEAN_WIND_SPEED_THRESHOLD_MPS,
    WIND_GUST_THRESHOLD_MPS,
)
from ska_mid_dish_manager.models.dish_enums import (
    Band,
    BandInFocus,
    CapabilityStates,
    DishDevice,
    DishMode,
    DscCmdAuthType,
    DscCtrlState,
    DSOperatingMode,
    DSPowerState,
    IndexerPosition,
    NoiseDiodeMode,
    PointingState,
    PowerState,
    SPFCapabilityStates,
    SPFOperatingMode,
    SPFPowerState,
    SPFRxCapabilityStates,
    SPFRxOperatingMode,
    TrackInterpolationMode,
    TrackTableLoadMode,
)
from ska_mid_dish_manager.models.dish_mode_model import DishModeModel
from ska_mid_dish_manager.models.dish_state_transition import StateTransition
from ska_mid_dish_manager.utils.decorators import check_communicating
from ska_mid_dish_manager.utils.helper_module import update_task_status
from ska_mid_dish_manager.utils.schedulers import WatchdogTimer
from ska_mid_dish_manager.utils.ska_epoch_to_tai import get_current_tai_timestamp_from_unix_time
from ska_mid_dish_manager.utils.tango_helpers import TangoDbAccessor


class DishManagerComponentManager(TaskExecutorComponentManager):
    """A component manager for DishManager.

    It watches the component managers of the subservient devices
    (DS, SPF, SPFRX, WMS) to aggregate the state of Dish LMC.
    """

    def __init__(
        self,
        logger: logging.Logger,
        command_tracker,
        build_state_callback,
        quality_state_callback,
        tango_device_name: str,
        ds_device_fqdn: str,
        spf_device_fqdn: str,
        spfrx_device_fqdn: str,
        *args,
        wms_device_names: Optional[List[str]] = [],
        wind_stow_callback: Optional[Callable] = None,
        **kwargs,
    ):
        # pylint: disable=useless-super-delegation
        self.logger = logger
        self.tango_device_name = tango_device_name
        self._tango_db_accessor = TangoDbAccessor(logger, tango_device_name)
        self.sub_component_managers = None
        wms_device_names = list(wms_device_names)
        default_watchdog_timeout = kwargs.pop("default_watchdog_timeout", 0.0)
        default_mean_wind_speed_threshold = kwargs.pop(
            "default_mean_wind_speed_threshold", MEAN_WIND_SPEED_THRESHOLD_MPS
        )
        default_wind_gust_threshold = kwargs.pop(
            "default_wind_gust_threshold", WIND_GUST_THRESHOLD_MPS
        )

        default_dish_mode = DishMode.UNKNOWN
        # Check tangodb whether maintenance mode is active
        if self._is_maintenance_mode_active():
            self.logger.debug("Initialising dish manager dishMode with %s.", DishMode.MAINTENANCE)
            default_dish_mode = DishMode.MAINTENANCE

        super().__init__(
            logger,
            *args,
            dishmode=default_dish_mode,
            healthstate=HealthState.UNKNOWN,
            configuredband=Band.NONE,
            capturing=False,
            pointingstate=PointingState.UNKNOWN,
            b1capabilitystate=CapabilityStates.UNKNOWN,
            b2capabilitystate=CapabilityStates.UNKNOWN,
            b3capabilitystate=CapabilityStates.UNKNOWN,
            b4capabilitystate=CapabilityStates.UNKNOWN,
            b5acapabilitystate=CapabilityStates.UNKNOWN,
            b5bcapabilitystate=CapabilityStates.UNKNOWN,
            spfconnectionstate=CommunicationStatus.NOT_ESTABLISHED,
            spfrxconnectionstate=CommunicationStatus.NOT_ESTABLISHED,
            dsconnectionstate=CommunicationStatus.NOT_ESTABLISHED,
            wmsconnectionstate=CommunicationStatus.NOT_ESTABLISHED,
            band0pointingmodelparams=[],
            band1pointingmodelparams=[],
            band2pointingmodelparams=[],
            band3pointingmodelparams=[],
            band4pointingmodelparams=[],
            band5apointingmodelparams=[],
            band5bpointingmodelparams=[],
            ignorespf=False,
            ignorespfrx=False,
            noisediodemode=NoiseDiodeMode.OFF,
            periodicnoisediodepars=[],
            pseudorandomnoisediodepars=[0, 0, 0],
            actstaticoffsetvaluexel=0.0,
            actstaticoffsetvalueel=0.0,
            tracktablecurrentindex=0,
            tracktableendindex=0,
            achievedtargetlock=False,
            dsccmdauth=DscCmdAuthType.NO_AUTHORITY,
            desiredpointingaz=[0.0, 0.0],
            desiredpointingel=[0.0, 0.0],
            achievedpointing=[0.0, 0.0, 0.0],
            attenuationpolh=0.0,
            attenuationpolv=0.0,
            dscpowerlimitkw=DSC_MIN_POWER_LIMIT_KW,
            powerstate=PowerState.LOW,
            kvalue=0,
            scanid="",
            trackinterpolationmode=TrackInterpolationMode.SPLINE,
            lastwatchdogreset=0.0,
            watchdogtimeout=default_watchdog_timeout,
            autowindstowenabled=False,
            meanwindspeed=-1,
            windgust=-1,
            lastcommandedmode=("0.0", ""),
            lastcommandinvoked=("0.0", ""),
            dscctrlstate=DscCtrlState.NO_AUTHORITY,
            **kwargs,
        )
        self._build_state_callback = build_state_callback
        self._quality_state_callback = quality_state_callback
        self._wind_stow_callback = wind_stow_callback
        self._dish_mode_model = DishModeModel()
        self._state_transition = StateTransition()
        self._command_tracker = command_tracker
        self._state_update_lock = Lock()
        self._stop_event = threading.Event()
        self.watchdog_timer = WatchdogTimer(
            callback_on_timeout=self._stow_on_watchdog_expiry,
        )
        self._wind_stow_active = False
        self._reset_alarm = False
        self._wind_limits = {
            "WindGustThreshold": default_wind_gust_threshold,
            "MeanWindSpeedThreshold": default_mean_wind_speed_threshold,
        }

        # SPF has to go first
        self.sub_component_managers = {
            "SPF": SPFComponentManager(
                spf_device_fqdn,
                logger,
                self._state_update_lock,
                operatingmode=SPFOperatingMode.UNKNOWN,
                powerstate=SPFPowerState.UNKNOWN,
                healthstate=HealthState.UNKNOWN,
                bandinfocus=BandInFocus.UNKNOWN,
                b1capabilitystate=SPFCapabilityStates.UNAVAILABLE,
                b2capabilitystate=SPFCapabilityStates.UNAVAILABLE,
                b3capabilitystate=SPFCapabilityStates.UNAVAILABLE,
                b4capabilitystate=SPFCapabilityStates.UNAVAILABLE,
                b5acapabilitystate=SPFCapabilityStates.UNAVAILABLE,
                b5bcapabilitystate=SPFCapabilityStates.UNAVAILABLE,
                communication_state_callback=partial(
                    self._sub_device_communication_state_changed, DishDevice.SPF
                ),
                component_state_callback=partial(
                    self._sub_device_component_state_changed, DishDevice.SPF
                ),
                quality_state_callback=self._quality_state_callback,
            ),
            "DS": DSComponentManager(
                ds_device_fqdn,
                logger,
                self._state_update_lock,
                healthstate=HealthState.UNKNOWN,
                operatingmode=DSOperatingMode.UNKNOWN,
                pointingstate=PointingState.UNKNOWN,
                achievedtargetlock=None,
                dsccmdauth=DscCmdAuthType.NO_AUTHORITY,
                configuretargetlock=None,
                indexerposition=IndexerPosition.UNKNOWN,
                powerstate=DSPowerState.UNKNOWN,
                desiredpointingaz=[0.0, 0.0],
                desiredpointingel=[0.0, 0.0],
                achievedpointing=[0.0, 0.0, 0.0],
                band0pointingmodelparams=[],
                band1pointingmodelparams=[],
                band2pointingmodelparams=[],
                band3pointingmodelparams=[],
                band4pointingmodelparams=[],
                band5apointingmodelparams=[],
                band5bpointingmodelparams=[],
                dscpowerlimitkw=DSC_MIN_POWER_LIMIT_KW,
                trackinterpolationmode=TrackInterpolationMode.SPLINE,
                actstaticoffsetvaluexel=None,
                actstaticoffsetvalueel=None,
                tracktablecurrentindex=0,
                tracktableendindex=0,
                dscctrlstate=DscCtrlState.NO_AUTHORITY,
                communication_state_callback=partial(
                    self._sub_device_communication_state_changed, DishDevice.DS
                ),
                component_state_callback=partial(
                    self._sub_device_component_state_changed, DishDevice.DS
                ),
                quality_state_callback=self._quality_state_callback,
            ),
            "SPFRX": SPFRxComponentManager(
                spfrx_device_fqdn,
                logger,
                self._state_update_lock,
                operatingmode=SPFRxOperatingMode.UNKNOWN,
                configuredband=Band.NONE,
                capturingdata=False,
                healthstate=HealthState.UNKNOWN,
                attenuationpolh=0.0,
                attenuationpolv=0.0,
                kvalue=0,
                b1capabilitystate=SPFRxCapabilityStates.UNKNOWN,
                b2capabilitystate=SPFRxCapabilityStates.UNKNOWN,
                b3capabilitystate=SPFRxCapabilityStates.UNKNOWN,
                b4capabilitystate=SPFRxCapabilityStates.UNKNOWN,
                b5acapabilitystate=SPFRxCapabilityStates.UNKNOWN,
                b5bcapabilitystate=SPFRxCapabilityStates.UNKNOWN,
                noisediodemode=NoiseDiodeMode.OFF,
                periodicnoisediodepars=[0, 0, 0],
                pseudorandomnoisediodepars=[0, 0, 0],
                adminmode=AdminMode.OFFLINE,
                communication_state_callback=partial(
                    self._sub_device_communication_state_changed, DishDevice.SPFRX
                ),
                component_state_callback=partial(
                    self._sub_device_component_state_changed, DishDevice.SPFRX
                ),
                quality_state_callback=self._quality_state_callback,
            ),
            "WMS": WMSComponentManager(
                wms_device_names,
                logger=logger,
                component_state_callback=self._evaluate_wind_speed_averages,
                communication_state_callback=partial(
                    self._update_connection_state_attribute, DishDevice.WMS
                ),
                state_update_lock=self._state_update_lock,
                meanwindspeed=-1,
                windgust=-1,
            ),
        }

        self.direct_mapped_attrs = {
            "DS": [
                "achievedPointing",
                "desiredPointingAz",
                "desiredPointingEl",
                "achievedTargetLock",
                "dscCmdAuth",
                "trackInterpolationMode",
                "actStaticOffsetValueXel",
                "actStaticOffsetValueEl",
                "trackTableCurrentIndex",
                "trackTableEndIndex",
                "dscCtrlState",
            ],
            "SPFRX": [
                "noiseDiodeMode",
                "periodicNoiseDiodePars",
                "pseudoRandomNoiseDiodePars",
            ],
        }

        # ----------------
        # Command Handlers
        # ----------------
<<<<<<< HEAD
        self._abort_handler = Abort(self, self._command_tracker, logger=logger)
=======
        self._abort_handler = Abort(
            self, self._command_map, self._command_tracker, logger=self.logger
        )
>>>>>>> b0d2474b

    @property
    def wind_stow_active(self) -> bool:
        """Indicates whether the dish has been automatically stowed due to strong winds."""
        return self._wind_stow_active

    @wind_stow_active.setter
    def wind_stow_active(self, value):
        """Sets the wind stow active state.

        When True, it means the dish is stowed due to strong wind and prevents repeated stow
        commands while wind remains high. The device sets it back to False after the wind
        alarm is cleared.
        """
        self._wind_stow_active = value

    @property
    def reset_alarm(self) -> bool:
        """Indicates whether the wind stow alarm can be cleared."""
        return self._reset_alarm

    @reset_alarm.setter
    def reset_alarm(self, value):
        """Sets the flag to indicate whether the wind stow alarm can be cleared.

        This should be set to True only after wind speeds have dropped back to safe levels.
        """
        self._reset_alarm = value

    # --------------
    # Helper methods
    # --------------
    def get_current_tai_offset_from_dsc_with_manual_fallback(self) -> float:
        """Try and get the TAI offset from the DSManager device.
        Or calulate it manually if that fails.
        """
        try:
            ds_cm = self.sub_component_managers["DS"]
            task_status, msg = ds_cm.execute_command("GetCurrentTAIOffset", None)
        except (ConnectionError, KeyError):
            self.logger.debug("Calculating TAI offset manually.")
            return get_current_tai_timestamp_from_unix_time()

        if task_status == TaskStatus.FAILED:
            self.logger.debug("Calculating TAI offset manually.")
            return get_current_tai_timestamp_from_unix_time()
        return float(msg)

    def get_currently_executing_lrcs(self) -> List[str]:
        """Report command ids that are running or waiting to be executed from the task executor.

        :param statuses_to_check: TaskStatuses which count as lrc is executing
        :returns: a list of all lrcs currently executing or queued
        """
        command_idx = 0
        status_idx = 1
        cmd_ids = []
        statuses_to_check = (TaskStatus.QUEUED, TaskStatus.IN_PROGRESS)

        command_statuses = self._command_tracker.command_statuses
        filtered_command_statuses = [
            cmd_status
            for cmd_status in command_statuses
            if cmd_status[status_idx] in statuses_to_check
        ]

        if filtered_command_statuses:
            cmd_ids = [cmd_status[command_idx] for cmd_status in filtered_command_statuses]
            return cmd_ids
        # there are no commands in statuses_to_check
        return cmd_ids

    def is_device_ignored(self, device: str):
        """Check whether the given device is ignored."""
        if device == "SPF":
            return self.component_state["ignorespf"]
        if device == "SPFRX":
            return self.component_state["ignorespfrx"]
        return False

    def get_active_sub_component_managers(self) -> Dict:
        """Get a list of subservient device component managers which are not being ignored."""
        active_component_managers = {"DS": self.sub_component_managers["DS"]}

        if not self.is_device_ignored("SPF"):
            active_component_managers["SPF"] = self.sub_component_managers["SPF"]

        if not self.is_device_ignored("SPFRX"):
            active_component_managers["SPFRX"] = self.sub_component_managers["SPFRX"]

        return active_component_managers

    def _get_device_attribute_property_value(self, attribute_name) -> Optional[str]:
        """Read memorized attributes values from TangoDB.

        :param: attribute_name: Tango attribute name
        :type attribute_name: str
        :return: value for the given attribute
        :rtype: Optional[str]
        """
        self.logger.debug("Getting attribute property value for %s.", attribute_name)
        database = tango.Database()
        attr_property = database.get_device_attribute_property(
            self.tango_device_name, attribute_name
        )
        attr_property_value = attr_property[attribute_name]
        if len(attr_property_value) > 0:  # If the returned dict is not empty
            return attr_property_value["__value"][0]
        return None

    def _is_maintenance_mode_active(self) -> bool:
        """Check if MaintenanceModeActive property is set to True.

        :return: True if maintenance mode is active, False otherwise
        :rtype: bool
        """
        maintenance_mode_value = self._tango_db_accessor.get_device_property_value(
            MAINTENANCE_MODE_ACTIVE_PROPERTY
        )
        if maintenance_mode_value:
            maintenance_active = MAINTENANCE_MODE_TRUE_VALUE == maintenance_mode_value[0]
            self.logger.debug(
                "%s property value: %s",
                MAINTENANCE_MODE_ACTIVE_PROPERTY,
                maintenance_mode_value[0],
            )
            return maintenance_active
        return False

    def _set_maintenance_mode_active(self) -> None:
        """Set the MaintenanceModeActive property in TangoDB."""
        self.logger.debug("Setting MaintenanceModeActive to active.")
        self._tango_db_accessor.set_device_property_value(
            MAINTENANCE_MODE_ACTIVE_PROPERTY, MAINTENANCE_MODE_TRUE_VALUE
        )

    def _set_maintenance_mode_inactive(self) -> None:
        """Set the MaintenanceModeActive property in TangoDB."""
        self.logger.debug("Setting MaintenanceModeActive to inactive.")
        self._tango_db_accessor.set_device_property_value(
            MAINTENANCE_MODE_ACTIVE_PROPERTY, MAINTENANCE_MODE_FALSE_VALUE
        )

    def try_update_memorized_attributes_from_db(self):
        """Read memorized attributes values from TangoDB and update device attributes."""
        if "TANGO_HOST" not in os.environ:
            self.logger.debug("Not updating memorized attributes. TANGO_HOST is not set.")
            return

        self.logger.debug("Updating memorized attributes. Trying to read from database.")
        try:
            # ignoreSpf
            ignore_spf_value = self._get_device_attribute_property_value("ignoreSpf")

            if ignore_spf_value is not None:
                self.logger.debug(
                    "Updating ignoreSpf value with value from database %s.",
                    ignore_spf_value,
                )
                ignore_spf = ignore_spf_value.lower() == "true"
                self.set_spf_device_ignored(ignore_spf)

            # ignoreSpfrx
            ignore_spfrx_value = self._get_device_attribute_property_value("ignoreSpfrx")

            if ignore_spfrx_value is not None:
                self.logger.debug(
                    "Updating ignoreSpfrx value with value from database %s.",
                    ignore_spfrx_value,
                )
                ignore_spfrx = ignore_spfrx_value.lower() == "true"
                self.set_spfrx_device_ignored(ignore_spfrx)
        except tango.DevFailed:
            self.logger.debug(
                "Could not update memorized attributes. Failed to connect to database."
            )

    def _execute_stow_command(self, trigger_source: str) -> None:
        """Handle automatic stow command execution.

        :param: trigger_source: The event requesting the dish to stow.
                 It can be due to either a wind condition or communication loss from client.
        """
        last_commanded_mode = (str(time.time()), trigger_source)
        update_args = {
            "lastcommandedmode": last_commanded_mode,
            "lastcommandinvoked": last_commanded_mode,
        }
        self._update_component_state(**update_args)

        if self.component_state["dishmode"] == DishMode.STOW:
            # remove any queued tasks on the task executor
            self.abort_commands()
            self.logger.info(f"{trigger_source}: Dish is already in STOW mode, no action taken.")
            return

        retry_interval = 0.1
        self.logger.info(f"{trigger_source} transitioning dish to STOW.")

        while not self._stop_event.is_set():
            wind_stow_id = self._command_tracker.new_command(
                f"{trigger_source}", completed_callback=None
            )
            wind_stow_task_cb = partial(self._command_tracker.update_command_info, wind_stow_id)
            task_status, _ = self.set_stow_mode(wind_stow_task_cb)

            if task_status == TaskStatus.COMPLETED:
                break
            self._stop_event.wait(retry_interval)

    # ---------
    # Callbacks
    # ---------

    def _update_connection_state_attribute(
        self, device: str, connection_state: CommunicationStatus
    ):
        state_name = f"{device.lower()}connectionstate"
        self._update_component_state(**{state_name: connection_state})

    def _evaluate_wind_speed_averages(self, **computed_averages):
        """Evaluate wind speed averages and trigger auto stow if necessary."""
        auto_wind_stow_enabled = self.component_state.get("autowindstowenabled")

        if auto_wind_stow_enabled:
            # determine if any computed average exceeds its configured threshold
            mean_wind_speed = computed_averages.get("meanwindspeed", -1)
            mean_threshold = self._wind_limits.get("MeanWindSpeedThreshold")
            mean_wind_speed_exceeded = mean_wind_speed > mean_threshold

            wind_gust = computed_averages.get("windgust", -1)
            gust_threshold = self._wind_limits.get("WindGustThreshold")
            wind_gust_exceeded = wind_gust > gust_threshold

            if mean_wind_speed_exceeded or wind_gust_exceeded:
                # trigger stow only once over the duration of an extreme condition
                if not self.wind_stow_active:
                    self._execute_stow_command("WindStow")
                self.wind_stow_active = True
                self.reset_alarm = False
            else:
                self.reset_alarm = True

            if self._wind_stow_callback is not None:
                self._wind_stow_callback(**computed_averages)

        # update the attributes with the computed averages
        self._update_component_state(**computed_averages)

    def _sub_device_communication_state_changed(
        self, device: DishDevice, communication_state: CommunicationStatus
    ):
        """Callback triggered by the component manager when it establishes
        a connection with the underlying (subservient) device.

        Note: This callback is triggered by the component manangers of
        the subservient devices. DishManager reflects this in its connection
        status attributes.
        """
        self.logger.debug(
            "Communication state changed on %s device: %s.", device.name, communication_state
        )

        # report the communication state of the sub device on the connectionState attribute
        self._update_connection_state_attribute(device.name, communication_state)

        active_sub_component_managers = self.get_active_sub_component_managers()
        sub_devices_communication_states = [
            sub_component_manager.communication_state
            for sub_component_manager in active_sub_component_managers.values()
        ]

        if all(
            communication_state == CommunicationStatus.ESTABLISHED
            for communication_state in sub_devices_communication_states
        ):
            self._update_communication_state(CommunicationStatus.ESTABLISHED)
        elif any(
            communication_state == CommunicationStatus.NOT_ESTABLISHED
            for communication_state in sub_devices_communication_states
        ):
            self._update_communication_state(CommunicationStatus.NOT_ESTABLISHED)
        else:
            self._update_communication_state(CommunicationStatus.DISABLED)

    # pylint: disable=unused-argument, too-many-branches, too-many-locals, too-many-statements
    def _sub_device_component_state_changed(self, device: DishDevice, *args, **kwargs):
        """Callback triggered by the component manager of the
        subservient device for component state changes.

        This aggregates the component values and computes the final value
        which will be reported for the respective attribute. The computed
        value is sent to DishManager's component_state callback which pushes
        a change event on the attribute and updates the internal variable.

        Note: This callback is triggered by the component managers of
        the subservient devices only. DishManager also has its own callback.
        """
        ds_component_state = self.sub_component_managers["DS"].component_state
        spf_component_state = self.sub_component_managers["SPF"].component_state
        spfrx_component_state = self.sub_component_managers["SPFRX"].component_state

        if "powerstate" in kwargs:
            new_power_state = self._state_transition.compute_power_state(
                ds_component_state,
                spf_component_state if not self.is_device_ignored("SPF") else None,
            )
            self.logger.debug(
                ("Updating dish manager powerState with: [%s]."),
                new_power_state,
            )
            self._update_component_state(powerstate=new_power_state)

        if "buildstate" in kwargs:
            self._build_state_callback(device, kwargs["buildstate"])

        current_dish_mode = self.component_state["dishmode"]
        # Update dishMode if there are operatingmode, indexerposition or adminmode changes
        if (
            "operatingmode" in kwargs
            or "indexerposition" in kwargs
            or "adminmode" in kwargs
            or "powerstate" in kwargs
        ):
            # Do not compute dish mode if the dish is in MAINTENANCE mode
            if current_dish_mode != DishMode.MAINTENANCE:
                new_dish_mode = self._state_transition.compute_dish_mode(
                    ds_component_state,
                    spfrx_component_state if not self.is_device_ignored("SPFRX") else None,
                    spf_component_state if not self.is_device_ignored("SPF") else None,
                )

                # If the dish is transitioning out of STOW mode, reenable the watchdog timer if
                # the watchdog timeout is set
                if current_dish_mode == DishMode.STOW and new_dish_mode != DishMode.STOW:
                    self._reenable_watchdog_timer()

                self.logger.debug(
                    (
                        "Updating dish manager dishMode with: [%s]. "
                        "Sub-components operatingMode DS [%s], SPF [%s], SPFRX [%s], "
                        "SPFRX adminMode [%s]."
                    ),
                    new_dish_mode,
                    ds_component_state["operatingmode"],
                    spf_component_state["operatingmode"],
                    spfrx_component_state["operatingmode"],
                    spfrx_component_state["adminmode"],
                )
                self._update_component_state(dishmode=new_dish_mode)

        if "healthstate" in kwargs:
            new_health_state = self._state_transition.compute_dish_health_state(
                ds_component_state,
                spfrx_component_state if not self.is_device_ignored("SPFRX") else None,
                spf_component_state if not self.is_device_ignored("SPF") else None,
            )
            self.logger.debug(
                (
                    "Updating dish manager healthState with: [%s]. "
                    "Sub-components healthState DS [%s], SPF [%s], SPFRX [%s]"
                ),
                new_health_state,
                ds_component_state["healthstate"],
                spf_component_state["healthstate"],
                spfrx_component_state["healthstate"],
            )
            self._update_component_state(healthstate=new_health_state)

        if "pointingstate" in kwargs:
            pointing_state = ds_component_state["pointingstate"]
            self.logger.debug(
                ("Updating dish manager pointingState with: [%s]."),
                pointing_state,
            )
            self._update_component_state(pointingstate=ds_component_state["pointingstate"])

        if "dscpowerlimitkw" in kwargs:
            dsc_power_limit = ds_component_state["dscpowerlimitkw"]
            self.logger.debug(
                ("Updating dish manager dscPowerLimitKw with: [%s]."),
                dsc_power_limit,
            )
            self._update_component_state(dscpowerlimitkw=ds_component_state["dscpowerlimitkw"])

        if "dscctrlstate" in kwargs:
            dsc_ctrl_state = ds_component_state["dscctrlstate"]
            self.logger.debug(
                ("Updating dish manager dscCtrlState with: [%s]."),
                dsc_ctrl_state,
            )
            self._update_component_state(dscctrlstate=ds_component_state["dscctrlstate"])

        # spf bandInFocus
        if not self.is_device_ignored("SPF") and (
            "indexerposition" in kwargs or "configuredband" in kwargs
        ):
            band_in_focus = self._state_transition.compute_spf_band_in_focus(
                ds_component_state,
                spfrx_component_state if not self.is_device_ignored("SPFRX") else None,
            )
            self.logger.debug("Setting bandInFocus to %s on SPF", band_in_focus)
            # update the bandInFocus of SPF before configuredBand
            spf_component_manager = self.sub_component_managers["SPF"]
            try:
                spf_component_manager.write_attribute_value("bandInFocus", band_in_focus)
            except tango.DevFailed:
                # this will impact configuredBand calculation on dish manager
                self.logger.warning(
                    "Encountered an error writing bandInFocus %s on SPF", band_in_focus
                )
            else:
                spf_component_state["bandinfocus"] = band_in_focus

        # spfrx attenuation
        if "attenuationpolv" in kwargs or "attenuationpolh" in kwargs:
            attenuation = {
                "attenuationpolv": spfrx_component_state["attenuationpolv"],
                "attenuationpolh": spfrx_component_state["attenuationpolh"],
            }
            self.logger.debug(
                (
                    "Updating dish manager attenuationpolv and attenuationpolh "
                    "with: SPFRX attenuation [%s]"
                ),
                attenuation,
            )
            self._update_component_state(**attenuation)

        # kvalue
        if "kvalue" in kwargs:
            k_value = spfrx_component_state["kvalue"]
            self.logger.debug(
                ("Updating dish manager kvalue with: SPFRX kValue [%s]"),
                k_value,
            )
            self._update_component_state(kvalue=k_value)

        # configuredBand
        if "indexerposition" in kwargs or "bandinfocus" in kwargs or "configuredband" in kwargs:
            configured_band = self._state_transition.compute_configured_band(
                ds_component_state,
                spfrx_component_state if not self.is_device_ignored("SPFRX") else None,
                spf_component_state if not self.is_device_ignored("SPF") else None,
            )
            self.logger.debug(
                (
                    "Updating dish manager configuredBand with: [%s]. "
                    "Sub-component bands DS [%s] SPF [%s] SPFRX [%s]"
                ),
                configured_band,
                ds_component_state["indexerposition"],
                spf_component_state["bandinfocus"],
                spfrx_component_state["configuredband"],
            )
            self._update_component_state(configuredband=configured_band)

        # update capturing attribute when SPFRx captures data
        if "capturingdata" in kwargs:
            capturing_data = spfrx_component_state["capturingdata"]
            self.logger.debug(
                ("Updating dish manager capturing with: SPFRx [%s]"),
                capturing_data,
            )
            self._update_component_state(capturing=capturing_data)

        # CapabilityStates
        # Update all CapabilityStates when indexerposition, dish_mode or operatingmode changes
        if "indexerposition" in kwargs or "dish_mode" in kwargs or "operatingmode" in kwargs:
            cap_state_updates = {}
            for band in ["b1", "b2", "b3", "b4", "b5a", "b5b"]:
                cap_state_name = f"{band}capabilitystate"
                new_state = self._state_transition.compute_capability_state(
                    band,
                    ds_component_state,
                    self.component_state,
                    spfrx_component_state if not self.is_device_ignored("SPFRX") else None,
                    spf_component_state if not self.is_device_ignored("SPF") else None,
                )
                cap_state_updates[cap_state_name] = new_state
            self.logger.debug(
                "Updating dish manager capability states for %s with: [%s]",
                list(cap_state_updates.keys()),
                cap_state_updates,
            )
            self._update_component_state(**cap_state_updates)

        # Update individual CapabilityStates if it changes
        # b5 for SPF
        for band in ["b1", "b2", "b3", "b4", "b5a", "b5b"]:
            cap_state_name = f"{band}capabilitystate"
            if cap_state_name in kwargs:
                new_state = self._state_transition.compute_capability_state(
                    band,
                    ds_component_state,
                    self.component_state,
                    spfrx_component_state if not self.is_device_ignored("SPFRX") else None,
                    spf_component_state if not self.is_device_ignored("SPF") else None,
                )
                self.logger.debug(
                    "Updating dish manager %s with: [%s]",
                    cap_state_name,
                    new_state,
                )
                self._update_component_state(**{cap_state_name: new_state})

        # Update the pointing model params if they change
        for band in ["0", "1", "2", "3", "4", "5a", "5b"]:
            pointing_param_name = f"band{band}pointingmodelparams"

            if pointing_param_name in kwargs:
                self.logger.debug(
                    ("Updating dish manager %s with: DS %s [%s]"),
                    pointing_param_name,
                    pointing_param_name,
                    ds_component_state[pointing_param_name],
                )
                self._update_component_state(
                    **{pointing_param_name: ds_component_state[pointing_param_name]}
                )

        # Update attributes that are mapped directly from subservient devices
        if device == "SPF":
            # there's no SPF in the mapped dict
            return
        attrs = self.direct_mapped_attrs[device]
        cm_state = self.sub_component_managers[device.value].component_state

        pointing_related_attrs = set(
            [
                "desiredpointingaz",
                "desiredpointingel",
                "achievedpointing",
                "tracktablecurrentindex",
                "tracktableendindex",
            ]
        )

        enum_attr_mapping = {
            "trackInterpolationMode": TrackInterpolationMode,
            "noiseDiodeMode": NoiseDiodeMode,
        }
        for attr in attrs:
            attr_lower = attr.lower()

            if attr_lower in kwargs:
                new_value = None
                new_value = cm_state[attr_lower]
                mapped_enum = enum_attr_mapping.get(attr)
                new_value = mapped_enum(new_value) if mapped_enum is not None else new_value
                if attr_lower not in pointing_related_attrs:
                    self.logger.debug(
                        ("Updating dish manager %s with: %s %s [%s]"),
                        attr,
                        device,
                        attr,
                        new_value,
                    )

                self._update_component_state(**{attr_lower: new_value})

    # ----------------------------------------
    # Command object/ attribute write handlers
    # ----------------------------------------

    def start_communicating(self):
        """Connect to monitored devices and start watchdog timer."""
        self._stop_event.clear()
        # Enable the watchdog timer if configured
        if self.component_state["watchdogtimeout"] > 0:
            self.watchdog_timer.enable(timeout=self.component_state["watchdogtimeout"])

        if self.sub_component_managers:
            for device_name, component_manager in self.sub_component_managers.items():
                if not self.is_device_ignored(device_name):
                    component_manager.start_communicating()

    def stop_communicating(self):
        """Disconnect from monitored devices and stop watchdog timer."""
        # Disable watchdog timer
        self.logger.debug("Disabling the watchdog timer.")
        self.watchdog_timer.disable()
        self._update_component_state(watchdogtimeout=0.0)

        # TODO: update attribute read callbacks to indicate attribute
        # reads cannot be trusted after communication is stopped
        self._stop_event.set()
        if self.sub_component_managers:
            for component_manager in self.sub_component_managers.values():
                component_manager.stop_communicating()

    def set_spf_device_ignored(self, ignored: bool):
        """Set the SPF device ignored boolean and update device communication."""
        if ignored != self.component_state["ignorespf"]:
            self.logger.debug("Setting ignore SPF device as %s", ignored)
            self._update_component_state(ignorespf=ignored)
            if ignored:
                if "SPF" in self.sub_component_managers:
                    self.sub_component_managers["SPF"].stop_communicating()
                    self.sub_component_managers["SPF"].clear_monitored_attributes()
            else:
                self.sub_component_managers["SPF"].start_communicating()

    def set_spfrx_device_ignored(self, ignored: bool):
        """Set the SPFRxdevice ignored boolean and update device communication."""
        if ignored != self.component_state["ignorespfrx"]:
            self.logger.debug("Setting ignore SPFRx device as %s", ignored)
            self._update_component_state(ignorespfrx=ignored)
            if ignored:
                if "SPFRX" in self.sub_component_managers:
                    self.sub_component_managers["SPFRX"].stop_communicating()
                    self.sub_component_managers["SPFRX"].clear_monitored_attributes()
            else:
                self.sub_component_managers["SPFRX"].start_communicating()

            self._update_component_state(ignorespfrx=ignored)

    def sync_component_states(self):
        """Sync monitored attributes on component managers with their respective sub devices.

        Clear the monitored attributes of all subservient device component managers,
        then re-read all the monitored attributes from their respective tango device
        to force dishManager to recalculate its attributes.
        """
        self.logger.debug("Syncing component states")
        if self.sub_component_managers:
            for device, component_manager in self.sub_component_managers.items():
                if not self.is_device_ignored(device) and device != "WMS":
                    component_manager.clear_monitored_attributes()
                    component_manager.update_state_from_monitored_attributes()

    def update_pointing_model_params(self, attr: str, values: list[float]) -> None:
        """Update band pointing model parameters for the given attribute."""
        try:
            if len(values) != BAND_POINTING_MODEL_PARAMS_LENGTH:
                raise ValueError(
                    f"Expected {BAND_POINTING_MODEL_PARAMS_LENGTH} arguments but got"
                    f" {len(values)} arg(s)."
                )
            ds_com_man = self.sub_component_managers["DS"]
            ds_com_man.write_attribute_value(attr, values)
        except tango.DevFailed:
            self.logger.exception("Failed to write to %s on DSManager", attr)
            raise
        except ValueError:
            self.logger.exception("Failed to update %s", attr)
            raise

    def track_load_table(
        self, sequence_length: int, table: list[float], load_mode: TrackTableLoadMode
    ) -> Tuple[TaskStatus, str]:
        """Load the track table."""
        float_list = [load_mode, sequence_length]
        float_list.extend(table)
        ds_cm = self.sub_component_managers["DS"]
        task_status, msg = ds_cm.execute_command("TrackLoadTable", float_list)
        return task_status, msg

    @check_communicating
    def set_standby_lp_mode(
        self,
        task_callback: Optional[Callable] = None,
    ) -> Tuple[TaskStatus, str]:
        """Transition the dish to STANDBY_LP mode."""
        _is_set_standby_lp_allowed = partial(
            self._dish_mode_model.is_command_allowed,
            "SetStandbyLPMode",
            component_manager=self,
            task_callback=task_callback,
        )

        status, response = self.submit_task(
            SetStandbyLPModeAction(self.logger, self).execute,
            is_cmd_allowed=_is_set_standby_lp_allowed,
            task_callback=task_callback,
        )
        return status, response

    @check_communicating
    def set_standby_fp_mode(
        self,
        task_callback: Optional[Callable] = None,
    ) -> Tuple[TaskStatus, str]:
        """Transition the dish to STANDBY_FP mode."""
        _is_set_standby_fp_allowed = partial(
            self._dish_mode_model.is_command_allowed,
            "SetStandbyFPMode",
            component_manager=self,
            task_callback=task_callback,
        )

        status, response = self.submit_task(
            SetStandbyFPModeAction(self.logger, self).execute,
            is_cmd_allowed=_is_set_standby_fp_allowed,
            task_callback=task_callback,
        )
        return status, response

    @check_communicating
    def set_operate_mode(
        self,
        task_callback: Optional[Callable] = None,
    ) -> Tuple[TaskStatus, str]:
        """Transition the dish to OPERATE mode."""
        _is_set_operate_mode_allowed = partial(
            self._dish_mode_model.is_command_allowed,
            "SetOperateMode",
            component_manager=self,
            task_callback=task_callback,
        )
        status, response = self.submit_task(
            SetOperateModeAction(self.logger, self).execute,
            is_cmd_allowed=_is_set_operate_mode_allowed,
            task_callback=task_callback,
        )
        return status, response

    @check_communicating
    def set_maintenance_mode(
        self,
        task_callback: Optional[Callable] = None,
    ) -> Tuple[TaskStatus, str]:
        """Transition the dish to MAINTENANCE mode."""
        _is_set_maintenance_mode_allowed = partial(
            self._dish_mode_model.is_command_allowed,
            "SetMaintenanceMode",
            component_manager=self,
            task_callback=task_callback,
        )

        status, response = self.submit_task(
            SetMaintenanceModeAction(self.logger, self).execute,
            is_cmd_allowed=_is_set_maintenance_mode_allowed,
            task_callback=task_callback,
        )
        return status, response

    def stow_to_maintenance_transition_callback(self, start: bool) -> None:
        """Handle the transition from STOW to MAINTENANCE mode.

        This will set the MaintenanceModeActive property to true and
        set the dish mode to MAINTENANCE if the dish is in STOW mode.
        If the dish is not in STOW mode, it will log a warning.

        :param start: If false then callback runs when long running command is completed.
                      If true then callback runs when long running command is started.
        :type start: bool
        """
        if not start:
            if self.component_state["dishmode"] == DishMode.STOW:
                self.logger.debug("Releasing authority from DS.")
                ds_cm = self.sub_component_managers["DS"]
                ds_cm.execute_command("ReleaseAuth", None)
                self.logger.debug("Transitioning from STOW to MAINTENANCE mode.")
                self._set_maintenance_mode_active()
                self._update_component_state(dishmode=DishMode.MAINTENANCE)
            else:
                self.logger.error(
                    "Cannot transition to MAINTENANCE mode from %s mode.",
                    self.component_state["dishmode"],
                )

    @check_communicating
    def track_cmd(
        self,
        task_callback: Optional[Callable] = None,
    ) -> Tuple[TaskStatus, str]:
        """Track the commanded pointing position."""

        def _is_track_cmd_allowed():
            if self.component_state["dishmode"] != DishMode.OPERATE:
                update_task_status(
                    task_callback,
                    progress="Track command rejected for current dishMode. "
                    "Track command is allowed for dishMode OPERATE",
                )
                return False
            if self.component_state["pointingstate"] != PointingState.READY:
                update_task_status(
                    task_callback,
                    progress="Track command rejected for current pointingState. "
                    "Track command is allowed for pointingState READY",
                )
                return False
            return True

        status, response = self.submit_task(
            TrackAction(self.logger, self).execute,
            is_cmd_allowed=_is_track_cmd_allowed,
            task_callback=task_callback,
        )
        return status, response

    @check_communicating
    def track_stop_cmd(
        self,
        task_callback: Optional[Callable] = None,
    ) -> Tuple[TaskStatus, str]:
        """Stop tracking."""

        def _is_track_stop_cmd_allowed():
            dish_mode = self.component_state["dishmode"]
            pointing_state = self.component_state["pointingstate"]
            if dish_mode != DishMode.OPERATE and pointing_state not in [
                PointingState.TRACK,
                PointingState.SLEW,
            ]:
                return False
            return True

        status, response = self.submit_task(
            TrackStopAction(self.logger, self).execute,
            is_cmd_allowed=_is_track_stop_cmd_allowed,
            task_callback=task_callback,
        )
        return status, response

    @check_communicating
    def configure_band_cmd(
        self,
        band_number,
        synchronise,
        task_callback: Optional[Callable] = None,
    ) -> Tuple[TaskStatus, str]:
        """Configure frequency band."""
        req_cmd = f"ConfigureBand{band_number}"

        _is_configure_band_cmd_allowed = partial(
            self._dish_mode_model.is_command_allowed,
            req_cmd,
            component_manager=self,
            task_callback=task_callback,
        )

        status, response = self.submit_task(
            ConfigureBandActionSequence(
                self.logger,
                self,
                band_number=band_number,
                synchronise=synchronise,
            ).execute,
            is_cmd_allowed=_is_configure_band_cmd_allowed,
            task_callback=task_callback,
        )
        return status, response

    def handle_exit_maintenance_mode_transition(self) -> None:
        """Handles state transition from maintenance mode.

        This will set the MaintenanceModeActive property to false and
        recompute the dish mode.
        """
        if self.component_state["dishmode"] != DishMode.MAINTENANCE:
            return

        self.logger.debug("Exiting maintenance mode.")
        # Set the MaintenanceModeActive property to false
        self._set_maintenance_mode_inactive()
        # Recompute the dish mode
        ds_component_state = self.sub_component_managers["DS"].component_state
        spf_component_state = self.sub_component_managers["SPF"].component_state
        spfrx_component_state = self.sub_component_managers["SPFRX"].component_state
        new_dish_mode = self._state_transition.compute_dish_mode(
            ds_component_state,
            spfrx_component_state if not self.is_device_ignored("SPFRX") else None,
            spf_component_state if not self.is_device_ignored("SPF") else None,
        )
        self.logger.debug("Updating dish manager dishmode to %s.", new_dish_mode)
        self._update_component_state(dishmode=new_dish_mode)

    def set_stow_mode(
        self,
        task_callback: Optional[Callable] = None,
    ) -> Tuple[TaskStatus, str]:
        """Transition the dish to STOW mode."""
        ds_cm = self.sub_component_managers["DS"]
        task_status, msg = ds_cm.execute_command("Stow", None)
        if task_status == TaskStatus.FAILED:
            update_task_status(task_callback, status=TaskStatus.FAILED, exception=msg)
            return TaskStatus.FAILED, msg

        update_task_status(
            task_callback,
            status=TaskStatus.COMPLETED,
            progress="Stow called, monitor dishmode for LRC completed",
        )
        # abort queued and running tasks on the task executor
        self.abort_commands()

        return TaskStatus.COMPLETED, "Stow called, monitor dishmode for LRC completed"

    def _stow_on_watchdog_expiry(self) -> None:
        """Stow the dish on watchdog expiry and restart timer if still enabled."""
        self.logger.info("Watchdog timer has expired.")
        self._execute_stow_command("HeartbeatStow")

    def _reenable_watchdog_timer(self) -> None:
        """Re-enable the watchdog timer if it was disabled."""
        if not self.watchdog_timer.is_enabled() and self.component_state["watchdogtimeout"] > 0:
            self.logger.debug(
                "Re-enabling watchdog timer with timeout %s seconds.",
                self.component_state["watchdogtimeout"],
            )
            self.watchdog_timer.enable(timeout=self.component_state["watchdogtimeout"])

    @check_communicating
    def slew(
        self,
        values: list[float],
        task_callback: Optional[Callable] = None,
    ) -> Tuple[TaskStatus, str]:
        """Slew the dish."""
        if len(values) != 2:
            return (
                TaskStatus.REJECTED,
                f"Expected 2 arguments (az, el) but got {len(values)} arg(s).",
            )

        def _is_slew_cmd_allowed():
            if self.component_state["dishmode"] not in [DishMode.OPERATE, DishMode.STANDBY_FP]:
                update_task_status(
                    task_callback,
                    progress="Slew command rejected for current dishMode. "
                    "Slew command is allowed for dishMode STANDBY-FP, OPERATE",
                )
                return False
            if self.component_state["pointingstate"] != PointingState.READY:
                update_task_status(
                    task_callback,
                    progress="Slew command rejected for current pointingState. "
                    "Slew command is allowed for pointingState READY",
                )
                return False
            return True

        status, response = self.submit_task(
            SlewAction(
                self.logger,
                self,
                target=values,
            ).execute,
            is_cmd_allowed=_is_slew_cmd_allowed,
            task_callback=task_callback,
        )
        return status, response

    def scan(
        self,
        scanid: str,
        task_callback: Optional[Callable] = None,
    ) -> Tuple[TaskStatus, str]:
        """Scan a target."""
        status, response = self.submit_task(self._scan, args=[scanid], task_callback=task_callback)
        return status, response

    def _scan(
        self,
        scanid: str,
        task_abort_event=None,
        task_callback: Optional[Callable] = None,
    ) -> Tuple[TaskStatus, str]:
        """Scan a target."""
        update_task_status(task_callback, progress="Setting scanID", status=TaskStatus.IN_PROGRESS)
        self._update_component_state(scanid=scanid)
        update_task_status(
            task_callback,
            progress="Scan completed",
            status=TaskStatus.COMPLETED,
            result=(ResultCode.OK, "Scan completed"),
        )

    def end_scan(
        self,
        task_callback: Optional[Callable] = None,
    ) -> Tuple[TaskStatus, str]:
        """Clear the scanid."""
        status, response = self.submit_task(self._end_scan, args=[], task_callback=task_callback)
        return status, response

    def _end_scan(
        self,
        task_abort_event=None,
        task_callback: Optional[Callable] = None,
    ) -> Tuple[TaskStatus, str]:
        """Clear the scanid."""
        update_task_status(
            task_callback, progress="Clearing scanID", status=TaskStatus.IN_PROGRESS
        )
        self._update_component_state(scanid="")
        update_task_status(
            task_callback,
            progress="EndScan completed",
            status=TaskStatus.COMPLETED,
            result=(ResultCode.OK, "EndScan completed"),
        )

    @check_communicating
    def track_load_static_off(
        self,
        values: list[float],
        task_callback: Optional[Callable] = None,
    ) -> Tuple[TaskStatus, str]:
        """Load the static pointing model offsets."""
        if len(values) != 2:
            return (
                TaskStatus.REJECTED,
                f"Expected 2 arguments (off_xel, off_el) but got {len(values)} arg(s).",
            )

        status, response = self.submit_task(
            TrackLoadStaticOffAction(
                self.logger,
                self,
                off_xel=values[0],
                off_el=values[1],
            ).execute,
            task_callback=task_callback,
        )
        return status, response

    def set_kvalue(self, k_value) -> Tuple[ResultCode, str]:
        """Set the k-value on the SPFRx.
        Note that it will only take effect after
        SPFRx has been restarted.
        """
        spfrx_cm = self.sub_component_managers["SPFRX"]
        task_status, msg = spfrx_cm.execute_command("SetKValue", k_value)
        if task_status == TaskStatus.FAILED:
            return (ResultCode.FAILED, msg)
        return (ResultCode.OK, msg)

    def apply_pointing_model(self, json_object) -> Tuple[ResultCode, str]:
        # pylint: disable=R0911
        """Updates a band's coefficient parameters with a given JSON input.
        Note, all 18 coefficients need to be present in the JSON object,the Dish ID
        should be correct, the appropriate unit should be present and coefficient values
        should be in range. Each time the command is called all parameters will get
        updated not just the ones that have been modified.
        """
        # A list of expected coefficients (The order in which they are written)
        min_value = -2000
        max_value = 2000
        expected_coefficients = {
            "IA": {"unit": "arcsec"},
            "CA": {"unit": "arcsec"},
            "NPAE": {"unit": "arcsec"},
            "AN": {"unit": "arcsec"},
            "AN0": {"unit": "arcsec"},
            "AW": {"unit": "arcsec"},
            "AW0": {"unit": "arcsec"},
            "ACEC": {"unit": "arcsec"},
            "ACES": {"unit": "arcsec"},
            "ABA": {"unit": "arcsec"},
            "ABphi": {"unit": "deg"},
            "IE": {"unit": "arcsec"},
            "ECEC": {"unit": "arcsec"},
            "ECES": {"unit": "arcsec"},
            "HECE4": {"unit": "arcsec"},
            "HESE4": {"unit": "arcsec"},
            "HECE8": {"unit": "arcsec"},
            "HESE8": {"unit": "arcsec"},
        }

        ds_cm = self.sub_component_managers["DS"]
        coeff_keys = []
        band_coeffs_values = []
        result_code = ResultCode.REJECTED
        message = "Unknown error."

        # Process the JSON data
        try:
            data = json.loads(json_object)
        except json.JSONDecodeError as err:
            self.logger.exception("Invalid json supplied")
            message = str(err)
            return result_code, message

        # Validate the Dish ID
        antenna_id = data.get("antenna")
        dish_id = self.tango_device_name.split("/")[-1]

        if dish_id != antenna_id:
            self.logger.debug(
                "Command rejected. The Dish id %s and the Antenna's value %s are not equal.",
                dish_id,
                antenna_id,
            )
            message = (
                f"Command rejected. The Dish id {dish_id} and the Antenna's "
                f"value {antenna_id} are not equal."
            )
            return result_code, message

        # Validate the coefficients
        coefficients = data.get("coefficients", {})
        coeff_keys = coefficients.keys()

        # Verify that all expected coefficients are available
        if set(coeff_keys) != set(expected_coefficients.keys()):
            self.logger.debug(
                "Coefficients are missing. The coefficients found in the JSON object were %s.",
                coeff_keys,
            )
            message = (
                "Coefficients are missing. The coefficients found in the JSON object "
                f"were {list(coeff_keys)}"
            )
            return result_code, message

        # Reorder `coeff_keys` to match the order in `expected_coefficients`
        expected_coeff_keys = list(expected_coefficients.keys())
        expected_coeff_units = [
            expected_coefficients[coeff]["unit"] for coeff in expected_coeff_keys
        ]

        self.logger.debug(f"All 18 coefficients {coeff_keys} are present.")

        # Get all coefficient values
        for key, expected_unit in zip(expected_coeff_keys, expected_coeff_units):
            value = coefficients[key].get("value")
            unit = coefficients[key].get("units")

            min_value, max_value = (0, 360) if key == "ABphi" else (-2000, 2000)
            # Check if value is None
            if value is not None:
                if not min_value <= value <= max_value:
                    self.logger.debug(
                        "Value %s for key '%s' is out of range [%s, %s]",
                        value,
                        key,
                        min_value,
                        max_value,
                    )
                    message = (
                        f"Value {value} for key '{key}' is out of range [{min_value}, {max_value}]"
                    )
                    return result_code, message
            else:
                message = f"Missing 'value' for key '{key}'."
                self.logger.debug(message)
                return result_code, message

            # Check if unit is None
            if unit is not None:
                if unit.strip().lower() != expected_unit.strip().lower():
                    self.logger.debug(
                        "Unit %s for key '%s' is not correct. It should be %s",
                        unit,
                        key,
                        expected_unit,
                    )
                    message = (
                        f"Unit {unit} for key '{key}' is not correct. It should be {expected_unit}"
                    )
                    return result_code, message

                band_coeffs_values.append(value)
            else:
                message = f"Missing 'units' for key '{key}'."
                self.logger.debug(message)
                return result_code, message

        # Extract the band's value after the underscore
        band_value = data.get("band").split("_")[-1]

        # Write to the appropriate band
        band_map = {
            "0": "band0PointingModelParams",
            "1": "band1PointingModelParams",
            "2": "band2PointingModelParams",
            "3": "band3PointingModelParams",
            "4": "band4PointingModelParams",
            "5a": "band5aPointingModelParams",
            "5b": "band5bPointingModelParams",
        }

        attribute_name = band_map.get(band_value)
        if attribute_name is None:
            self.logger.debug("Unsupported Band: b%s", band_value)
            message = f"Unsupported Band: b{band_value}"
            return result_code, message

        try:
            ds_cm.write_attribute_value(attribute_name, band_coeffs_values)
            result_code = ResultCode.OK
            message = (
                f"Successfully wrote the following values {coefficients} "
                f"to band {band_value} on DS"
            )
        except tango.DevFailed as err:
            self.logger.exception("%s. The error response is: %s", ResultCode.FAILED, err)
            result_code = ResultCode.FAILED
            message = str(err)

        return result_code, message

    def set_track_interpolation_mode(
        self,
        interpolation_mode,
    ) -> None:
        """Set the trackInterpolationMode on the DS."""
        ds_cm = self.sub_component_managers["DS"]
        try:
            ds_cm.write_attribute_value("trackInterpolationMode", interpolation_mode)
            self.logger.debug("Successfully updated trackInterpolationMode on DSManager.")
        except tango.DevFailed:
            self.logger.error("Failed to update trackInterpolationMode on DSManager.")
            raise
        return (ResultCode.OK, "Successfully updated trackInterpolationMode on DSManager")

    def set_noise_diode_mode(
        self,
        noise_diode_mode,
    ) -> None:
        """Set the noiseDiodeMode on the SPFRx."""
        spfrx_cm = self.sub_component_managers["SPFRX"]
        try:
            spfrx_cm.write_attribute_value("noiseDiodeMode", noise_diode_mode)
            self.logger.debug("Successfully updated noiseDiodeMode on SPFRx.")
        except tango.DevFailed:
            self.logger.error("Failed to update noiseDiodeMode on SPFRx.")
            raise
        return (ResultCode.OK, "Successfully updated noiseDiodeMode on SPFRx")

    def set_periodic_noise_diode_pars(
        self,
        values,
    ) -> None:
        """Set the periodicNoiseDiodePars on the SPFRx."""
        if len(values) != 3:
            raise ValueError(
                f"Expected value of length 3 but got {len(values)}.",
            )

        spfrx_operating_mode = self.sub_component_managers["SPFRX"].component_state[
            "operatingmode"
        ]

        if spfrx_operating_mode == SPFRxOperatingMode.STANDBY:
            spfrx_cm = self.sub_component_managers["SPFRX"]
            try:
                spfrx_cm.write_attribute_value("periodicNoiseDiodePars", values)
                self.logger.debug("Successfully updated periodicNoiseDiodePars on SPFRx.")
            except tango.DevFailed:
                self.logger.error("Failed to update periodicNoiseDiodePars on SPFRx.")
                raise
        else:
            raise AssertionError(
                "Cannot write to periodicNoiseDiodePars."
                " Device is not in STANDBY state."
                f" Current state: {spfrx_operating_mode.name}"
            )

        return (ResultCode.OK, "Successfully updated periodicNoiseDiodePars on SPFRx")

    def set_pseudo_random_noise_diode_pars(
        self,
        values,
    ) -> None:
        """Set the pseudoRandomNoiseDiodePars on the SPFRx."""
        if len(values) != 3:
            raise ValueError(
                f"Expected value of length 3 but got {len(values)}.",
            )

        spfrx_operating_mode = self.sub_component_managers["SPFRX"].component_state[
            "operatingmode"
        ]

        if spfrx_operating_mode == SPFRxOperatingMode.STANDBY:
            spfrx_cm = self.sub_component_managers["SPFRX"]
            try:
                spfrx_cm.write_attribute_value("pseudoRandomNoiseDiodePars", values)
                self.logger.debug("Successfully updated pseudoRandomNoiseDiodePars on SPFRx.")
            except tango.DevFailed:
                self.logger.error("Failed to update pseudoRandomNoiseDiodePars on SPFRx.")
                raise
        else:
            raise AssertionError(
                "Cannot write to pseudoRandomNoiseDiodePars."
                " Device is not in STANDBY state."
                f" Current state: {spfrx_operating_mode.name}"
            )

        return (ResultCode.OK, "Successfully updated pseudoRandomNoiseDiodePars on SPFRx")

    @check_communicating
    def abort(self, task_callback: Optional[Callable] = None) -> Tuple[TaskStatus, str]:
        """Issue abort sequence.

        :param task_callback: Callback for task status updates
        """
        if self.component_state.get("dishmode") == DishMode.MAINTENANCE:
            self.abort_commands(task_callback=task_callback)
            self.logger.debug("Dish is in MAINTENANCE mode: abort will only cancel LRCs.")
            return TaskStatus.IN_PROGRESS, "LRCs are being aborted"

        cmds_in_progress = self.get_currently_executing_lrcs()
        if cmds_in_progress:
            if any("abort" in cmd_id.lower() for cmd_id in cmds_in_progress):
<<<<<<< HEAD
                self.logger.info("Abort rejected: there is an ongoing abort sequence.")
                update_task_status(
                    task_callback,
                    status=TaskStatus.REJECTED,
                    result=(ResultCode.REJECTED, "Existing Abort sequence ongoing"),
                )
=======
                self.logger.error("Abort rejected: there is an ongoing abort sequence.")
                if task_callback:
                    task_callback(
                        status=TaskStatus.REJECTED,
                        result=(ResultCode.REJECTED, "Existing Abort sequence ongoing"),
                    )
>>>>>>> b0d2474b
                return TaskStatus.REJECTED, "Existing Abort sequence ongoing"

        abort_sequence = partial(self._abort_handler, task_callback)
        self.logger.debug("Aborting LRCs from Abort sequence")
        abort_command_id = self._command_tracker.new_command(
            "abort-sequence:abort-lrc", completed_callback=abort_sequence
        )
        abort_task_cb = partial(self._command_tracker.update_command_info, abort_command_id)
        self.abort_commands(task_callback=abort_task_cb)
        return TaskStatus.IN_PROGRESS, "Abort sequence has started"

    def set_dsc_power_limit_kw(
        self,
        power_limit: float,
    ) -> None:
        """Set the DSC Power Limit kW on the DS."""
        ds_cm = self.sub_component_managers["DS"]
        try:
            ds_cm.write_attribute_value("dscPowerLimitKw", power_limit)
            self.logger.debug("Successfully updated dscPowerLimitKw on DS.")
            self._update_component_state(dscpowerlimitkw=power_limit)
        except tango.DevFailed:
            self.logger.error("Failed to update dscPowerLimitKw on DS.")
            raise
        return (ResultCode.OK, "Successfully updated dscPowerLimitKw on DS")

    @check_communicating
    def reset_track_table(self) -> Tuple[ResultCode, List[float] | str]:
        """Reset the track table."""
        self.logger.debug("Resetting the programTrackTable")
        timestamp = (
            self.get_current_tai_offset_from_dsc_with_manual_fallback() + 5
        )  # add 5 seconds lead time
        # use abitrary constant values for az, el but within the mechanical limits
        sequence_length = 5
        reset_point = [timestamp, 0.0, 50.0] * sequence_length
        load_mode = TrackTableLoadMode.RESET

        task_status, msg = self.track_load_table(sequence_length, reset_point, load_mode)
        if task_status == TaskStatus.FAILED:
            self.logger.debug(
                "Failed to reset programTrackTable with message: %s",
                msg,
            )
            return ResultCode.FAILED, msg
        return ResultCode.OK, reset_point<|MERGE_RESOLUTION|>--- conflicted
+++ resolved
@@ -312,13 +312,7 @@
         # ----------------
         # Command Handlers
         # ----------------
-<<<<<<< HEAD
         self._abort_handler = Abort(self, self._command_tracker, logger=logger)
-=======
-        self._abort_handler = Abort(
-            self, self._command_map, self._command_tracker, logger=self.logger
-        )
->>>>>>> b0d2474b
 
     @property
     def wind_stow_active(self) -> bool:
@@ -1619,21 +1613,12 @@
         cmds_in_progress = self.get_currently_executing_lrcs()
         if cmds_in_progress:
             if any("abort" in cmd_id.lower() for cmd_id in cmds_in_progress):
-<<<<<<< HEAD
-                self.logger.info("Abort rejected: there is an ongoing abort sequence.")
+                self.logger.error("Abort rejected: there is an ongoing abort sequence.")
                 update_task_status(
                     task_callback,
                     status=TaskStatus.REJECTED,
                     result=(ResultCode.REJECTED, "Existing Abort sequence ongoing"),
                 )
-=======
-                self.logger.error("Abort rejected: there is an ongoing abort sequence.")
-                if task_callback:
-                    task_callback(
-                        status=TaskStatus.REJECTED,
-                        result=(ResultCode.REJECTED, "Existing Abort sequence ongoing"),
-                    )
->>>>>>> b0d2474b
                 return TaskStatus.REJECTED, "Existing Abort sequence ongoing"
 
         abort_sequence = partial(self._abort_handler, task_callback)
