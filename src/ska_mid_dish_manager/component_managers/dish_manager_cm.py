"""Component manager for a DishManager tango device."""

import json
import logging
import os
import threading
import time
from functools import partial
from threading import Lock
from typing import Callable, Dict, List, Optional, Tuple

import tango
from ska_control_model import AdminMode, CommunicationStatus, HealthState, ResultCode, TaskStatus
from ska_tango_base.executor import TaskExecutorComponentManager

from ska_mid_dish_manager.component_managers.ds_cm import DSComponentManager
from ska_mid_dish_manager.component_managers.spf_cm import SPFComponentManager
from ska_mid_dish_manager.component_managers.spfrx_cm import SPFRxComponentManager
from ska_mid_dish_manager.component_managers.wms_cm import WMSComponentManager
from ska_mid_dish_manager.models.command_actions import (
    ConfigureBandActionSequence,
    SetMaintenanceModeAction,
    SetStandbyFPModeAction,
    SetStandbyLPModeAction,
    SlewAction,
    TrackAction,
    TrackLoadStaticOffAction,
    TrackStopAction,
)
from ska_mid_dish_manager.models.constants import (
    BAND_POINTING_MODEL_PARAMS_LENGTH,
    DEFAULT_ACTION_TIMEOUT_S,
    DSC_MIN_POWER_LIMIT_KW,
    MAINTENANCE_MODE_ACTIVE_PROPERTY,
    MAINTENANCE_MODE_FALSE_VALUE,
    MAINTENANCE_MODE_TRUE_VALUE,
    MEAN_WIND_SPEED_THRESHOLD_MPS,
    WIND_GUST_THRESHOLD_MPS,
)
from ska_mid_dish_manager.models.dish_enums import (
    Band,
    BandInFocus,
    CapabilityStates,
    DishDevice,
    DishMode,
    DscCmdAuthType,
    DscCtrlState,
    DSOperatingMode,
    DSPowerState,
    IndexerPosition,
    NoiseDiodeMode,
    PointingState,
    PowerState,
    SPFCapabilityStates,
    SPFOperatingMode,
    SPFPowerState,
    SPFRxCapabilityStates,
    SPFRxOperatingMode,
    TrackInterpolationMode,
    TrackTableLoadMode,
)
from ska_mid_dish_manager.models.dish_mode_model import DishModeModel
from ska_mid_dish_manager.models.dish_state_transition import StateTransition
from ska_mid_dish_manager.utils.action_helpers import report_task_progress, update_task_status
from ska_mid_dish_manager.utils.decorators import check_communicating
from ska_mid_dish_manager.utils.schedulers import WatchdogTimer
from ska_mid_dish_manager.utils.ska_epoch_to_tai import get_current_tai_timestamp_from_unix_time
from ska_mid_dish_manager.utils.tango_helpers import TangoDbAccessor


class DishManagerComponentManager(TaskExecutorComponentManager):
    """A component manager for DishManager.

    It watches the component managers of the subservient devices
    (DS, SPF, SPFRX, WMS) to aggregate the state of Dish LMC.
    """

    def __init__(
        self,
        logger: logging.Logger,
        command_tracker,
        build_state_callback,
        quality_state_callback,
        tango_device_name: str,
        ds_device_fqdn: str,
        spf_device_fqdn: str,
        spfrx_device_fqdn: str,
        action_timeout_s: float,
        *args,
        wms_device_names: Optional[List[str]] = None,
        wind_stow_callback: Optional[Callable] = None,
        command_progress_callback: Optional[Callable] = None,
        **kwargs,
    ):
        # pylint: disable=useless-super-delegation
        self.logger = logger
        self.tango_device_name = tango_device_name
        self._tango_db_accessor = TangoDbAccessor(logger, tango_device_name)
        default_watchdog_timeout = kwargs.pop("default_watchdog_timeout", 0.0)
        default_mean_wind_speed_threshold = kwargs.pop(
            "default_mean_wind_speed_threshold", MEAN_WIND_SPEED_THRESHOLD_MPS
        )
        default_wind_gust_threshold = kwargs.pop(
            "default_wind_gust_threshold", WIND_GUST_THRESHOLD_MPS
        )

<<<<<<< HEAD
        for key in [
            "attenuation1polh/x",
            "attenuation1polv/y",
            "attenuation2polh/x",
            "attenuation2polv/y",
        ]:
            kwargs[key] = 0.0
=======
        default_dish_mode = DishMode.UNKNOWN
        # Check tangodb whether maintenance mode is active
        if self._is_maintenance_mode_active():
            self.logger.debug("Initialising dish manager dishMode with %s.", DishMode.MAINTENANCE)
            default_dish_mode = DishMode.MAINTENANCE

>>>>>>> 7c8771af
        super().__init__(
            logger,
            *args,
            dishmode=default_dish_mode,
            healthstate=HealthState.UNKNOWN,
            configuredband=Band.NONE,
            capturing=False,
            pointingstate=PointingState.UNKNOWN,
            b1capabilitystate=CapabilityStates.UNKNOWN,
            b2capabilitystate=CapabilityStates.UNKNOWN,
            b3capabilitystate=CapabilityStates.UNKNOWN,
            b4capabilitystate=CapabilityStates.UNKNOWN,
            b5acapabilitystate=CapabilityStates.UNKNOWN,
            b5bcapabilitystate=CapabilityStates.UNKNOWN,
            spfconnectionstate=CommunicationStatus.NOT_ESTABLISHED,
            spfrxconnectionstate=CommunicationStatus.NOT_ESTABLISHED,
            dsconnectionstate=CommunicationStatus.NOT_ESTABLISHED,
            wmsconnectionstate=CommunicationStatus.NOT_ESTABLISHED,
            band0pointingmodelparams=[],
            band1pointingmodelparams=[],
            band2pointingmodelparams=[],
            band3pointingmodelparams=[],
            band4pointingmodelparams=[],
            band5apointingmodelparams=[],
            band5bpointingmodelparams=[],
            ignorespf=False,
            ignorespfrx=False,
            noisediodemode=NoiseDiodeMode.OFF,
            periodicnoisediodepars=[],
            pseudorandomnoisediodepars=[0, 0, 0],
            isklocked=False,
            spectralinversion=False,
            actstaticoffsetvaluexel=0.0,
            actstaticoffsetvalueel=0.0,
            tracktablecurrentindex=0,
            tracktableendindex=0,
            achievedtargetlock=False,
            dsccmdauth=DscCmdAuthType.NO_AUTHORITY,
            desiredpointingaz=[0.0, 0.0],
            desiredpointingel=[0.0, 0.0],
            achievedpointing=[0.0, 0.0, 0.0],
            dscpowerlimitkw=DSC_MIN_POWER_LIMIT_KW,
            powerstate=PowerState.LOW,
            kvalue=0,
            scanid="",
            trackinterpolationmode=TrackInterpolationMode.SPLINE,
            lastwatchdogreset=0.0,
            watchdogtimeout=default_watchdog_timeout,
            autowindstowenabled=False,
            meanwindspeed=-1,
            windgust=-1,
            lastcommandedmode=("0.0", ""),
            lastcommandinvoked=("0.0", ""),
            dscctrlstate=DscCtrlState.NO_AUTHORITY,
            actiontimeoutseconds=action_timeout_s,
            **kwargs,
        )
        self._build_state_callback = build_state_callback
        self._quality_state_callback = quality_state_callback
        self._wind_stow_callback = wind_stow_callback
        self._command_progress_callback = command_progress_callback
        self._dish_mode_model = DishModeModel()
        self._state_transition = StateTransition()
        self._command_tracker = command_tracker
        self._state_update_lock = Lock()
        self._stop_event = threading.Event()
        self.watchdog_timer = WatchdogTimer(
            callback_on_timeout=self._stow_on_watchdog_expiry,
        )
        self._wind_stow_active = False
        self._reset_alarm = False
        self._wind_limits = {
            "WindGustThreshold": default_wind_gust_threshold,
            "MeanWindSpeedThreshold": default_mean_wind_speed_threshold,
        }

        # The declaration of the kwargs for SPFRx are defined separately to
        # allow for the attenuation attrs to be added to the kwargs list given
        # their names contain a "/"
        spfrx_kwargs = {
            "operatingmode": SPFRxOperatingMode.UNKNOWN,
            "configuredband": Band.NONE,
            "capturingdata": False,
            "attenuation1polh/x": 0.0,
            "attenuation1polv/y": 0.0,
            "attenuation2polh/x": 0.0,
            "attenuation2polv/y": 0.0,
            "kvalue": 0,
            "b1capabilitystate": SPFRxCapabilityStates.UNKNOWN,
            "b2capabilitystate": SPFRxCapabilityStates.UNKNOWN,
            "b3capabilitystate": SPFRxCapabilityStates.UNKNOWN,
            "b4capabilitystate": SPFRxCapabilityStates.UNKNOWN,
            "b5acapabilitystate": SPFRxCapabilityStates.UNKNOWN,
            "b5bcapabilitystate": SPFRxCapabilityStates.UNKNOWN,
            "noisediodemode": NoiseDiodeMode.OFF,
            "periodicnoisediodepars": [0, 0, 0],
            "pseudorandomnoisediodepars": [0, 0, 0],
            "isklocked": False,
            "spectralinversion": False,
            "adminmode": AdminMode.OFFLINE,
            "communication_state_callback": partial(
                self._sub_device_communication_state_changed, DishDevice.SPFRX
            ),
            "component_state_callback": partial(
                self._sub_device_component_state_changed, DishDevice.SPFRX
            ),
            "quality_state_callback": self._quality_state_callback,
        }

        # SPF has to go first
        self.sub_component_managers = {
            "SPF": SPFComponentManager(
                spf_device_fqdn,
                logger,
                self._state_update_lock,
                operatingmode=SPFOperatingMode.UNKNOWN,
                powerstate=SPFPowerState.UNKNOWN,
                healthstate=HealthState.UNKNOWN,
                bandinfocus=BandInFocus.UNKNOWN,
                b1capabilitystate=SPFCapabilityStates.UNAVAILABLE,
                b2capabilitystate=SPFCapabilityStates.UNAVAILABLE,
                b3capabilitystate=SPFCapabilityStates.UNAVAILABLE,
                b4capabilitystate=SPFCapabilityStates.UNAVAILABLE,
                b5acapabilitystate=SPFCapabilityStates.UNAVAILABLE,
                b5bcapabilitystate=SPFCapabilityStates.UNAVAILABLE,
                communication_state_callback=partial(
                    self._sub_device_communication_state_changed, DishDevice.SPF
                ),
                component_state_callback=partial(
                    self._sub_device_component_state_changed, DishDevice.SPF
                ),
                quality_state_callback=self._quality_state_callback,
            ),
            "DS": DSComponentManager(
                ds_device_fqdn,
                logger,
                self._state_update_lock,
                healthstate=HealthState.UNKNOWN,
                operatingmode=DSOperatingMode.UNKNOWN,
                pointingstate=PointingState.UNKNOWN,
                achievedtargetlock=None,
                dsccmdauth=DscCmdAuthType.NO_AUTHORITY,
                configuretargetlock=None,
                indexerposition=IndexerPosition.UNKNOWN,
                powerstate=DSPowerState.UNKNOWN,
                desiredpointingaz=[0.0, 0.0],
                desiredpointingel=[0.0, 0.0],
                achievedpointing=[0.0, 0.0, 0.0],
                band0pointingmodelparams=[],
                band1pointingmodelparams=[],
                band2pointingmodelparams=[],
                band3pointingmodelparams=[],
                band4pointingmodelparams=[],
                band5apointingmodelparams=[],
                band5bpointingmodelparams=[],
                dscpowerlimitkw=DSC_MIN_POWER_LIMIT_KW,
                trackinterpolationmode=TrackInterpolationMode.SPLINE,
                actstaticoffsetvaluexel=None,
                actstaticoffsetvalueel=None,
                tracktablecurrentindex=0,
                tracktableendindex=0,
                dscctrlstate=DscCtrlState.NO_AUTHORITY,
                communication_state_callback=partial(
                    self._sub_device_communication_state_changed, DishDevice.DS
                ),
                component_state_callback=partial(
                    self._sub_device_component_state_changed, DishDevice.DS
                ),
                quality_state_callback=self._quality_state_callback,
            ),
            "SPFRX": SPFRxComponentManager(
                spfrx_device_fqdn,
                logger,
                self._state_update_lock,
                **spfrx_kwargs,
            ),
            "WMS": WMSComponentManager(
                list(wms_device_names or []),
                logger=logger,
                component_state_callback=self._evaluate_wind_speed_averages,
                communication_state_callback=partial(
                    self._update_connection_state_attribute, DishDevice.WMS
                ),
                state_update_lock=self._state_update_lock,
                meanwindspeed=-1,
                windgust=-1,
            ),
        }

        self.direct_mapped_attrs = {
            "DS": [
                "achievedPointing",
                "desiredPointingAz",
                "desiredPointingEl",
                "achievedTargetLock",
                "dscCmdAuth",
                "trackInterpolationMode",
                "actStaticOffsetValueXel",
                "actStaticOffsetValueEl",
                "trackTableCurrentIndex",
                "trackTableEndIndex",
                "dscCtrlState",
            ],
            "SPFRX": [
                "noiseDiodeMode",
                "periodicNoiseDiodePars",
                "pseudoRandomNoiseDiodePars",
                "isKLocked",
                "spectralInversion",
            ],
        }

    @property
    def wind_stow_active(self) -> bool:
        """Indicates whether the dish has been automatically stowed due to strong winds."""
        return self._wind_stow_active

    @wind_stow_active.setter
    def wind_stow_active(self, value):
        """Sets the wind stow active state.

        When True, it means the dish is stowed due to strong wind and prevents repeated stow
        commands while wind remains high. The device sets it back to False after the wind
        alarm is cleared.
        """
        self._wind_stow_active = value

    @property
    def reset_alarm(self) -> bool:
        """Indicates whether the wind stow alarm can be cleared."""
        return self._reset_alarm

    @reset_alarm.setter
    def reset_alarm(self, value):
        """Sets the flag to indicate whether the wind stow alarm can be cleared.

        This should be set to True only after wind speeds have dropped back to safe levels.
        """
        self._reset_alarm = value

    # --------------
    # Helper methods
    # --------------
    def get_current_tai_offset_from_dsc_with_manual_fallback(self) -> float:
        """Try and get the TAI offset from the DSManager device.
        Or calulate it manually if that fails.
        """
        try:
            ds_cm = self.sub_component_managers["DS"]
            task_status, msg = ds_cm.execute_command("GetCurrentTAIOffset", None)
        except (ConnectionError, KeyError):
            self.logger.debug("Calculating TAI offset manually.")
            return get_current_tai_timestamp_from_unix_time()

        if task_status == TaskStatus.FAILED:
            self.logger.debug("Calculating TAI offset manually.")
            return get_current_tai_timestamp_from_unix_time()
        return float(msg)

    def get_currently_executing_lrcs(self) -> List[str]:
        """Report command ids that are running or waiting to be executed from the task executor.

        :param statuses_to_check: TaskStatuses which count as lrc is executing
        :returns: a list of all lrcs currently executing or queued
        """
        command_idx = 0
        status_idx = 1
        cmd_ids = []
        statuses_to_check = (TaskStatus.QUEUED, TaskStatus.IN_PROGRESS)

        command_statuses = self._command_tracker.command_statuses
        filtered_command_statuses = [
            cmd_status
            for cmd_status in command_statuses
            if cmd_status[status_idx] in statuses_to_check
        ]

        if filtered_command_statuses:
            cmd_ids = [cmd_status[command_idx] for cmd_status in filtered_command_statuses]
            return cmd_ids
        # there are no commands in statuses_to_check
        return cmd_ids

    def is_device_ignored(self, device: str):
        """Check whether the given device is ignored."""
        if device == "SPF":
            return self.component_state["ignorespf"]
        if device == "SPFRX":
            return self.component_state["ignorespfrx"]
        return False

    def get_active_sub_component_managers(self) -> Dict:
        """Get a list of subservient device component managers which are not being ignored."""
        active_component_managers = {"DS": self.sub_component_managers["DS"]}

        if not self.is_device_ignored("SPF"):
            active_component_managers["SPF"] = self.sub_component_managers["SPF"]

        if not self.is_device_ignored("SPFRX"):
            active_component_managers["SPFRX"] = self.sub_component_managers["SPFRX"]

        return active_component_managers

    def _get_device_attribute_property_value(self, attribute_name) -> Optional[str]:
        """Read memorized attributes values from TangoDB.

        :param: attribute_name: Tango attribute name
        :type attribute_name: str
        :return: value for the given attribute
        :rtype: Optional[str]
        """
        self.logger.debug("Getting attribute property value for %s.", attribute_name)
        database = tango.Database()
        attr_property = database.get_device_attribute_property(
            self.tango_device_name, attribute_name
        )
        attr_property_value = attr_property[attribute_name]
        if len(attr_property_value) > 0:  # If the returned dict is not empty
            return attr_property_value["__value"][0]
        return None

    def _is_maintenance_mode_active(self) -> bool:
        """Check if MaintenanceModeActive property is set to True.

        :return: True if maintenance mode is active, False otherwise
        :rtype: bool
        """
        maintenance_mode_value = self._tango_db_accessor.get_device_property_value(
            MAINTENANCE_MODE_ACTIVE_PROPERTY
        )
        if maintenance_mode_value:
            maintenance_active = MAINTENANCE_MODE_TRUE_VALUE == maintenance_mode_value[0]
            self.logger.debug(
                "%s property value: %s",
                MAINTENANCE_MODE_ACTIVE_PROPERTY,
                maintenance_mode_value[0],
            )
            return maintenance_active
        return False

    def _set_maintenance_mode_active(self) -> None:
        """Set the MaintenanceModeActive property in TangoDB."""
        self.logger.debug("Setting MaintenanceModeActive to active.")
        self._tango_db_accessor.set_device_property_value(
            MAINTENANCE_MODE_ACTIVE_PROPERTY, MAINTENANCE_MODE_TRUE_VALUE
        )

    def _set_maintenance_mode_inactive(self) -> None:
        """Set the MaintenanceModeActive property in TangoDB."""
        self.logger.debug("Setting MaintenanceModeActive to inactive.")
        self._tango_db_accessor.set_device_property_value(
            MAINTENANCE_MODE_ACTIVE_PROPERTY, MAINTENANCE_MODE_FALSE_VALUE
        )

    def try_update_memorized_attributes_from_db(self):
        """Read memorized attributes values from TangoDB and update device attributes."""
        if "TANGO_HOST" not in os.environ:
            self.logger.debug("Not updating memorized attributes. TANGO_HOST is not set.")
            return

        self.logger.debug("Updating memorized attributes. Trying to read from database.")
        try:
            # ignoreSpf
            ignore_spf_value = self._get_device_attribute_property_value("ignoreSpf")

            if ignore_spf_value is not None:
                self.logger.debug(
                    "Updating ignoreSpf value with value from database %s.",
                    ignore_spf_value,
                )
                ignore_spf = ignore_spf_value.lower() == "true"
                self.set_spf_device_ignored(ignore_spf, sync=False)

            # ignoreSpfrx
            ignore_spfrx_value = self._get_device_attribute_property_value("ignoreSpfrx")

            if ignore_spfrx_value is not None:
                self.logger.debug(
                    "Updating ignoreSpfrx value with value from database %s.",
                    ignore_spfrx_value,
                )
                ignore_spfrx = ignore_spfrx_value.lower() == "true"
                self.set_spfrx_device_ignored(ignore_spfrx, sync=False)
        except tango.DevFailed:
            self.logger.debug(
                "Could not update memorized attributes. Failed to connect to database."
            )

    def _execute_stow_command(self, trigger_source: str) -> None:
        """Handle automatic stow command execution.

        :param: trigger_source: The event requesting the dish to stow.
                 It can be due to either a wind condition or communication loss from client.
        """
        last_commanded_mode = (str(time.time()), trigger_source)
        update_args = {
            "lastcommandedmode": last_commanded_mode,
            "lastcommandinvoked": last_commanded_mode,
        }
        self._update_component_state(**update_args)

        if self.component_state["dishmode"] == DishMode.STOW:
            # remove any queued tasks on the task executor
            self.abort_tasks()
            self.logger.info(f"{trigger_source}: Dish is already in STOW mode, no action taken.")
            return

        retry_interval = 0.1
        self.logger.info(f"{trigger_source} transitioning dish to STOW.")

        while not self._stop_event.is_set():
            wind_stow_id = self._command_tracker.new_command(
                f"{trigger_source}", completed_callback=None
            )
            wind_stow_task_cb = partial(self._command_tracker.update_command_info, wind_stow_id)
            task_status, _ = self.set_stow_mode(wind_stow_task_cb)

            if task_status == TaskStatus.COMPLETED:
                break
            self._stop_event.wait(retry_interval)

    def get_action_timeout(self) -> float:
        """Get the timeout (in seconds) to be used for fanned out actions."""
        return self.component_state.get("actiontimeoutseconds", DEFAULT_ACTION_TIMEOUT_S)

    def set_action_timeout(self, timeout_s: float) -> None:
        """Set the timeout (in seconds) to be used for fanned out actions."""
        if timeout_s != self.component_state["actiontimeoutseconds"]:
            self.logger.debug("Setting action timeous as %ss", timeout_s)
            self._update_component_state(actiontimeoutseconds=timeout_s)

    # ---------
    # Callbacks
    # ---------

    def _update_connection_state_attribute(
        self, device: str, connection_state: CommunicationStatus
    ):
        state_name = f"{device.lower()}connectionstate"
        self._update_component_state(**{state_name: connection_state})

    def _evaluate_wind_speed_averages(self, **computed_averages):
        """Evaluate wind speed averages and trigger auto stow if necessary."""
        auto_wind_stow_enabled = self.component_state.get("autowindstowenabled")

        if auto_wind_stow_enabled:
            # determine if any computed average exceeds its configured threshold
            mean_wind_speed = computed_averages.get("meanwindspeed", -1)
            mean_threshold = self._wind_limits.get("MeanWindSpeedThreshold")
            mean_wind_speed_exceeded = mean_wind_speed > mean_threshold

            wind_gust = computed_averages.get("windgust", -1)
            gust_threshold = self._wind_limits.get("WindGustThreshold")
            wind_gust_exceeded = wind_gust > gust_threshold

            if mean_wind_speed_exceeded or wind_gust_exceeded:
                # trigger stow only once over the duration of an extreme condition
                if not self.wind_stow_active:
                    self._execute_stow_command("WindStow")
                self.wind_stow_active = True
                self.reset_alarm = False
            else:
                self.reset_alarm = True

            if self._wind_stow_callback is not None:
                self._wind_stow_callback(**computed_averages)

        # update the attributes with the computed averages
        self._update_component_state(**computed_averages)

    def _sub_device_communication_state_changed(
        self, device: DishDevice, communication_state: CommunicationStatus
    ):
        """Callback triggered by the component manager when it establishes
        a connection with the underlying (subservient) device.

        Note: This callback is triggered by the component manangers of
        the subservient devices. DishManager reflects this in its connection
        status attributes.
        """
        self.logger.debug(
            "Communication state changed on %s device: %s.", device.name, communication_state
        )

        # report the communication state of the sub device on the connectionState attribute
        self._update_connection_state_attribute(device.name, communication_state)

        active_sub_component_managers = self.get_active_sub_component_managers()
        sub_devices_communication_states = [
            sub_component_manager.communication_state
            for sub_component_manager in active_sub_component_managers.values()
        ]

        if all(
            communication_state == CommunicationStatus.ESTABLISHED
            for communication_state in sub_devices_communication_states
        ):
            self._update_communication_state(CommunicationStatus.ESTABLISHED)
        elif any(
            communication_state == CommunicationStatus.NOT_ESTABLISHED
            for communication_state in sub_devices_communication_states
        ):
            self._update_communication_state(CommunicationStatus.NOT_ESTABLISHED)
        else:
            self._update_communication_state(CommunicationStatus.DISABLED)

    # pylint: disable=unused-argument, too-many-branches, too-many-locals, too-many-statements
    def _sub_device_component_state_changed(self, device: DishDevice, *args, **kwargs):
        """Callback triggered by the component manager of the
        subservient device for component state changes.

        This aggregates the component values and computes the final value
        which will be reported for the respective attribute. The computed
        value is sent to DishManager's component_state callback which pushes
        a change event on the attribute and updates the internal variable.

        Note: This callback is triggered by the component managers of
        the subservient devices only. DishManager also has its own callback.
        """
        ds_component_state = self.sub_component_managers["DS"].component_state
        spf_component_state = self.sub_component_managers["SPF"].component_state
        spfrx_component_state = self.sub_component_managers["SPFRX"].component_state

        if "powerstate" in kwargs:
            new_power_state = self._state_transition.compute_power_state(
                ds_component_state,
                spf_component_state if not self.is_device_ignored("SPF") else None,
            )
            self.logger.debug(
                ("Updating dish manager powerState with: [%s]."),
                new_power_state,
            )
            self._update_component_state(powerstate=new_power_state)

        if "buildstate" in kwargs:
            self._build_state_callback(device, kwargs["buildstate"])

        current_dish_mode = self.component_state["dishmode"]
        # Update dishMode if there are operatingmode, indexerposition or adminmode changes
        if (
            "operatingmode" in kwargs
            or "indexerposition" in kwargs
            or "adminmode" in kwargs
            or "powerstate" in kwargs
        ):
            # Do not compute dish mode if the dish is in MAINTENANCE mode
            if current_dish_mode != DishMode.MAINTENANCE:
                new_dish_mode = self._state_transition.compute_dish_mode(
                    ds_component_state,
                    spfrx_component_state if not self.is_device_ignored("SPFRX") else None,
                    spf_component_state if not self.is_device_ignored("SPF") else None,
                )

                # If the dish is transitioning out of STOW mode, reenable the watchdog timer if
                # the watchdog timeout is set
                if current_dish_mode == DishMode.STOW and new_dish_mode != DishMode.STOW:
                    self._reenable_watchdog_timer()

                self.logger.debug(
                    (
                        "Updating dish manager dishMode with: [%s]. "
                        "Sub-components operatingMode DS [%s], SPF [%s], SPFRX [%s], "
                        "SPFRX adminMode [%s]."
                    ),
                    new_dish_mode,
                    ds_component_state["operatingmode"],
                    spf_component_state["operatingmode"],
                    spfrx_component_state["operatingmode"],
                    spfrx_component_state["adminmode"],
                )
                self._update_component_state(dishmode=new_dish_mode)

        if "healthstate" in kwargs:
            new_health_state = self._state_transition.compute_dish_health_state(
                ds_component_state,
                spfrx_component_state if not self.is_device_ignored("SPFRX") else None,
                spf_component_state if not self.is_device_ignored("SPF") else None,
            )
            self.logger.debug(
                (
                    "Updating dish manager healthState with: [%s]. "
                    "Sub-components healthState DS [%s], SPF [%s], SPFRX [%s]"
                ),
                new_health_state,
                ds_component_state["healthstate"],
                spf_component_state["healthstate"],
                spfrx_component_state["healthstate"],
            )
            self._update_component_state(healthstate=new_health_state)

        if "pointingstate" in kwargs:
            pointing_state = ds_component_state["pointingstate"]
            self.logger.debug(
                ("Updating dish manager pointingState with: [%s]."),
                pointing_state,
            )
            self._update_component_state(pointingstate=ds_component_state["pointingstate"])

        if "dscpowerlimitkw" in kwargs:
            dsc_power_limit = ds_component_state["dscpowerlimitkw"]
            self.logger.debug(
                ("Updating dish manager dscPowerLimitKw with: [%s]."),
                dsc_power_limit,
            )
            self._update_component_state(dscpowerlimitkw=ds_component_state["dscpowerlimitkw"])

        if "dscctrlstate" in kwargs:
            dsc_ctrl_state = ds_component_state["dscctrlstate"]
            self.logger.debug(
                ("Updating dish manager dscCtrlState with: [%s]."),
                dsc_ctrl_state,
            )
            self._update_component_state(dscctrlstate=ds_component_state["dscctrlstate"])

        # spf bandInFocus
        if not self.is_device_ignored("SPF") and (
            "indexerposition" in kwargs or "configuredband" in kwargs
        ):
            band_in_focus = self._state_transition.compute_spf_band_in_focus(
                ds_component_state,
                spfrx_component_state if not self.is_device_ignored("SPFRX") else None,
            )
            self.logger.debug("Setting bandInFocus to %s on SPF", band_in_focus)
            # update the bandInFocus of SPF before configuredBand
            spf_component_manager = self.sub_component_managers["SPF"]
            try:
                spf_component_manager.write_attribute_value("bandInFocus", band_in_focus)
            except tango.DevFailed:
                # this will impact configuredBand calculation on dish manager
                pass
            else:
                spf_component_state["bandinfocus"] = band_in_focus

        # spfrx attenuation
        if (
            "attenuation1polh/x" in kwargs
            or "attenuation1polv/y" in kwargs
            or "attenuation2polh/x" in kwargs
            or "attenuation2polv/y" in kwargs
        ):
            attenuation = {
                "attenuation1polh/x": spfrx_component_state["attenuation1polh/x"],
                "attenuation1polv/y": spfrx_component_state["attenuation1polv/y"],
                "attenuation2polh/x": spfrx_component_state["attenuation2polh/x"],
                "attenuation2polv/y": spfrx_component_state["attenuation2polv/y"],
            }
            self.logger.debug(
                (
                    "Updating dish manager attenuation1PolH/X, attenuation1PolV/Y,"
                    " attenuation2PolH/X and attenuation2PolV/Y"
                    " with: SPFRX attenuation [%s]"
                ),
                attenuation,
            )
            self._update_component_state(**attenuation)

        # kvalue
        if "kvalue" in kwargs:
            k_value = spfrx_component_state["kvalue"]
            self.logger.debug(
                ("Updating dish manager kvalue with: SPFRX kValue [%s]"),
                k_value,
            )
            self._update_component_state(kvalue=k_value)

        # configuredBand
        if "indexerposition" in kwargs or "bandinfocus" in kwargs or "configuredband" in kwargs:
            configured_band = self._state_transition.compute_configured_band(
                ds_component_state,
                spfrx_component_state if not self.is_device_ignored("SPFRX") else None,
                spf_component_state if not self.is_device_ignored("SPF") else None,
            )
            self.logger.debug(
                (
                    "Updating dish manager configuredBand with: [%s]. "
                    "Sub-component bands DS [%s] SPF [%s] SPFRX [%s]"
                ),
                configured_band,
                ds_component_state["indexerposition"],
                spf_component_state["bandinfocus"],
                spfrx_component_state["configuredband"],
            )
            self._update_component_state(configuredband=configured_band)

        # update capturing attribute when SPFRx captures data
        if "capturingdata" in kwargs:
            capturing_data = spfrx_component_state["capturingdata"]
            self.logger.debug(
                ("Updating dish manager capturing with: SPFRx [%s]"),
                capturing_data,
            )
            self._update_component_state(capturing=capturing_data)

        # CapabilityStates
        # Update all CapabilityStates when indexerposition, dish_mode or operatingmode changes
        if "indexerposition" in kwargs or "dish_mode" in kwargs or "operatingmode" in kwargs:
            cap_state_updates = {}
            for band in ["b1", "b2", "b3", "b4", "b5a", "b5b"]:
                cap_state_name = f"{band}capabilitystate"
                new_state = self._state_transition.compute_capability_state(
                    band,
                    ds_component_state,
                    self.component_state,
                    spfrx_component_state if not self.is_device_ignored("SPFRX") else None,
                    spf_component_state if not self.is_device_ignored("SPF") else None,
                )
                cap_state_updates[cap_state_name] = new_state
            self.logger.debug(
                "Updating dish manager capability states for %s with: [%s]",
                list(cap_state_updates.keys()),
                cap_state_updates,
            )
            self._update_component_state(**cap_state_updates)

        # Update individual CapabilityStates if it changes
        # b5 for SPF
        for band in ["b1", "b2", "b3", "b4", "b5a", "b5b"]:
            cap_state_name = f"{band}capabilitystate"
            if cap_state_name in kwargs:
                new_state = self._state_transition.compute_capability_state(
                    band,
                    ds_component_state,
                    self.component_state,
                    spfrx_component_state if not self.is_device_ignored("SPFRX") else None,
                    spf_component_state if not self.is_device_ignored("SPF") else None,
                )
                self.logger.debug(
                    "Updating dish manager %s with: [%s]",
                    cap_state_name,
                    new_state,
                )
                self._update_component_state(**{cap_state_name: new_state})

        # Update the pointing model params if they change
        for band in ["0", "1", "2", "3", "4", "5a", "5b"]:
            pointing_param_name = f"band{band}pointingmodelparams"

            if pointing_param_name in kwargs:
                self.logger.debug(
                    ("Updating dish manager %s with: DS %s [%s]"),
                    pointing_param_name,
                    pointing_param_name,
                    ds_component_state[pointing_param_name],
                )
                self._update_component_state(
                    **{pointing_param_name: ds_component_state[pointing_param_name]}
                )

        # Update attributes that are mapped directly from subservient devices
        if device == "SPF":
            # there's no SPF in the mapped dict
            return
        attrs = self.direct_mapped_attrs[device]
        cm_state = self.sub_component_managers[device.value].component_state

        pointing_related_attrs = set(
            [
                "desiredpointingaz",
                "desiredpointingel",
                "achievedpointing",
                "tracktablecurrentindex",
                "tracktableendindex",
            ]
        )

        enum_attr_mapping = {
            "trackInterpolationMode": TrackInterpolationMode,
            "noiseDiodeMode": NoiseDiodeMode,
        }
        for attr in attrs:
            attr_lower = attr.lower()

            if attr_lower in kwargs:
                new_value = None
                new_value = cm_state[attr_lower]
                mapped_enum = enum_attr_mapping.get(attr)
                new_value = mapped_enum(new_value) if mapped_enum is not None else new_value
                if attr_lower not in pointing_related_attrs:
                    self.logger.debug(
                        ("Updating dish manager %s with: %s %s [%s]"),
                        attr,
                        device,
                        attr,
                        new_value,
                    )

                self._update_component_state(**{attr_lower: new_value})

    # ----------------------------------------
    # Command object/ attribute write handlers
    # ----------------------------------------

    def start_communicating(self):
        """Connect to monitored devices and start watchdog timer."""
        self._stop_event.clear()
        # Enable the watchdog timer if configured
        if self.component_state["watchdogtimeout"] > 0:
            self.watchdog_timer.enable(timeout=self.component_state["watchdogtimeout"])

        if self.sub_component_managers:
            for device_name, component_manager in self.sub_component_managers.items():
                if not self.is_device_ignored(device_name):
                    component_manager.start_communicating()

    def stop_communicating(self):
        """Disconnect from monitored devices and stop watchdog timer."""
        # Disable watchdog timer
        self.logger.debug("Disabling the watchdog timer.")
        self.watchdog_timer.disable()
        self._update_component_state(watchdogtimeout=0.0)

        # TODO: update attribute read callbacks to indicate attribute
        # reads cannot be trusted after communication is stopped
        self._stop_event.set()
        if self.sub_component_managers:
            for component_manager in self.sub_component_managers.values():
                component_manager.stop_communicating()

    def set_spf_device_ignored(self, ignored: bool, sync: bool = True):
        """Set the SPF device ignored boolean and update device communication."""
        if ignored != self.component_state["ignorespf"]:
            self.logger.debug("Setting ignore SPF device as %s", ignored)
            self._update_component_state(ignorespf=ignored)
            if ignored:
                if "SPF" in self.sub_component_managers:
                    self.sub_component_managers["SPF"].stop_communicating()
            else:
                self.sub_component_managers["SPF"].start_communicating()

            if sync:
                self.sync_component_states()

    def set_spfrx_device_ignored(self, ignored: bool, sync: bool = True):
        """Set the SPFRxdevice ignored boolean and update device communication."""
        if ignored != self.component_state["ignorespfrx"]:
            self.logger.debug("Setting ignore SPFRx device as %s", ignored)
            self._update_component_state(ignorespfrx=ignored)
            if ignored:
                if "SPFRX" in self.sub_component_managers:
                    self.sub_component_managers["SPFRX"].stop_communicating()
            else:
                self.sub_component_managers["SPFRX"].start_communicating()

            if sync:
                self.sync_component_states()

    def sync_component_states(self):
        """Sync monitored attributes on component managers with their respective sub devices.

        Clear the monitored attributes of all subservient device component managers,
        then re-read all the monitored attributes from their respective tango device
        to force dishManager to recalculate its attributes.
        """
        self.logger.debug("Syncing component states")
        if self.sub_component_managers:
            for device, component_manager in self.sub_component_managers.items():
                if not self.is_device_ignored(device) and device != "WMS":
                    component_manager.clear_monitored_attributes()
                    component_manager.update_state_from_monitored_attributes()

    def update_pointing_model_params(self, attr: str, values: list[float]) -> None:
        """Update band pointing model parameters for the given attribute."""
        try:
            if len(values) != BAND_POINTING_MODEL_PARAMS_LENGTH:
                err_msg = (
                    f"Expected {BAND_POINTING_MODEL_PARAMS_LENGTH} arguments but got"
                    f" {len(values)} arg(s)."
                )
                self.logger.error(err_msg)
                raise ValueError(err_msg)
            ds_com_man = self.sub_component_managers["DS"]
            ds_com_man.write_attribute_value(attr, values)
        except tango.DevFailed:
            raise

    def track_load_table(
        self, sequence_length: int, table: list[float], load_mode: TrackTableLoadMode
    ) -> Tuple[TaskStatus, str]:
        """Load the track table."""
        float_list = [load_mode, sequence_length]
        float_list.extend(table)
        ds_cm = self.sub_component_managers["DS"]
        task_status, msg = ds_cm.execute_command("TrackLoadTable", float_list)
        return task_status, msg

    @check_communicating
    def set_standby_lp_mode(
        self, task_callback: Optional[Callable] = None
    ) -> Tuple[TaskStatus, str]:
        """Transition the dish to STANDBY_LP mode."""
        _is_set_standby_lp_allowed = partial(
            self._dish_mode_model.is_command_allowed,
            "SetStandbyLPMode",
            component_manager=self,
            progress_callback=self._command_progress_callback,
        )
        status, response = self.submit_task(
            SetStandbyLPModeAction(self.logger, self, self.get_action_timeout()).execute,
            is_cmd_allowed=_is_set_standby_lp_allowed,
            task_callback=task_callback,
        )
        return status, response

    @check_communicating
    def set_standby_fp_mode(
        self, task_callback: Optional[Callable] = None
    ) -> Tuple[TaskStatus, str]:
        """Transition the dish to STANDBY_FP mode."""
        _is_set_standby_fp_allowed = partial(
            self._dish_mode_model.is_command_allowed,
            "SetStandbyFPMode",
            component_manager=self,
            progress_callback=self._command_progress_callback,
        )
        status, response = self.submit_task(
            SetStandbyFPModeAction(self.logger, self, self.get_action_timeout()).execute,
            is_cmd_allowed=_is_set_standby_fp_allowed,
            task_callback=task_callback,
        )
        return status, response

    @check_communicating
    def set_maintenance_mode(
        self, task_callback: Optional[Callable] = None
    ) -> Tuple[TaskStatus, str]:
        """Transition the dish to MAINTENANCE mode."""
        _is_set_maintenance_mode_allowed = partial(
            self._dish_mode_model.is_command_allowed,
            "SetMaintenanceMode",
            component_manager=self,
            progress_callback=self._command_progress_callback,
        )

        status, response = self.submit_task(
            SetMaintenanceModeAction(self.logger, self, self.get_action_timeout()).execute,
            is_cmd_allowed=_is_set_maintenance_mode_allowed,
            task_callback=task_callback,
        )
        return status, response

    def stow_to_maintenance_transition_callback(self, start: bool) -> None:
        """Handle the transition from STOW to MAINTENANCE mode.

        This will set the MaintenanceModeActive property to true and
        set the dish mode to MAINTENANCE if the dish is in STOW mode.
        If the dish is not in STOW mode, it will log a warning.

        :param start: If false then callback runs when long running command is completed.
                      If true then callback runs when long running command is started.
        :type start: bool
        """
        if not start:
            if self.component_state["dishmode"] == DishMode.STOW:
                self.logger.debug("Releasing authority from DS.")
                ds_cm = self.sub_component_managers["DS"]
                ds_cm.execute_command("ReleaseAuth", None)
                self.logger.debug("Transitioning from STOW to MAINTENANCE mode.")
                self._set_maintenance_mode_active()
                self._update_component_state(dishmode=DishMode.MAINTENANCE)
            else:
                self.logger.error(
                    "Cannot transition to MAINTENANCE mode from %s mode.",
                    self.component_state["dishmode"],
                )

    @check_communicating
    def track_cmd(self, task_callback: Optional[Callable] = None) -> Tuple[TaskStatus, str]:
        """Track the commanded pointing position."""

        def _is_track_cmd_allowed():
            if self.component_state["dishmode"] != DishMode.OPERATE:
                msg = (
                    "Track command rejected for current dishMode. "
                    "Track command is allowed for dishMode OPERATE"
                )
                report_task_progress(msg, self._command_progress_callback)
                return False
            if self.component_state["pointingstate"] != PointingState.READY:
                msg = (
                    "Track command rejected for current pointingState. "
                    "Track command is allowed for pointingState READY"
                )
                report_task_progress(msg, self._command_progress_callback)
                return False
            return True

        status, response = self.submit_task(
            TrackAction(self.logger, self).execute,
            is_cmd_allowed=_is_track_cmd_allowed,
            task_callback=task_callback,
        )
        return status, response

    @check_communicating
    def track_stop_cmd(self, task_callback: Optional[Callable] = None) -> Tuple[TaskStatus, str]:
        """Stop tracking."""

        def _is_track_stop_cmd_allowed():
            dish_mode = self.component_state["dishmode"]
            pointing_state = self.component_state["pointingstate"]
            if dish_mode != DishMode.OPERATE and pointing_state not in [
                PointingState.TRACK,
                PointingState.SLEW,
            ]:
                return False
            return True

        status, response = self.submit_task(
            TrackStopAction(self.logger, self, self.get_action_timeout()).execute,
            is_cmd_allowed=_is_track_stop_cmd_allowed,
            task_callback=task_callback,
        )
        return status, response

    @check_communicating
    def configure_band_cmd(
        self, band: Band, synchronise: bool, task_callback: Optional[Callable] = None
    ) -> Tuple[TaskStatus, str]:
        """Configure the given band.

        :param band_number: Selected band
        :type band_number: Band
        :param synchronise: Passed on to SPFRx
        :type synchronise: bool
        :param task_callback: task callback, defaults to None
        :type task_callback: Optional[Callable], optional
        :return: Result status and message
        :rtype: Tuple[TaskStatus, str]
        """
        req_cmd = f"ConfigureBand{int(band)}"
        if band == Band.B5a:
            req_cmd = "ConfigureBand5a"
        if band == Band.B5b:
            req_cmd = "ConfigureBand5b"

        _is_configure_band_cmd_allowed = partial(
            self._dish_mode_model.is_command_allowed,
            req_cmd,
            component_manager=self,
            progress_callback=self._command_progress_callback,
        )

        status, response = self.submit_task(
            ConfigureBandActionSequence(
                self.logger,
                self,
                band=band,
                synchronise=synchronise,
                requested_cmd=req_cmd,
                timeout_s=self.get_action_timeout(),
            ).execute,
            is_cmd_allowed=_is_configure_band_cmd_allowed,
            task_callback=task_callback,
        )
        return status, response

    def handle_exit_maintenance_mode_transition(self) -> None:
        """Handles state transition from maintenance mode.

        This will set the MaintenanceModeActive property to false and
        recompute the dish mode.
        """
        if self.component_state["dishmode"] != DishMode.MAINTENANCE:
            return

        self.logger.debug("Exiting maintenance mode.")
        # Set the MaintenanceModeActive property to false
        self._set_maintenance_mode_inactive()
        # Recompute the dish mode
        ds_component_state = self.sub_component_managers["DS"].component_state
        spf_component_state = self.sub_component_managers["SPF"].component_state
        spfrx_component_state = self.sub_component_managers["SPFRX"].component_state
        new_dish_mode = self._state_transition.compute_dish_mode(
            ds_component_state,
            spfrx_component_state if not self.is_device_ignored("SPFRX") else None,
            spf_component_state if not self.is_device_ignored("SPF") else None,
        )
        self.logger.debug("Updating dish manager dishmode to %s.", new_dish_mode)
        self._update_component_state(dishmode=new_dish_mode)

    def set_stow_mode(self, task_callback: Optional[Callable] = None) -> Tuple[TaskStatus, str]:
        """Transition the dish to STOW mode."""
        ds_cm = self.sub_component_managers["DS"]
        task_status, msg = ds_cm.execute_command("Stow", None)
        if task_status == TaskStatus.FAILED:
            update_task_status(task_callback, status=TaskStatus.FAILED, exception=msg)
            return TaskStatus.FAILED, msg

        report_task_progress(
            "Stow called, monitor dishmode for LRC completed", self._command_progress_callback
        )
        update_task_status(
            task_callback,
            status=TaskStatus.COMPLETED,
        )
        # abort queued and running tasks on the task executor
        self.abort_tasks()

        return TaskStatus.COMPLETED, "Stow called, monitor dishmode for LRC completed"

    def _stow_on_watchdog_expiry(self) -> None:
        """Stow the dish on watchdog expiry and restart timer if still enabled."""
        self.logger.info("Watchdog timer has expired.")
        self._execute_stow_command("HeartbeatStow")

    def _reenable_watchdog_timer(self) -> None:
        """Re-enable the watchdog timer if it was disabled."""
        if not self.watchdog_timer.is_enabled() and self.component_state["watchdogtimeout"] > 0:
            self.logger.debug(
                "Re-enabling watchdog timer with timeout %s seconds.",
                self.component_state["watchdogtimeout"],
            )
            self.watchdog_timer.enable(timeout=self.component_state["watchdogtimeout"])

    @check_communicating
    def slew(
        self, values: list[float], task_callback: Optional[Callable] = None
    ) -> Tuple[TaskStatus, str]:
        """Slew the dish."""
        if len(values) != 2:
            return (
                TaskStatus.REJECTED,
                f"Expected 2 arguments (az, el) but got {len(values)} arg(s).",
            )

        def _is_slew_cmd_allowed():
            if self.component_state["dishmode"] != DishMode.OPERATE:
                msg = (
                    "Slew command rejected for current dishMode. "
                    "Slew command is allowed for dishMode OPERATE"
                )
                report_task_progress(msg, self._command_progress_callback)
                return False
            if self.component_state["pointingstate"] != PointingState.READY:
                msg = (
                    "Slew command rejected for current pointingState. "
                    "Slew command is allowed for pointingState READY"
                )
                report_task_progress(msg, self._command_progress_callback)
                return False
            return True

        status, response = self.submit_task(
            SlewAction(
                self.logger,
                self,
                target=values,
            ).execute,
            is_cmd_allowed=_is_slew_cmd_allowed,
            task_callback=task_callback,
        )
        return status, response

    def scan(
        self, scanid: str, task_callback: Optional[Callable] = None
    ) -> Tuple[TaskStatus, str]:
        """Scan a target."""
        status, response = self.submit_task(self._scan, args=[scanid], task_callback=task_callback)
        return status, response

    def _scan(
        self, scanid: str, task_abort_event=None, task_callback: Optional[Callable] = None
    ) -> None:
        """Scan a target."""
        report_task_progress("Setting scanID", self._command_progress_callback)
        update_task_status(task_callback, status=TaskStatus.IN_PROGRESS)
        self._update_component_state(scanid=scanid)
        report_task_progress("Scan completed", self._command_progress_callback)
        update_task_status(
            task_callback, status=TaskStatus.COMPLETED, result=(ResultCode.OK, "Scan completed")
        )

    def end_scan(self, task_callback: Optional[Callable] = None) -> Tuple[TaskStatus, str]:
        """Clear the scanid."""
        status, response = self.submit_task(self._end_scan, args=[], task_callback=task_callback)
        return status, response

    def _end_scan(self, task_abort_event=None, task_callback: Optional[Callable] = None) -> None:
        """Clear the scanid."""
        report_task_progress("Clearing scanID", self._command_progress_callback)
        update_task_status(task_callback, status=TaskStatus.IN_PROGRESS)
        self._update_component_state(scanid="")
        report_task_progress("EndScan completed", self._command_progress_callback)
        update_task_status(
            task_callback, status=TaskStatus.COMPLETED, result=(ResultCode.OK, "EndScan completed")
        )

    @check_communicating
    def track_load_static_off(
        self, values: list[float], task_callback: Optional[Callable] = None
    ) -> Tuple[TaskStatus, str]:
        """Load the static pointing model offsets."""
        if len(values) != 2:
            return (
                TaskStatus.REJECTED,
                f"Expected 2 arguments (off_xel, off_el) but got {len(values)} arg(s).",
            )

        status, response = self.submit_task(
            TrackLoadStaticOffAction(
                self.logger,
                self,
                off_xel=values[0],
                off_el=values[1],
                timeout_s=self.get_action_timeout(),
            ).execute,
            task_callback=task_callback,
        )
        return status, response

    def set_kvalue(self, k_value: float) -> Tuple[ResultCode, str]:
        """Set the k-value on the SPFRx.
        Note that it will only take effect after
        SPFRx has been restarted.
        """
        spfrx_cm = self.sub_component_managers["SPFRX"]
        task_status, msg = spfrx_cm.execute_command("SetKValue", k_value)
        if task_status == TaskStatus.FAILED:
            return (ResultCode.FAILED, msg)
        return (ResultCode.OK, msg)

    def apply_pointing_model(self, json_object) -> Tuple[ResultCode, str]:
        # pylint: disable=R0911
        """Updates a band's coefficient parameters with a given JSON input.
        Note, all 18 coefficients need to be present in the JSON object,the Dish ID
        should be correct, the appropriate unit should be present and coefficient values
        should be in range. Each time the command is called all parameters will get
        updated not just the ones that have been modified.
        """
        # A list of expected coefficients (The order in which they are written)
        min_value = -2000
        max_value = 2000
        expected_coefficients = {
            "IA": {"unit": "arcsec"},
            "CA": {"unit": "arcsec"},
            "NPAE": {"unit": "arcsec"},
            "AN": {"unit": "arcsec"},
            "AN0": {"unit": "arcsec"},
            "AW": {"unit": "arcsec"},
            "AW0": {"unit": "arcsec"},
            "ACEC": {"unit": "arcsec"},
            "ACES": {"unit": "arcsec"},
            "ABA": {"unit": "arcsec"},
            "ABphi": {"unit": "deg"},
            "IE": {"unit": "arcsec"},
            "ECEC": {"unit": "arcsec"},
            "ECES": {"unit": "arcsec"},
            "HECE4": {"unit": "arcsec"},
            "HESE4": {"unit": "arcsec"},
            "HECE8": {"unit": "arcsec"},
            "HESE8": {"unit": "arcsec"},
        }

        ds_cm = self.sub_component_managers["DS"]
        coeff_keys = []
        band_coeffs_values = []
        result_code = ResultCode.REJECTED
        message = "Unknown error."

        # Process the JSON data
        try:
            data = json.loads(json_object)
        except json.JSONDecodeError as err:
            self.logger.exception("Invalid json supplied")
            message = str(err)
            return result_code, message

        # Validate the Dish ID
        antenna_id = data.get("antenna")
        dish_id = self.tango_device_name.split("/")[-1]

        if dish_id != antenna_id:
            self.logger.debug(
                "Command rejected. The Dish id %s and the Antenna's value %s are not equal.",
                dish_id,
                antenna_id,
            )
            message = (
                f"Command rejected. The Dish id {dish_id} and the Antenna's "
                f"value {antenna_id} are not equal."
            )
            return result_code, message

        # Validate the coefficients
        coefficients = data.get("coefficients", {})
        coeff_keys = coefficients.keys()

        # Verify that all expected coefficients are available
        if set(coeff_keys) != set(expected_coefficients.keys()):
            self.logger.debug(
                "Coefficients are missing. The coefficients found in the JSON object were %s.",
                coeff_keys,
            )
            message = (
                "Coefficients are missing. The coefficients found in the JSON object "
                f"were {list(coeff_keys)}"
            )
            return result_code, message

        # Reorder `coeff_keys` to match the order in `expected_coefficients`
        expected_coeff_keys = list(expected_coefficients.keys())
        expected_coeff_units = [
            expected_coefficients[coeff]["unit"] for coeff in expected_coeff_keys
        ]

        self.logger.debug(f"All 18 coefficients {coeff_keys} are present.")

        # Get all coefficient values
        for key, expected_unit in zip(expected_coeff_keys, expected_coeff_units):
            value = coefficients[key].get("value")
            unit = coefficients[key].get("units")

            min_value, max_value = (0, 360) if key == "ABphi" else (-2000, 2000)
            # Check if value is None
            if value is not None:
                if not min_value <= value <= max_value:
                    self.logger.debug(
                        "Value %s for key '%s' is out of range [%s, %s]",
                        value,
                        key,
                        min_value,
                        max_value,
                    )
                    message = (
                        f"Value {value} for key '{key}' is out of range [{min_value}, {max_value}]"
                    )
                    return result_code, message
            else:
                message = f"Missing 'value' for key '{key}'."
                self.logger.debug(message)
                return result_code, message

            # Check if unit is None
            if unit is not None:
                if unit.strip().lower() != expected_unit.strip().lower():
                    self.logger.debug(
                        "Unit %s for key '%s' is not correct. It should be %s",
                        unit,
                        key,
                        expected_unit,
                    )
                    message = (
                        f"Unit {unit} for key '{key}' is not correct. It should be {expected_unit}"
                    )
                    return result_code, message

                band_coeffs_values.append(value)
            else:
                message = f"Missing 'units' for key '{key}'."
                self.logger.debug(message)
                return result_code, message

        # Extract the band's value after the underscore
        band_value = data.get("band").split("_")[-1]

        # Write to the appropriate band
        band_map = {
            "0": "band0PointingModelParams",
            "1": "band1PointingModelParams",
            "2": "band2PointingModelParams",
            "3": "band3PointingModelParams",
            "4": "band4PointingModelParams",
            "5a": "band5aPointingModelParams",
            "5b": "band5bPointingModelParams",
        }

        attribute_name = band_map.get(band_value)
        if attribute_name is None:
            self.logger.debug("Unsupported Band: b%s", band_value)
            message = f"Unsupported Band: b{band_value}"
            return result_code, message

        try:
            ds_cm.write_attribute_value(attribute_name, band_coeffs_values)
            result_code = ResultCode.OK
            message = (
                f"Successfully wrote the following values {coefficients} "
                f"to band {band_value} on DS"
            )
        except tango.DevFailed as err:
            result_code = ResultCode.FAILED
            message = str(err)

        return result_code, message

    def set_track_interpolation_mode(self, interpolation_mode) -> Tuple[ResultCode, str]:
        """Set the trackInterpolationMode on the DS."""
        ds_cm = self.sub_component_managers["DS"]
        try:
            ds_cm.write_attribute_value("trackInterpolationMode", interpolation_mode)
            self.logger.debug("Successfully updated trackInterpolationMode on DSManager.")
        except tango.DevFailed:
            raise
        return (ResultCode.OK, "Successfully updated trackInterpolationMode on DSManager")

    def set_noise_diode_mode(self, noise_diode_mode) -> Tuple[ResultCode, str]:
        """Set the noiseDiodeMode on the SPFRx."""
        spfrx_cm = self.sub_component_managers["SPFRX"]
        try:
            spfrx_cm.write_attribute_value("noiseDiodeMode", noise_diode_mode)
            self.logger.debug("Successfully updated noiseDiodeMode on SPFRx.")
        except tango.DevFailed:
            raise
        return (ResultCode.OK, "Successfully updated noiseDiodeMode on SPFRx")

    def set_periodic_noise_diode_pars(self, values) -> Tuple[ResultCode, str]:
        """Set the periodicNoiseDiodePars on the SPFRx."""
        if len(values) != 3:
            raise ValueError(
                f"Expected value of length 3 but got {len(values)}.",
            )

        spfrx_operating_mode = self.sub_component_managers["SPFRX"].component_state[
            "operatingmode"
        ]

        if spfrx_operating_mode == SPFRxOperatingMode.STANDBY:
            spfrx_cm = self.sub_component_managers["SPFRX"]
            try:
                spfrx_cm.write_attribute_value("periodicNoiseDiodePars", values)
                self.logger.debug("Successfully updated periodicNoiseDiodePars on SPFRx.")
            except tango.DevFailed:
                raise
        else:
            raise AssertionError(
                "Cannot write to periodicNoiseDiodePars."
                " Device is not in STANDBY state."
                f" Current state: {spfrx_operating_mode.name}"
            )

        return (ResultCode.OK, "Successfully updated periodicNoiseDiodePars on SPFRx")

    def set_pseudo_random_noise_diode_pars(self, values) -> Tuple[ResultCode, str]:
        """Set the pseudoRandomNoiseDiodePars on the SPFRx."""
        if len(values) != 3:
            raise ValueError(
                f"Expected value of length 3 but got {len(values)}.",
            )

        spfrx_operating_mode = self.sub_component_managers["SPFRX"].component_state[
            "operatingmode"
        ]

        if spfrx_operating_mode == SPFRxOperatingMode.STANDBY:
            spfrx_cm = self.sub_component_managers["SPFRX"]
            try:
                spfrx_cm.write_attribute_value("pseudoRandomNoiseDiodePars", values)
                self.logger.debug("Successfully updated pseudoRandomNoiseDiodePars on SPFRx.")
            except tango.DevFailed:
                raise
        else:
            raise AssertionError(
                "Cannot write to pseudoRandomNoiseDiodePars."
                " Device is not in STANDBY state."
                f" Current state: {spfrx_operating_mode.name}"
            )

        return (ResultCode.OK, "Successfully updated pseudoRandomNoiseDiodePars on SPFRx")

    @check_communicating
    def abort(self, task_callback: Optional[Callable] = None) -> Tuple[TaskStatus, str]:
        """Issue abort sequence.

        :param task_callback: Callback for task status updates
        """
        if self.component_state.get("dishmode") == DishMode.MAINTENANCE:
            self.abort_tasks(task_callback=task_callback)
            self.logger.debug("Dish is in MAINTENANCE mode: abort will only cancel LRCs.")
            return TaskStatus.IN_PROGRESS, "LRCs are being aborted"

        cmds_in_progress = self.get_currently_executing_lrcs()
        if cmds_in_progress:
            if any("abort" in cmd_id.lower() for cmd_id in cmds_in_progress):
                self.logger.error("Abort rejected: there is an ongoing abort sequence.")
                update_task_status(
                    task_callback,
                    status=TaskStatus.REJECTED,
                    result=(ResultCode.REJECTED, "Existing Abort sequence ongoing"),
                )
                return TaskStatus.REJECTED, "Existing Abort sequence ongoing"

        self.logger.debug("Aborting LRCs from Abort sequence")
        self.abort_tasks(task_callback=task_callback)
        return TaskStatus.IN_PROGRESS, "Abort sequence has started"

    def set_dsc_power_limit_kw(self, power_limit: float) -> Tuple[ResultCode, str]:
        """Set the DSC Power Limit kW on the DS."""
        ds_cm = self.sub_component_managers["DS"]
        try:
            ds_cm.write_attribute_value("dscPowerLimitKw", power_limit)
            self.logger.debug("Successfully updated dscPowerLimitKw on DS.")
            self._update_component_state(dscpowerlimitkw=power_limit)
        except tango.DevFailed:
            raise
        return (ResultCode.OK, "Successfully updated dscPowerLimitKw on DS")

    @check_communicating
    def reset_track_table(self) -> Tuple[ResultCode, List[float] | str]:
        """Reset the track table."""
        self.logger.debug("Resetting the programTrackTable")
        timestamp = (
            self.get_current_tai_offset_from_dsc_with_manual_fallback() + 5
        )  # add 5 seconds lead time
        # use abitrary constant values for az, el but within the mechanical limits
        sequence_length = 5
        reset_point = [timestamp, 0.0, 50.0] * sequence_length
        load_mode = TrackTableLoadMode.RESET

        task_status, msg = self.track_load_table(sequence_length, reset_point, load_mode)
        if task_status == TaskStatus.FAILED:
            self.logger.debug(
                "Failed to reset programTrackTable with message: %s",
                msg,
            )
            return ResultCode.FAILED, msg
        return ResultCode.OK, reset_point<|MERGE_RESOLUTION|>--- conflicted
+++ resolved
@@ -104,7 +104,6 @@
             "default_wind_gust_threshold", WIND_GUST_THRESHOLD_MPS
         )
 
-<<<<<<< HEAD
         for key in [
             "attenuation1polh/x",
             "attenuation1polv/y",
@@ -112,14 +111,13 @@
             "attenuation2polv/y",
         ]:
             kwargs[key] = 0.0
-=======
+            
         default_dish_mode = DishMode.UNKNOWN
         # Check tangodb whether maintenance mode is active
         if self._is_maintenance_mode_active():
             self.logger.debug("Initialising dish manager dishMode with %s.", DishMode.MAINTENANCE)
             default_dish_mode = DishMode.MAINTENANCE
 
->>>>>>> 7c8771af
         super().__init__(
             logger,
             *args,
