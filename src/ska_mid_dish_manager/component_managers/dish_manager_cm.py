"""Component manager for a DishManager tango device."""

import json
import logging
import os
from functools import partial
from threading import Event, Lock, Thread
from typing import Callable, Dict, List, Optional, Tuple

import tango
from ska_control_model import AdminMode, CommunicationStatus, HealthState, ResultCode, TaskStatus
from ska_tango_base.executor import TaskExecutorComponentManager

from ska_mid_dish_manager.component_managers.ds_cm import DSComponentManager
from ska_mid_dish_manager.component_managers.spf_cm import SPFComponentManager
from ska_mid_dish_manager.component_managers.spfrx_cm import SPFRxComponentManager
from ska_mid_dish_manager.component_managers.wms_cm import WMSComponentManager
from ska_mid_dish_manager.models.command_handlers import Abort
from ska_mid_dish_manager.models.command_map import CommandMap
from ska_mid_dish_manager.models.constants import (
    BAND_POINTING_MODEL_PARAMS_LENGTH,
    DSC_MIN_POWER_LIMIT_KW,
)
from ska_mid_dish_manager.models.dish_enums import (
    Band,
    BandInFocus,
    CapabilityStates,
    DishDevice,
    DishMode,
    DSOperatingMode,
    DSPowerState,
    IndexerPosition,
    NoiseDiodeMode,
    PointingState,
    PowerState,
    SPFCapabilityStates,
    SPFOperatingMode,
    SPFPowerState,
    SPFRxCapabilityStates,
    SPFRxOperatingMode,
    TrackInterpolationMode,
    TrackTableLoadMode,
)
from ska_mid_dish_manager.models.dish_mode_model import DishModeModel
from ska_mid_dish_manager.models.dish_state_transition import StateTransition
from ska_mid_dish_manager.models.is_allowed_rules import CommandAllowedChecks
from ska_mid_dish_manager.utils.decorators import check_communicating
from ska_mid_dish_manager.utils.ska_epoch_to_tai import get_current_tai_timestamp_from_unix_time


class DishManagerComponentManager(TaskExecutorComponentManager):
    """A component manager for DishManager.

    It watches the component managers of the subservient devices
    (DS, SPF, SPFRX) to reflect the state of the Dish LMC.
    """

    def __init__(
        self,
        logger: logging.Logger,
        command_tracker,
        build_state_callback,
        quality_state_callback,
        tango_device_name: str,
        ds_device_fqdn: str,
        spf_device_fqdn: str,
        spfrx_device_fqdn: str,
        wms_instances: List[int],
        *args,
        **kwargs,
    ):
        # pylint: disable=useless-super-delegation
        self.tango_device_name = tango_device_name
        self.sub_component_managers = None
        super().__init__(
            logger,
            *args,
            dishmode=DishMode.UNKNOWN,
            healthstate=HealthState.UNKNOWN,
            configuredband=Band.NONE,
            capturing=False,
            pointingstate=PointingState.UNKNOWN,
            b1capabilitystate=CapabilityStates.UNKNOWN,
            b2capabilitystate=CapabilityStates.UNKNOWN,
            b3capabilitystate=CapabilityStates.UNKNOWN,
            b4capabilitystate=CapabilityStates.UNKNOWN,
            b5acapabilitystate=CapabilityStates.UNKNOWN,
            b5bcapabilitystate=CapabilityStates.UNKNOWN,
            spfconnectionstate=CommunicationStatus.NOT_ESTABLISHED,
            spfrxconnectionstate=CommunicationStatus.NOT_ESTABLISHED,
            dsconnectionstate=CommunicationStatus.NOT_ESTABLISHED,
            band0pointingmodelparams=[],
            band1pointingmodelparams=[],
            band2pointingmodelparams=[],
            band3pointingmodelparams=[],
            band4pointingmodelparams=[],
            band5apointingmodelparams=[],
            band5bpointingmodelparams=[],
            ignorespf=False,
            ignorespfrx=False,
            noisediodemode=NoiseDiodeMode.OFF,
            periodicnoisediodepars=[],
            pseudorandomnoisediodepars=[0.0, 0.0, 0.0],
            actstaticoffsetvaluexel=0.0,
            actstaticoffsetvalueel=0.0,
            tracktablecurrentindex=0,
            tracktableendindex=0,
            achievedtargetlock=False,
            desiredpointingaz=[0.0, 0.0],
            desiredpointingel=[0.0, 0.0],
            achievedpointing=[0.0, 0.0, 0.0],
            attenuationpolh=0.0,
            attenuationpolv=0.0,
            dscpowerlimitkw=DSC_MIN_POWER_LIMIT_KW,
            powerstate=PowerState.LOW,
            kvalue=0,
            scanid="",
            trackinterpolationmode=TrackInterpolationMode.SPLINE,
<<<<<<< HEAD
            autostowtoggle=True,
=======
            autowindstowenabled=True,
>>>>>>> 20161689
            meanwindspeed=-1,
            windgust=-1,
            **kwargs,
        )
        self.logger = logger
        self._build_state_callback = build_state_callback
        self._quality_state_callback = quality_state_callback
        self._dish_mode_model = DishModeModel()
        self._state_transition = StateTransition()
        self._command_tracker = command_tracker
        self._state_update_lock = Lock()
        self._abort_thread: Optional[Thread] = None

        # SPF has to go first
        self.sub_component_managers = {
            "SPF": SPFComponentManager(
                spf_device_fqdn,
                logger,
                self._state_update_lock,
                operatingmode=SPFOperatingMode.UNKNOWN,
                powerstate=SPFPowerState.UNKNOWN,
                healthstate=HealthState.UNKNOWN,
                bandinfocus=BandInFocus.UNKNOWN,
                b1capabilitystate=SPFCapabilityStates.UNAVAILABLE,
                b2capabilitystate=SPFCapabilityStates.UNAVAILABLE,
                b3capabilitystate=SPFCapabilityStates.UNAVAILABLE,
                b4capabilitystate=SPFCapabilityStates.UNAVAILABLE,
                b5acapabilitystate=SPFCapabilityStates.UNAVAILABLE,
                b5bcapabilitystate=SPFCapabilityStates.UNAVAILABLE,
                communication_state_callback=partial(
                    self._sub_device_communication_state_changed, DishDevice.SPF
                ),
                component_state_callback=partial(
                    self._sub_device_component_state_changed, DishDevice.SPF
                ),
                quality_state_callback=self._quality_state_callback,
            ),
            "DS": DSComponentManager(
                ds_device_fqdn,
                logger,
                self._state_update_lock,
                healthstate=HealthState.UNKNOWN,
                operatingmode=DSOperatingMode.UNKNOWN,
                pointingstate=PointingState.UNKNOWN,
                achievedtargetlock=None,
                configuretargetlock=None,
                indexerposition=IndexerPosition.UNKNOWN,
                powerstate=DSPowerState.UNKNOWN,
                desiredpointingaz=[0.0, 0.0],
                desiredpointingel=[0.0, 0.0],
                achievedpointing=[0.0, 0.0, 0.0],
                band0pointingmodelparams=[],
                band1pointingmodelparams=[],
                band2pointingmodelparams=[],
                band3pointingmodelparams=[],
                band4pointingmodelparams=[],
                band5apointingmodelparams=[],
                band5bpointingmodelparams=[],
                dscpowerlimitkw=DSC_MIN_POWER_LIMIT_KW,
                trackinterpolationmode=TrackInterpolationMode.SPLINE,
                actstaticoffsetvaluexel=None,
                actstaticoffsetvalueel=None,
                tracktablecurrentindex=0,
                tracktableendindex=0,
                communication_state_callback=partial(
                    self._sub_device_communication_state_changed, DishDevice.DS
                ),
                component_state_callback=partial(
                    self._sub_device_component_state_changed, DishDevice.DS
                ),
                quality_state_callback=self._quality_state_callback,
            ),
            "SPFRX": SPFRxComponentManager(
                spfrx_device_fqdn,
                logger,
                self._state_update_lock,
                operatingmode=SPFRxOperatingMode.UNKNOWN,
                configuredband=Band.NONE,
                capturingdata=False,
                healthstate=HealthState.UNKNOWN,
                attenuationpolh=0.0,
                attenuationpolv=0.0,
                kvalue=0,
                b1capabilitystate=SPFRxCapabilityStates.UNKNOWN,
                b2capabilitystate=SPFRxCapabilityStates.UNKNOWN,
                b3capabilitystate=SPFRxCapabilityStates.UNKNOWN,
                b4capabilitystate=SPFRxCapabilityStates.UNKNOWN,
                b5acapabilitystate=SPFRxCapabilityStates.UNKNOWN,
                b5bcapabilitystate=SPFRxCapabilityStates.UNKNOWN,
                noisediodemode=NoiseDiodeMode.OFF,
                periodicnoisediodepars=[0.0, 0.0, 0.0],
                pseudorandomnoisediodepars=[0.0, 0.0, 0.0],
                adminmode=AdminMode.OFFLINE,
                communication_state_callback=partial(
                    self._sub_device_communication_state_changed, DishDevice.SPFRX
                ),
                component_state_callback=partial(
                    self._sub_device_component_state_changed, DishDevice.SPFRX
                ),
                quality_state_callback=self._quality_state_callback,
            ),
            "WMS": WMSComponentManager(
                logger,
                wms_instances=wms_instances,
                component_state_callback=self._evaluate_wind_speed_rules,
                state_update_lock=self._state_update_lock,
                meanwindspeed=-1,
                windgust=-1,
            ),
        }

        self._command_map = CommandMap(
            self,
            self._command_tracker,
            self.logger,
        )
        self._cmd_allowed_checks = CommandAllowedChecks(self)

        self.direct_mapped_attrs = {
            "DS": [
                "achievedPointing",
                "desiredPointingAz",
                "desiredPointingEl",
                "achievedTargetLock",
                "trackInterpolationMode",
                "actStaticOffsetValueXel",
                "actStaticOffsetValueEl",
                "trackTableCurrentIndex",
                "trackTableEndIndex",
            ],
            "SPFRX": [
                "noiseDiodeMode",
                "periodicNoiseDiodePars",
                "pseudoRandomNoiseDiodePars",
            ],
        }

        # ----------------
        # Command Handlers
        # ----------------
        self._abort_handler = Abort(self, self._command_map, self._command_tracker, logger=logger)

    # --------------
    # Helper methods
    # --------------
    def get_current_tai_offset_from_dsc_with_manual_fallback(self) -> float:
        """Try and get the TAI offset from the DSManager device.
        Or calulate it manually if that fails.
        """
        try:
            ds_cm = self.sub_component_managers["DS"]
            return ds_cm.execute_command("GetCurrentTAIOffset", None)
        except (tango.DevFailed, ConnectionError, KeyError):
            self.logger.debug("Calculating TAI offset manually.")
            return get_current_tai_timestamp_from_unix_time()

    def is_dish_moving(self) -> bool:
        """Report whether or not the dish is moving.

        :returns: boolean dish movement activity
        """
        pointing_state = self.component_state.get("pointingstate")
        if pointing_state in [PointingState.SLEW, PointingState.TRACK]:
            return True
        return False

    def get_currently_executing_lrcs(
        self,
        statuses_to_check: Tuple[TaskStatus] = (
            TaskStatus.STAGING,
            TaskStatus.QUEUED,
            TaskStatus.IN_PROGRESS,
        ),
    ) -> List[str]:
        """Report command ids that are running or waiting to be executed from the task executor.

        :param statuses_to_check: TaskStatuses which count as lrc is executing
        :returns: a list of all lrcs currently executing or queued
        """
        command_idx = 0
        status_idx = 1
        cmd_ids = []

        command_statuses = self._command_tracker.command_statuses
        filtered_command_statuses = [
            cmd_status
            for cmd_status in command_statuses
            if cmd_status[status_idx] in statuses_to_check
        ]

        if filtered_command_statuses:
            cmd_ids = [cmd_status[command_idx] for cmd_status in filtered_command_statuses]
            return cmd_ids
        # there are no commands in statuses_to_check
        return cmd_ids

    def is_device_ignored(self, device: str):
        """Check whether the given device is ignored."""
        if device == "SPF":
            return self.component_state["ignorespf"]
        if device == "SPFRX":
            return self.component_state["ignorespfrx"]
        return False

    def get_active_sub_component_managers(self) -> Dict:
        """Get a list of subservient device component managers which are not being ignored."""
        active_component_managers = {"DS": self.sub_component_managers["DS"]}

        if not self.is_device_ignored("SPF"):
            active_component_managers["SPF"] = self.sub_component_managers["SPF"]

        if not self.is_device_ignored("SPFRX"):
            active_component_managers["SPFRX"] = self.sub_component_managers["SPFRX"]

        return active_component_managers

    def _get_device_attribute_property_value(self, attribute_name) -> Optional[str]:
        """Read memorized attributes values from TangoDB.

        :param: attribute_name: Tango attribute name
        :type attribute_name: str
        :return: value for the given attribute
        :rtype: Optional[str]
        """
        self.logger.debug("Getting attribute property value for %s.", attribute_name)
        database = tango.Database()
        attr_property = database.get_device_attribute_property(
            self.tango_device_name, attribute_name
        )
        attr_property_value = attr_property[attribute_name]
        if len(attr_property_value) > 0:  # If the returned dict is not empty
            return attr_property_value["__value"][0]
        return None

    def try_update_memorized_attributes_from_db(self):
        """Read memorized attributes values from TangoDB and update device attributes."""
        if "TANGO_HOST" not in os.environ:
            self.logger.debug("Not updating memorized attributes. TANGO_HOST is not set.")
            return

        self.logger.debug("Updating memorized attributes. Trying to read from database.")
        try:
            # ignoreSpf
            ignore_spf_value = self._get_device_attribute_property_value("ignoreSpf")

            if ignore_spf_value is not None:
                self.logger.debug(
                    "Updating ignoreSpf value with value from database %s.",
                    ignore_spf_value,
                )
                ignore_spf = ignore_spf_value.lower() == "true"
                self.set_spf_device_ignored(ignore_spf)

            # ignoreSpfrx
            ignore_spfrx_value = self._get_device_attribute_property_value("ignoreSpfrx")

            if ignore_spfrx_value is not None:
                self.logger.debug(
                    "Updating ignoreSpfrx value with value from database %s.",
                    ignore_spfrx_value,
                )
                ignore_spfrx = ignore_spfrx_value.lower() == "true"
                self.set_spfrx_device_ignored(ignore_spfrx)
        except tango.DevFailed:
            self.logger.debug(
                "Could not update memorized attributes. Failed to connect to database."
            )

    # ---------
    # Callbacks
    # ---------

    def _update_connection_state_attribute(
        self, device: str, connection_state: CommunicationStatus
    ):
        state_name = f"{device.lower()}connectionstate"
        self._update_component_state(**{state_name: connection_state})

    def _evaluate_wind_speed_rules(self, **wind_data_params):
        """Callback responding to mean wind speed or wind gust updates."""
        if "meanwindspeed" in wind_data_params:
            # TODO: If it is decided that Dish LMC will make the auto stow decision
            # add the logic here
            self._update_component_state(meanwindspeed=wind_data_params["meanwindspeed"])
        elif "windgust" in wind_data_params:
            # TODO: If it is decided that Dish LMC will make the auto stow decision
            # add the logic here
            self._update_component_state(windgust=wind_data_params["windgust"])

    def _sub_device_communication_state_changed(
        self, device: DishDevice, communication_state: CommunicationStatus
    ):
        """Callback triggered by the component manager when it establishes
        a connection with the underlying (subservient) device.

        Note: This callback is triggered by the component manangers of
        the subservient devices. DishManager reflects this in its connection
        status attributes.
        """
        self.logger.debug(
            "Communication state changed on %s device: %s.", device.name, communication_state
        )

        # report the communication state of the sub device on the connectionState attribute
        self._update_connection_state_attribute(device.name, communication_state)

        active_sub_component_managers = self.get_active_sub_component_managers()
        sub_devices_communication_states = [
            sub_component_manager.communication_state
            for sub_component_manager in active_sub_component_managers.values()
        ]

        if all(
            communication_state == CommunicationStatus.ESTABLISHED
            for communication_state in sub_devices_communication_states
        ):
            self._update_communication_state(CommunicationStatus.ESTABLISHED)
        elif any(
            communication_state == CommunicationStatus.NOT_ESTABLISHED
            for communication_state in sub_devices_communication_states
        ):
            self._update_communication_state(CommunicationStatus.NOT_ESTABLISHED)
        else:
            self._update_communication_state(CommunicationStatus.DISABLED)

    # pylint: disable=unused-argument, too-many-branches, too-many-locals, too-many-statements
    def _sub_device_component_state_changed(self, device: DishDevice, *args, **kwargs):
        """Callback triggered by the component manager of the
        subservient device for component state changes.

        This aggregates the component values and computes the final value
        which will be reported for the respective attribute. The computed
        value is sent to DishManager's component_state callback which pushes
        a change event on the attribute and updates the internal variable.

        Note: This callback is triggered by the component managers of
        the subservient devices only. DishManager also has its own callback.
        """
        ds_component_state = self.sub_component_managers["DS"].component_state
        spf_component_state = self.sub_component_managers["SPF"].component_state
        spfrx_component_state = self.sub_component_managers["SPFRX"].component_state

        # Only log non pointing changes
        pointing_related_attrs = set(
            [
                "desiredpointingaz",
                "desiredpointingel",
                "achievedpointing",
                "tracktablecurrentindex",
                "tracktableendindex",
            ]
        )
        no_pointing_updates = set()
        if pointing_related_attrs.intersection(kwargs) == no_pointing_updates:
            self.logger.debug(
                "%s component state has changed \nnew value: [%s]"
                "\ncurrent dish manager component state: [%s]",
                device.value,
                kwargs,
                self.component_state,
            )

        if "powerstate" in kwargs:
            new_power_state = self._state_transition.compute_power_state(
                ds_component_state,
                spf_component_state if not self.is_device_ignored("SPF") else None,
            )
            self.logger.debug(
                (
                    "Updating dish manager powerState with: [%s]. "
                    "Sub-components powerState DS [%s], SPF [%s]"
                ),
                new_power_state,
                ds_component_state["powerstate"],
                spf_component_state["powerstate"],
            )
            self._update_component_state(powerstate=new_power_state)

        if "buildstate" in kwargs:
            self._build_state_callback(device, kwargs["buildstate"])

        # Update dishMode if there are operatingmode, indexerposition or adminmode changes
        if "operatingmode" in kwargs or "indexerposition" in kwargs or "adminmode" in kwargs:
            new_dish_mode = self._state_transition.compute_dish_mode(
                ds_component_state,
                spfrx_component_state if not self.is_device_ignored("SPFRX") else None,
                spf_component_state if not self.is_device_ignored("SPF") else None,
            )
            self.logger.debug(
                (
                    "Updating dish manager dishMode with: [%s]. "
                    "Sub-components operatingMode DS [%s], SPF [%s], SPFRX [%s], "
                    "SPFRX adminMode [%s]."
                ),
                new_dish_mode,
                ds_component_state["operatingmode"],
                spf_component_state["operatingmode"],
                spfrx_component_state["operatingmode"],
                spfrx_component_state["adminmode"],
            )
            self._update_component_state(dishmode=new_dish_mode)

        if "healthstate" in kwargs:
            new_health_state = self._state_transition.compute_dish_health_state(
                ds_component_state,
                spfrx_component_state if not self.is_device_ignored("SPFRX") else None,
                spf_component_state if not self.is_device_ignored("SPF") else None,
            )
            self.logger.debug(
                (
                    "Updating dish manager healthState with: [%s]. "
                    "Sub-components healthState DS [%s], SPF [%s], SPFRX [%s]"
                ),
                new_health_state,
                ds_component_state["healthstate"],
                spf_component_state["healthstate"],
                spfrx_component_state["healthstate"],
            )
            self._update_component_state(healthstate=new_health_state)

        if "pointingstate" in kwargs:
            pointing_state = ds_component_state["pointingstate"]
            self.logger.debug(
                (
                    "Updating dish manager pointingState with: [%s]. "
                    "Sub-components pointingState DS [%s]"
                ),
                pointing_state,
                pointing_state,
            )
            self._update_component_state(pointingstate=ds_component_state["pointingstate"])

        if "dscpowerlimitkw" in kwargs:
            dsc_power_limit = ds_component_state["dscpowerlimitkw"]
            self.logger.debug(
                (
                    "Updating dish manager dscPowerLimitKw with: [%s]. "
                    "Sub-component dscPowerLimitKw DS [%s]"
                ),
                dsc_power_limit,
                dsc_power_limit,
            )
            self._update_component_state(dscpowerlimitkw=ds_component_state["dscpowerlimitkw"])

        # spf bandInFocus
        if not self.is_device_ignored("SPF") and (
            "indexerposition" in kwargs or "configuredband" in kwargs
        ):
            band_in_focus = self._state_transition.compute_spf_band_in_focus(
                ds_component_state,
                spfrx_component_state if not self.is_device_ignored("SPFRX") else None,
            )
            self.logger.debug("Setting bandInFocus to %s on SPF", band_in_focus)
            # update the bandInFocus of SPF before configuredBand
            spf_component_manager = self.sub_component_managers["SPF"]
            try:
                spf_component_manager.write_attribute_value("bandInFocus", band_in_focus)
            except tango.DevFailed:
                # this will impact configuredBand calculation on dish manager
                self.logger.warning(
                    "Encountered an error writing bandInFocus %s on SPF", band_in_focus
                )
            else:
                spf_component_state["bandinfocus"] = band_in_focus

        # spfrx attenuation
        if "attenuationpolv" in kwargs or "attenuationpolh" in kwargs:
            attenuation = {
                "attenuationpolv": spfrx_component_state["attenuationpolv"],
                "attenuationpolh": spfrx_component_state["attenuationpolh"],
            }
            self.logger.debug(
                (
                    "Updating dish manager attenuationpolv and attenuationpolh "
                    "with: SPFRX attenuation [%s]"
                ),
                attenuation,
            )
            self._update_component_state(**attenuation)

        # kvalue
        if "kvalue" in kwargs:
            k_value = spfrx_component_state["kvalue"]
            self.logger.debug(
                ("Updating dish manager kvalue with: SPFRX kValue [%s]"),
                k_value,
            )
            self._update_component_state(kvalue=k_value)

        # configuredBand
        if "indexerposition" in kwargs or "bandinfocus" in kwargs or "configuredband" in kwargs:
            configured_band = self._state_transition.compute_configured_band(
                ds_component_state,
                spfrx_component_state if not self.is_device_ignored("SPFRX") else None,
                spf_component_state if not self.is_device_ignored("SPF") else None,
            )
            self.logger.debug(
                (
                    "Updating dish manager configuredBand with: [%s]. "
                    "Sub-component bands DS [%s] SPF [%s] SPFRX [%s]"
                ),
                configured_band,
                ds_component_state["indexerposition"],
                spf_component_state["bandinfocus"],
                spfrx_component_state["configuredband"],
            )
            self._update_component_state(configuredband=configured_band)

        # update capturing attribute when SPFRx captures data
        if "capturingdata" in kwargs:
            capturing_data = spfrx_component_state["capturingdata"]
            self.logger.debug(
                ("Updating dish manager capturing with: SPFRx [%s]"),
                capturing_data,
            )
            self._update_component_state(capturing=capturing_data)

        # CapabilityStates
        # Update all CapabilityStates when indexerposition, dish_mode or operatingmode changes
        if "indexerposition" in kwargs or "dish_mode" in kwargs or "operatingmode" in kwargs:
            cap_state_updates = {}
            for band in ["b1", "b2", "b3", "b4", "b5a", "b5b"]:
                cap_state_name = f"{band}capabilitystate"
                new_state = self._state_transition.compute_capability_state(
                    band,
                    ds_component_state,
                    self.component_state,
                    spfrx_component_state if not self.is_device_ignored("SPFRX") else None,
                    spf_component_state if not self.is_device_ignored("SPF") else None,
                )
                cap_state_updates[cap_state_name] = new_state
            self.logger.debug(
                "Updating dish manager capability states for %s with: [%s]",
                list(cap_state_updates.keys()),
                cap_state_updates,
            )
            self._update_component_state(**cap_state_updates)

        # Update individual CapabilityStates if it changes
        # b5 for SPF
        for band in ["b1", "b2", "b3", "b4", "b5a", "b5b"]:
            cap_state_name = f"{band}capabilitystate"
            if cap_state_name in kwargs:
                new_state = self._state_transition.compute_capability_state(
                    band,
                    ds_component_state,
                    self.component_state,
                    spfrx_component_state if not self.is_device_ignored("SPFRX") else None,
                    spf_component_state if not self.is_device_ignored("SPF") else None,
                )
                self.logger.debug(
                    "Updating dish manager %s with: [%s]",
                    cap_state_name,
                    new_state,
                )
                self._update_component_state(**{cap_state_name: new_state})

        # Update the pointing model params if they change
        for band in ["0", "1", "2", "3", "4", "5a", "5b"]:
            pointing_param_name = f"band{band}pointingmodelparams"

            if pointing_param_name in kwargs:
                self.logger.debug(
                    ("Updating dish manager %s with: DS %s [%s]"),
                    pointing_param_name,
                    pointing_param_name,
                    ds_component_state[pointing_param_name],
                )
                self._update_component_state(
                    **{pointing_param_name: ds_component_state[pointing_param_name]}
                )

        # Update attributes that are mapped directly from subservient devices
        if device == "SPF":
            # there's no SPF in the mapped dict
            return
        attrs = self.direct_mapped_attrs[device]
        cm_state = self.sub_component_managers[device.value].component_state

        enum_attr_mapping = {
            "trackInterpolationMode": TrackInterpolationMode,
            "noiseDiodeMode": NoiseDiodeMode,
        }
        for attr in attrs:
            attr_lower = attr.lower()

            if attr_lower in kwargs:
                new_value = None
                new_value = cm_state[attr_lower]
                mapped_enum = enum_attr_mapping.get(attr)
                new_value = mapped_enum(new_value) if mapped_enum is not None else new_value
                if attr_lower not in pointing_related_attrs:
                    self.logger.debug(
                        ("Updating dish manager %s with: %s %s [%s]"),
                        attr,
                        device,
                        attr,
                        new_value,
                    )

                self._update_component_state(**{attr_lower: new_value})

    # ----------------------------------------
    # Command object/ attribute write handlers
    # ----------------------------------------

    def start_communicating(self):
        """Connect from monitored devices."""
        if self.sub_component_managers:
            for device_name, component_manager in self.sub_component_managers.items():
                if not self.is_device_ignored(device_name):
                    component_manager.start_communicating()

    def stop_communicating(self):
        """Disconnect from monitored devices."""
        # TODO: update attribute read callbacks to indicate attribute
        # reads cannot be trusted after communication is stopped
        if self.sub_component_managers:
            for component_manager in self.sub_component_managers.values():
                component_manager.stop_communicating()

    def set_spf_device_ignored(self, ignored: bool):
        """Set the SPF device ignored boolean and update device communication."""
        if ignored != self.component_state["ignorespf"]:
            self.logger.debug("Setting ignore SPF device as %s", ignored)
            self._update_component_state(ignorespf=ignored)
            if ignored:
                if "SPF" in self.sub_component_managers:
                    self.sub_component_managers["SPF"].stop_communicating()
                    self.sub_component_managers["SPF"].clear_monitored_attributes()
            else:
                self.sub_component_managers["SPF"].start_communicating()

    def set_spfrx_device_ignored(self, ignored: bool):
        """Set the SPFRxdevice ignored boolean and update device communication."""
        if ignored != self.component_state["ignorespfrx"]:
            self.logger.debug("Setting ignore SPFRx device as %s", ignored)
            self._update_component_state(ignorespfrx=ignored)
            if ignored:
                if "SPFRX" in self.sub_component_managers:
                    self.sub_component_managers["SPFRX"].stop_communicating()
                    self.sub_component_managers["SPFRX"].clear_monitored_attributes()
            else:
                self.sub_component_managers["SPFRX"].start_communicating()

            self._update_component_state(ignorespfrx=ignored)

    def sync_component_states(self):
        """Sync monitored attributes on component managers with their respective sub devices.

        Clear the monitored attributes of all subservient device component managers,
        then re-read all the monitored attributes from their respective tango device
        to force dishManager to recalculate its attributes.
        """
        self.logger.debug("Syncing component states")
        if self.sub_component_managers:
            for device, component_manager in self.sub_component_managers.items():
                if not self.is_device_ignored(device):
                    component_manager.clear_monitored_attributes()
                    component_manager.update_state_from_monitored_attributes()

    def update_pointing_model_params(self, attr: str, values: list[float]) -> None:
        """Update band pointing model parameters for the given attribute."""
        try:
            if len(values) != BAND_POINTING_MODEL_PARAMS_LENGTH:
                raise ValueError(
                    f"Expected {BAND_POINTING_MODEL_PARAMS_LENGTH} arguments but got"
                    f" {len(values)} arg(s)."
                )
            ds_com_man = self.sub_component_managers["DS"]
            ds_com_man.write_attribute_value(attr, values)
        except tango.DevFailed:
            self.logger.exception("Failed to write to %s on DSManager", attr)
            raise
        except ValueError:
            self.logger.exception("Failed to update %s", attr)
            raise

    def abort_commands(self, task_callback: Optional[Callable] = None) -> None:
        """Abort commands on dish manager and its subservient devices.

        :param task_callback: callback when the status changes
        """
        self.logger.debug("Aborting long running commands")
        super().abort_commands(task_callback)
        sub_component_mgrs = self.get_active_sub_component_managers()
        for component_mgr in sub_component_mgrs.values():
            # dont use the same taskcallback else we get completed 4x on the same command id
            component_mgr.abort_commands()

    def track_load_table(
        self, sequence_length: int, table: list[float], load_mode: TrackTableLoadMode
    ) -> Tuple[ResultCode, str]:
        """Load the track table."""
        float_list = [load_mode, sequence_length]
        float_list.extend(table)
        ds_cm = self.sub_component_managers["DS"]
        result_code = ResultCode.UNKNOWN
        result_message = ""
        try:
            [[result_code], [result_message]] = ds_cm.execute_command("TrackLoadTable", float_list)
        except tango.DevFailed as err:
            self.logger.exception("TrackLoadTable on DSManager failed")
            result_code = ResultCode.FAILED
            result_message = str(err)
        return (result_code, result_message)

    @check_communicating
    def set_standby_lp_mode(
        self,
        task_callback: Optional[Callable] = None,
    ) -> Tuple[TaskStatus, str]:
        """Transition the dish to STANDBY_LP mode."""
        _is_set_standby_lp_allowed = partial(
            self._dish_mode_model.is_command_allowed,
            "SetStandbyLPMode",
            component_manager=self,
            task_callback=task_callback,
        )

        status, response = self.submit_task(
            self._command_map.set_standby_lp_mode,
            args=[],
            is_cmd_allowed=_is_set_standby_lp_allowed,
            task_callback=task_callback,
        )
        return status, response

    @check_communicating
    def set_standby_fp_mode(
        self,
        task_callback: Optional[Callable] = None,
    ) -> Tuple[TaskStatus, str]:
        """Transition the dish to STANDBY_FP mode."""
        _is_set_standby_fp_allowed = partial(
            self._dish_mode_model.is_command_allowed,
            "SetStandbyFPMode",
            component_manager=self,
            task_callback=task_callback,
        )

        status, response = self.submit_task(
            self._command_map.set_standby_fp_mode,
            args=[],
            is_cmd_allowed=_is_set_standby_fp_allowed,
            task_callback=task_callback,
        )
        return status, response

    @check_communicating
    def set_operate_mode(
        self,
        task_callback: Optional[Callable] = None,
    ) -> Tuple[TaskStatus, str]:
        """Transition the dish to OPERATE mode."""
        _is_set_operate_mode_allowed = partial(
            self._dish_mode_model.is_command_allowed,
            "SetOperateMode",
            component_manager=self,
            task_callback=task_callback,
        )
        status, response = self.submit_task(
            self._command_map.set_operate_mode,
            args=[],
            is_cmd_allowed=_is_set_operate_mode_allowed,
            task_callback=task_callback,
        )
        return status, response

    @check_communicating
    def set_maintenance_mode(
        self,
        task_callback: Optional[Callable] = None,
    ) -> Tuple[TaskStatus, str]:
        """Transition the dish to MAINTENANCE mode."""
        _is_set_maintenance_mode_allowed = partial(
            self._dish_mode_model.is_command_allowed,
            "SetMaintenanceMode",
            component_manager=self,
            task_callback=task_callback,
        )

        status, response = self.submit_task(
            self._command_map.set_maintenance_mode,
            args=[],
            is_cmd_allowed=_is_set_maintenance_mode_allowed,
            task_callback=task_callback,
        )
        return status, response

    @check_communicating
    def track_cmd(
        self,
        task_callback: Optional[Callable] = None,
    ) -> Tuple[TaskStatus, str]:
        """Track the commanded pointing position."""

        def _is_track_cmd_allowed():
            if self.component_state["dishmode"] != DishMode.OPERATE:
                task_callback(
                    progress="Track command rejected for current dishMode. "
                    "Track command is allowed for dishMode OPERATE"
                )
                return False
            if self.component_state["pointingstate"] != PointingState.READY:
                task_callback(
                    progress="Track command rejected for current pointingState. "
                    "Track command is allowed for pointingState READY"
                )
                return False
            return True

        status, response = self.submit_task(
            self._command_map.track_cmd,
            args=[],
            is_cmd_allowed=_is_track_cmd_allowed,
            task_callback=task_callback,
        )
        return status, response

    @check_communicating
    def track_stop_cmd(
        self,
        task_callback: Optional[Callable] = None,
    ) -> Tuple[TaskStatus, str]:
        """Stop tracking."""

        def _is_track_stop_cmd_allowed():
            dish_mode = self.component_state["dishmode"]
            pointing_state = self.component_state["pointingstate"]
            if dish_mode != DishMode.OPERATE and pointing_state not in [
                PointingState.TRACK,
                PointingState.SLEW,
            ]:
                return False
            return True

        status, response = self.submit_task(
            self._command_map.track_stop_cmd,
            args=[],
            is_cmd_allowed=_is_track_stop_cmd_allowed,
            task_callback=task_callback,
        )
        return status, response

    @check_communicating
    def configure_band_cmd(
        self,
        band_number,
        synchronise,
        task_callback: Optional[Callable] = None,
    ) -> Tuple[TaskStatus, str]:
        """Configure frequency band."""
        req_cmd = f"ConfigureBand{band_number}"

        _is_configure_band_cmd_allowed = partial(
            self._dish_mode_model.is_command_allowed,
            req_cmd,
            component_manager=self,
            task_callback=task_callback,
        )

        status, response = self.submit_task(
            self._command_map.configure_band_cmd,
            args=[band_number, synchronise],
            is_cmd_allowed=_is_configure_band_cmd_allowed,
            task_callback=task_callback,
        )
        return status, response

    def set_stow_mode(
        self,
        task_callback: Optional[Callable] = None,
    ) -> Tuple[TaskStatus, str]:
        """Transition the dish to STOW mode."""
        ds_cm = self.sub_component_managers["DS"]
        try:
            ds_cm.execute_command("Stow", None)
        except tango.DevFailed as err:
            if task_callback:
                task_callback(status=TaskStatus.FAILED, exception=err)
            return TaskStatus.FAILED, "DishManager has failed to execute Stow DSManager"
        if task_callback:
            task_callback(
                status=TaskStatus.COMPLETED,
                progress="Stow called, monitor dishmode for LRC completed",
            )
        # abort queued tasks on the task executor
        self.abort_commands()

        return TaskStatus.COMPLETED, "Stow called, monitor dishmode for LRC completed"

    @check_communicating
    def slew(
        self,
        values: list[float],
        task_callback: Optional[Callable] = None,
    ) -> Tuple[TaskStatus, str]:
        """Slew the dish."""
        if len(values) != 2:
            return (
                TaskStatus.REJECTED,
                f"Expected 2 arguments (az, el) but got {len(values)} arg(s).",
            )

        def _is_slew_cmd_allowed():
            if self.component_state["dishmode"] != DishMode.OPERATE:
                task_callback(
                    progress="Slew command rejected for current dishMode. "
                    "Slew command is allowed for dishMode OPERATE"
                )
                return False
            if self.component_state["pointingstate"] != PointingState.READY:
                task_callback(
                    progress="Slew command rejected for current pointingState. "
                    "Slew command is allowed for pointingState READY"
                )
                return False
            return True

        status, response = self.submit_task(
            self._command_map.slew,
            args=[values],
            is_cmd_allowed=_is_slew_cmd_allowed,
            task_callback=task_callback,
        )
        return status, response

    def scan(
        self,
        scanid: str,
        task_callback: Optional[Callable] = None,
    ) -> Tuple[TaskStatus, str]:
        """Scan a target."""
        status, response = self.submit_task(self._scan, args=[scanid], task_callback=task_callback)
        return status, response

    def _scan(
        self,
        scanid: str,
        task_abort_event=None,
        task_callback: Optional[Callable] = None,
    ) -> Tuple[TaskStatus, str]:
        """Scan a target."""
        task_callback(progress="Setting scanID", status=TaskStatus.IN_PROGRESS)
        self._update_component_state(scanid=scanid)
        task_callback(
            progress="Scan completed",
            status=TaskStatus.COMPLETED,
            result=(ResultCode.OK, "Scan completed"),
        )

    def end_scan(
        self,
        task_callback: Optional[Callable] = None,
    ) -> Tuple[TaskStatus, str]:
        """Clear the scanid."""
        status, response = self.submit_task(self._end_scan, args=[], task_callback=task_callback)
        return status, response

    def _end_scan(
        self,
        task_abort_event=None,
        task_callback: Optional[Callable] = None,
    ) -> Tuple[TaskStatus, str]:
        """Clear the scanid."""
        task_callback(progress="Clearing scanID", status=TaskStatus.IN_PROGRESS)
        self._update_component_state(scanid="")
        task_callback(
            progress="EndScan completed",
            status=TaskStatus.COMPLETED,
            result=(ResultCode.OK, "EndScan completed"),
        )

    @check_communicating
    def track_load_static_off(
        self,
        values: list[float],
        task_callback: Optional[Callable] = None,
    ) -> Tuple[TaskStatus, str]:
        """Load the static pointing model offsets."""
        if len(values) != 2:
            return (
                TaskStatus.REJECTED,
                f"Expected 2 arguments (off_xel, off_el) but got {len(values)} arg(s).",
            )

        status, response = self.submit_task(
            self._command_map.track_load_static_off,
            args=[values[0], values[1]],
            task_callback=task_callback,
        )
        return status, response

    def set_kvalue(
        self,
        k_value,
    ) -> Tuple[ResultCode, str]:
        """Set the k-value on the SPFRx.
        Note that it will only take effect after
        SPFRx has been restarted.
        """
        spfrx_cm = self.sub_component_managers["SPFRX"]
        try:
            spfrx_cm.execute_command("SetKValue", k_value)
        except tango.DevFailed as err:
            return (ResultCode.FAILED, err)
        return (ResultCode.OK, "Successfully requested SetKValue on SPFRx")

    def apply_pointing_model(self, json_object) -> Tuple[ResultCode, str]:
        # pylint: disable=R0911
        """Updates a band's coefficient parameters with a given JSON input.
        Note, all 18 coefficients need to be present in the JSON object,the Dish ID
        should be correct, the appropriate unit should be present and coefficient values
        should be in range. Each time the command is called all parameters will get
        updated not just the ones that have been modified.
        """
        # A list of expected coefficients (The order in which they are written)
        min_value = -2000
        max_value = 2000
        expected_coefficients = {
            "IA": {"unit": "arcsec"},
            "CA": {"unit": "arcsec"},
            "NPAE": {"unit": "arcsec"},
            "AN": {"unit": "arcsec"},
            "AN0": {"unit": "arcsec"},
            "AW": {"unit": "arcsec"},
            "AW0": {"unit": "arcsec"},
            "ACEC": {"unit": "arcsec"},
            "ACES": {"unit": "arcsec"},
            "ABA": {"unit": "arcsec"},
            "ABphi": {"unit": "deg"},
            "IE": {"unit": "arcsec"},
            "ECEC": {"unit": "arcsec"},
            "ECES": {"unit": "arcsec"},
            "HECE4": {"unit": "arcsec"},
            "HESE4": {"unit": "arcsec"},
            "HECE8": {"unit": "arcsec"},
            "HESE8": {"unit": "arcsec"},
        }

        ds_cm = self.sub_component_managers["DS"]
        coeff_keys = []
        band_coeffs_values = []
        result_code = ResultCode.REJECTED
        message = "Unknown error."

        # Process the JSON data
        try:
            data = json.loads(json_object)
        except json.JSONDecodeError as err:
            self.logger.exception("Invalid json supplied")
            message = str(err)
            return result_code, message

        # Validate the Dish ID
        antenna_id = data.get("antenna")
        dish_id = self.tango_device_name.split("/")[-1]

        if dish_id != antenna_id:
            self.logger.debug(
                "Command rejected. The Dish id %s and the Antenna's value %s are not equal.",
                dish_id,
                antenna_id,
            )
            message = (
                f"Command rejected. The Dish id {dish_id} and the Antenna's "
                f"value {antenna_id} are not equal."
            )
            return result_code, message

        # Validate the coefficients
        coefficients = data.get("coefficients", {})
        coeff_keys = coefficients.keys()

        # Verify that all expected coefficients are available
        if set(coeff_keys) != set(expected_coefficients.keys()):
            self.logger.debug(
                "Coefficients are missing. The coefficients found in the JSON object were %s.",
                coeff_keys,
            )
            message = (
                "Coefficients are missing. The coefficients found in the JSON object "
                f"were {list(coeff_keys)}"
            )
            return result_code, message

        # Reorder `coeff_keys` to match the order in `expected_coefficients`
        expected_coeff_keys = list(expected_coefficients.keys())
        expected_coeff_units = [
            expected_coefficients[coeff]["unit"] for coeff in expected_coeff_keys
        ]

        self.logger.debug(f"All 18 coefficients {coeff_keys} are present.")

        # Get all coefficient values
        for key, expected_unit in zip(expected_coeff_keys, expected_coeff_units):
            value = coefficients[key].get("value")
            unit = coefficients[key].get("units")

            min_value, max_value = (0, 360) if key == "ABphi" else (-2000, 2000)
            # Check if value is None
            if value is not None:
                if not min_value <= value <= max_value:
                    self.logger.debug(
                        "Value %s for key '%s' is out of range [%s, %s]",
                        value,
                        key,
                        min_value,
                        max_value,
                    )
                    message = (
                        f"Value {value} for key '{key}' is out of range [{min_value}, {max_value}]"
                    )
                    return result_code, message
            else:
                message = f"Missing 'value' for key '{key}'."
                self.logger.debug(message)
                return result_code, message

            # Check if unit is None
            if unit is not None:
                if unit.strip().lower() != expected_unit.strip().lower():
                    self.logger.debug(
                        "Unit %s for key '%s' is not correct. It should be %s",
                        unit,
                        key,
                        expected_unit,
                    )
                    message = (
                        f"Unit {unit} for key '{key}' is not correct. It should be {expected_unit}"
                    )
                    return result_code, message

                band_coeffs_values.append(value)
            else:
                message = f"Missing 'units' for key '{key}'."
                self.logger.debug(message)
                return result_code, message

        # Extract the band's value after the underscore
        band_value = data.get("band").split("_")[-1]

        # Write to the appropriate band
        band_map = {
            "0": "band0PointingModelParams",
            "1": "band1PointingModelParams",
            "2": "band2PointingModelParams",
            "3": "band3PointingModelParams",
            "4": "band4PointingModelParams",
            "5a": "band5aPointingModelParams",
            "5b": "band5bPointingModelParams",
        }

        attribute_name = band_map.get(band_value)
        if attribute_name is None:
            self.logger.debug("Unsupported Band: b%s", band_value)
            message = f"Unsupported Band: b{band_value}"
            return result_code, message

        try:
            ds_cm.write_attribute_value(attribute_name, band_coeffs_values)
            result_code = ResultCode.OK
            message = (
                f"Successfully wrote the following values {coefficients} "
                f"to band {band_value} on DS"
            )
        except tango.DevFailed as err:
            self.logger.exception("%s. The error response is: %s", ResultCode.FAILED, err)
            result_code = ResultCode.FAILED
            message = str(err)

        return result_code, message

    def set_track_interpolation_mode(
        self,
        interpolation_mode,
    ) -> None:
        """Set the trackInterpolationMode on the DS."""
        ds_cm = self.sub_component_managers["DS"]
        try:
            ds_cm.write_attribute_value("trackInterpolationMode", interpolation_mode)
            self.logger.debug("Successfully updated trackInterpolationMode on DSManager.")
        except tango.DevFailed:
            self.logger.error("Failed to update trackInterpolationMode on DSManager.")
            raise
        return (ResultCode.OK, "Successfully updated trackInterpolationMode on DSManager")

    def set_noise_diode_mode(
        self,
        noise_diode_mode,
    ) -> None:
        """Set the noiseDiodeMode on the SPFRx."""
        spfrx_cm = self.sub_component_managers["SPFRX"]
        try:
            spfrx_cm.write_attribute_value("noiseDiodeMode", noise_diode_mode)
            self.logger.debug("Successfully updated noiseDiodeMode on SPFRx.")
        except tango.DevFailed:
            self.logger.error("Failed to update noiseDiodeMode on SPFRx.")
            raise
        return (ResultCode.OK, "Successfully updated noiseDiodeMode on SPFRx")

    def set_periodic_noise_diode_pars(
        self,
        values,
    ) -> None:
        """Set the periodicNoiseDiodePars on the SPFRx."""
        if len(values) != 3:
            raise ValueError(
                f"Expected value of length 3 but got {len(values)}.",
            )

        spfrx_operating_mode = self.sub_component_managers["SPFRX"].component_state[
            "operatingmode"
        ]

        if spfrx_operating_mode == SPFRxOperatingMode.STANDBY:
            spfrx_cm = self.sub_component_managers["SPFRX"]
            try:
                spfrx_cm.write_attribute_value("periodicNoiseDiodePars", values)
                self.logger.debug("Successfully updated periodicNoiseDiodePars on SPFRx.")
            except tango.DevFailed:
                self.logger.error("Failed to update periodicNoiseDiodePars on SPFRx.")
                raise
        else:
            raise AssertionError(
                "Cannot write to periodicNoiseDiodePars."
                " Device is not in STANDBY state."
                f" Current state: {spfrx_operating_mode.name}"
            )

        return (ResultCode.OK, "Successfully updated periodicNoiseDiodePars on SPFRx")

    def set_pseudo_random_noise_diode_pars(
        self,
        values,
    ) -> None:
        """Set the pseudoRandomNoiseDiodePars on the SPFRx."""
        if len(values) != 3:
            raise ValueError(
                f"Expected value of length 3 but got {len(values)}.",
            )

        spfrx_operating_mode = self.sub_component_managers["SPFRX"].component_state[
            "operatingmode"
        ]

        if spfrx_operating_mode == SPFRxOperatingMode.STANDBY:
            spfrx_cm = self.sub_component_managers["SPFRX"]
            try:
                spfrx_cm.write_attribute_value("pseudoRandomNoiseDiodePars", values)
                self.logger.debug("Successfully updated pseudoRandomNoiseDiodePars on SPFRx.")
            except tango.DevFailed:
                self.logger.error("Failed to update pseudoRandomNoiseDiodePars on SPFRx.")
                raise
        else:
            raise AssertionError(
                "Cannot write to pseudoRandomNoiseDiodePars."
                " Device is not in STANDBY state."
                f" Current state: {spfrx_operating_mode.name}"
            )

        return (ResultCode.OK, "Successfully updated pseudoRandomNoiseDiodePars on SPFRx")

    @check_communicating
    def abort(
        self, task_callback: Optional[Callable] = None, task_abort_event: Optional[Event] = Event()
    ) -> Tuple[TaskStatus, str]:
        """Issue abort sequence.

        :param task_callback: Callback for task (default: {None})
        :param task_abort_event: Event holding abort info (default: {Event()})
        """
        # NOTE we dont want to pass the existing abort event object
        # i.e. self._task_executor._abort_event to this function
        # since it might prevent the sequence from being continued
        # when event.is_set() is performed after abort_commands finishes

        # This will be a short lived thread. It hands over the work to the
        # executor to do the heavy lifting. But perform the check nonetheless
        if self._abort_thread is not None and self._abort_thread.is_alive():
            self.logger.info("Abort rejected: there is an ongoing abort sequence.")
            if task_callback:
                task_callback(
                    status=TaskStatus.REJECTED,
                    result=(ResultCode.REJECTED, "Existing Abort sequence ongoing"),
                )
            return TaskStatus.REJECTED, "Existing Abort sequence ongoing"

        if not self._cmd_allowed_checks.is_abort_allowed():
            self.logger.info("Abort rejected: command not allowed in MAINTENANCE mode")
            if task_callback:
                task_callback(
                    status=TaskStatus.REJECTED,
                    result=(
                        ResultCode.REJECTED,
                        "Command not allowed during in MAINTENANCE mode",
                    ),
                )
            return TaskStatus.REJECTED, "Command not allowed during MAINTENANCE mode"

        cmds_in_progress = self.get_currently_executing_lrcs(
            statuses_to_check=(TaskStatus.QUEUED, TaskStatus.IN_PROGRESS)
        )
        abort_command_id = None
        if cmds_in_progress:
            if any("abort" in cmd_id.lower() for cmd_id in cmds_in_progress):
                self.logger.info("Abort rejected: there is an ongoing abort sequence.")
                if task_callback:
                    task_callback(
                        status=TaskStatus.REJECTED,
                        result=(ResultCode.REJECTED, "Existing Abort sequence ongoing"),
                    )
                return TaskStatus.REJECTED, "Existing Abort sequence ongoing"

            self.logger.debug("Aborting LRCs from Abort sequence")
            abort_command_id = self._command_tracker.new_command(
                "abort-sequence:abort-lrc", completed_callback=None
            )
            abort_task_cb = partial(self._command_tracker.update_command_info, abort_command_id)
            self.abort_commands(task_callback=abort_task_cb)

        self._abort_thread = Thread(
            target=self._abort_handler,
            args=[
                abort_command_id,
                task_abort_event,
            ],
            kwargs={
                "task_callback": task_callback,
            },
        )
        self._abort_thread.name = "abort_thread"
        self._abort_thread.start()
        return TaskStatus.IN_PROGRESS, "Abort sequence has started"

    def set_dsc_power_limit_kw(
        self,
        power_limit: float,
    ) -> None:
        """Set the DSC Power Limit kW on the DS."""
        ds_cm = self.sub_component_managers["DS"]
        try:
            ds_cm.write_attribute_value("dscPowerLimitKw", power_limit)
            self.logger.debug("Successfully updated dscPowerLimitKw on DS.")
            self._update_component_state(dscpowerlimitkw=power_limit)
        except tango.DevFailed:
            self.logger.error("Failed to update dscPowerLimitKw on DS.")
            raise
        return (ResultCode.OK, "Successfully updated dscPowerLimitKw on DS")<|MERGE_RESOLUTION|>--- conflicted
+++ resolved
@@ -116,11 +116,7 @@
             kvalue=0,
             scanid="",
             trackinterpolationmode=TrackInterpolationMode.SPLINE,
-<<<<<<< HEAD
-            autostowtoggle=True,
-=======
             autowindstowenabled=True,
->>>>>>> 20161689
             meanwindspeed=-1,
             windgust=-1,
             **kwargs,
