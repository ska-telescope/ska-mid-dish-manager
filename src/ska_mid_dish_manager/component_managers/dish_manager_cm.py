--- conflicted
+++ resolved
@@ -1198,7 +1198,6 @@
 
         return (ResultCode.OK, "Successfully updated pseudoRandomNoiseDiodePars on SPFRx")
 
-<<<<<<< HEAD
     def _reset_track_table(self) -> None:
         """
         Write the last achievedPointing back to the trackTable in loadmode NEW
@@ -1388,7 +1387,7 @@
         self._abort_thread.name = "abort_thread"
         self._abort_thread.start()
         return TaskStatus.IN_PROGRESS, "Abort sequence has started"
-=======
+
     def set_dsc_power_limit_kw(
         self,
         power_limit: float,
@@ -1403,7 +1402,6 @@
             self.logger.error("Failed to update dscPowerLimitKw on DS.")
             raise
         return (ResultCode.OK, "Successfully updated dscPowerLimitKw on DS")
->>>>>>> fb6ef242
 
     def _get_device_attribute_property_value(self, attribute_name) -> Optional[str]:
         """
