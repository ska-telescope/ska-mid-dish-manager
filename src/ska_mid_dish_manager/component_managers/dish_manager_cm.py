"""Component manager for a DishManager tango device."""

import json
import logging
import os
from functools import partial
from threading import Event, Lock, Thread
from typing import Callable, Dict, List, Optional, Tuple

import tango
from ska_control_model import AdminMode, CommunicationStatus, HealthState, ResultCode, TaskStatus
from ska_tango_base.executor import TaskExecutorComponentManager

from ska_mid_dish_manager.component_managers.ds_cm import DSComponentManager
from ska_mid_dish_manager.component_managers.spf_cm import SPFComponentManager
from ska_mid_dish_manager.component_managers.spfrx_cm import SPFRxComponentManager
from ska_mid_dish_manager.component_managers.wms_cm import WMSComponentManager
from ska_mid_dish_manager.models.command_handlers import Abort
from ska_mid_dish_manager.models.command_map import CommandMap
from ska_mid_dish_manager.models.constants import (
    BAND_POINTING_MODEL_PARAMS_LENGTH,
    DSC_MIN_POWER_LIMIT_KW,
)
from ska_mid_dish_manager.models.dish_enums import (
    Band,
    BandInFocus,
    CapabilityStates,
    DishDevice,
    DishMode,
    DSOperatingMode,
    DSPowerState,
    IndexerPosition,
    NoiseDiodeMode,
    PointingState,
    PowerState,
    SPFCapabilityStates,
    SPFOperatingMode,
    SPFPowerState,
    SPFRxCapabilityStates,
    SPFRxOperatingMode,
    TrackInterpolationMode,
    TrackTableLoadMode,
)
from ska_mid_dish_manager.models.dish_mode_model import DishModeModel
from ska_mid_dish_manager.models.dish_state_transition import StateTransition
from ska_mid_dish_manager.models.is_allowed_rules import CommandAllowedChecks
from ska_mid_dish_manager.utils.decorators import check_communicating
from ska_mid_dish_manager.utils.ska_epoch_to_tai import get_current_tai_timestamp_from_unix_time


class DishManagerComponentManager(TaskExecutorComponentManager):
    """A component manager for DishManager.

    It watches the component managers of the subservient devices
    (DS, SPF, SPFRX) to reflect the state of the Dish LMC.
    """

    def __init__(
        self,
        logger: logging.Logger,
        command_tracker,
        build_state_callback,
        quality_state_callback,
        tango_device_name: str,
        ds_device_fqdn: str,
        spf_device_fqdn: str,
        spfrx_device_fqdn: str,
<<<<<<< HEAD
        wms_instances: List[str],
=======
>>>>>>> 2bb8db42
        *args,
        wms_instances: Optional[List[str]] = [],
        **kwargs,
    ):
        # pylint: disable=useless-super-delegation
        self.tango_device_name = tango_device_name
        self.sub_component_managers = None
        super().__init__(
            logger,
            *args,
            dishmode=DishMode.UNKNOWN,
            healthstate=HealthState.UNKNOWN,
            configuredband=Band.NONE,
            capturing=False,
            pointingstate=PointingState.UNKNOWN,
            b1capabilitystate=CapabilityStates.UNKNOWN,
            b2capabilitystate=CapabilityStates.UNKNOWN,
            b3capabilitystate=CapabilityStates.UNKNOWN,
            b4capabilitystate=CapabilityStates.UNKNOWN,
            b5acapabilitystate=CapabilityStates.UNKNOWN,
            b5bcapabilitystate=CapabilityStates.UNKNOWN,
            spfconnectionstate=CommunicationStatus.NOT_ESTABLISHED,
            spfrxconnectionstate=CommunicationStatus.NOT_ESTABLISHED,
            dsconnectionstate=CommunicationStatus.NOT_ESTABLISHED,
            band0pointingmodelparams=[],
            band1pointingmodelparams=[],
            band2pointingmodelparams=[],
            band3pointingmodelparams=[],
            band4pointingmodelparams=[],
            band5apointingmodelparams=[],
            band5bpointingmodelparams=[],
            ignorespf=False,
            ignorespfrx=False,
            noisediodemode=NoiseDiodeMode.OFF,
            periodicnoisediodepars=[],
            pseudorandomnoisediodepars=[0.0, 0.0, 0.0],
            actstaticoffsetvaluexel=0.0,
            actstaticoffsetvalueel=0.0,
            tracktablecurrentindex=0,
            tracktableendindex=0,
            achievedtargetlock=False,
            desiredpointingaz=[0.0, 0.0],
            desiredpointingel=[0.0, 0.0],
            achievedpointing=[0.0, 0.0, 0.0],
            attenuationpolh=0.0,
            attenuationpolv=0.0,
            dscpowerlimitkw=DSC_MIN_POWER_LIMIT_KW,
            powerstate=PowerState.LOW,
            kvalue=0,
            scanid="",
            trackinterpolationmode=TrackInterpolationMode.SPLINE,
            autowindstowenabled=True,
            meanwindspeed=-1,
            windgust=-1,
            **kwargs,
        )
        self.logger = logger
        self._build_state_callback = build_state_callback
        self._quality_state_callback = quality_state_callback
        self._dish_mode_model = DishModeModel()
        self._state_transition = StateTransition()
        self._command_tracker = command_tracker
        self._state_update_lock = Lock()
        self._abort_thread: Optional[Thread] = None

        # SPF has to go first
        self.sub_component_managers = {
            "SPF": SPFComponentManager(
                spf_device_fqdn,
                logger,
                self._state_update_lock,
                operatingmode=SPFOperatingMode.UNKNOWN,
                powerstate=SPFPowerState.UNKNOWN,
                healthstate=HealthState.UNKNOWN,
                bandinfocus=BandInFocus.UNKNOWN,
                b1capabilitystate=SPFCapabilityStates.UNAVAILABLE,
                b2capabilitystate=SPFCapabilityStates.UNAVAILABLE,
                b3capabilitystate=SPFCapabilityStates.UNAVAILABLE,
                b4capabilitystate=SPFCapabilityStates.UNAVAILABLE,
                b5acapabilitystate=SPFCapabilityStates.UNAVAILABLE,
                b5bcapabilitystate=SPFCapabilityStates.UNAVAILABLE,
                communication_state_callback=partial(
                    self._sub_device_communication_state_changed, DishDevice.SPF
                ),
                component_state_callback=partial(
                    self._sub_device_component_state_changed, DishDevice.SPF
                ),
                quality_state_callback=self._quality_state_callback,
            ),
            "DS": DSComponentManager(
                ds_device_fqdn,
                logger,
                self._state_update_lock,
                healthstate=HealthState.UNKNOWN,
                operatingmode=DSOperatingMode.UNKNOWN,
                pointingstate=PointingState.UNKNOWN,
                achievedtargetlock=None,
                configuretargetlock=None,
                indexerposition=IndexerPosition.UNKNOWN,
                powerstate=DSPowerState.UNKNOWN,
                desiredpointingaz=[0.0, 0.0],
                desiredpointingel=[0.0, 0.0],
                achievedpointing=[0.0, 0.0, 0.0],
                band0pointingmodelparams=[],
                band1pointingmodelparams=[],
                band2pointingmodelparams=[],
                band3pointingmodelparams=[],
                band4pointingmodelparams=[],
                band5apointingmodelparams=[],
                band5bpointingmodelparams=[],
                dscpowerlimitkw=DSC_MIN_POWER_LIMIT_KW,
                trackinterpolationmode=TrackInterpolationMode.SPLINE,
                actstaticoffsetvaluexel=None,
                actstaticoffsetvalueel=None,
                tracktablecurrentindex=0,
                tracktableendindex=0,
                communication_state_callback=partial(
                    self._sub_device_communication_state_changed, DishDevice.DS
                ),
                component_state_callback=partial(
                    self._sub_device_component_state_changed, DishDevice.DS
                ),
                quality_state_callback=self._quality_state_callback,
            ),
            "SPFRX": SPFRxComponentManager(
                spfrx_device_fqdn,
                logger,
                self._state_update_lock,
                operatingmode=SPFRxOperatingMode.UNKNOWN,
                configuredband=Band.NONE,
                capturingdata=False,
                healthstate=HealthState.UNKNOWN,
                attenuationpolh=0.0,
                attenuationpolv=0.0,
                kvalue=0,
                b1capabilitystate=SPFRxCapabilityStates.UNKNOWN,
                b2capabilitystate=SPFRxCapabilityStates.UNKNOWN,
                b3capabilitystate=SPFRxCapabilityStates.UNKNOWN,
                b4capabilitystate=SPFRxCapabilityStates.UNKNOWN,
                b5acapabilitystate=SPFRxCapabilityStates.UNKNOWN,
                b5bcapabilitystate=SPFRxCapabilityStates.UNKNOWN,
                noisediodemode=NoiseDiodeMode.OFF,
                periodicnoisediodepars=[0.0, 0.0, 0.0],
                pseudorandomnoisediodepars=[0.0, 0.0, 0.0],
                adminmode=AdminMode.OFFLINE,
                communication_state_callback=partial(
                    self._sub_device_communication_state_changed, DishDevice.SPFRX
                ),
                component_state_callback=partial(
                    self._sub_device_component_state_changed, DishDevice.SPFRX
                ),
                quality_state_callback=self._quality_state_callback,
            ),
            "WMS": WMSComponentManager(
                wms_instances,
                logger=logger,
                component_state_callback=self._evaluate_wind_speed_rules,
                state_update_lock=self._state_update_lock,
                meanwindspeed=-1,
                windgust=-1,
            ),
        }

        self._command_map = CommandMap(
            self,
            self._command_tracker,
            self.logger,
        )
        self._cmd_allowed_checks = CommandAllowedChecks(self)

        self.direct_mapped_attrs = {
            "DS": [
                "achievedPointing",
                "desiredPointingAz",
                "desiredPointingEl",
                "achievedTargetLock",
                "trackInterpolationMode",
                "actStaticOffsetValueXel",
                "actStaticOffsetValueEl",
                "trackTableCurrentIndex",
                "trackTableEndIndex",
            ],
            "SPFRX": [
                "noiseDiodeMode",
                "periodicNoiseDiodePars",
                "pseudoRandomNoiseDiodePars",
            ],
        }

        # ----------------
        # Command Handlers
        # ----------------
        self._abort_handler = Abort(self, self._command_map, self._command_tracker, logger=logger)

    # --------------
    # Helper methods
    # --------------
    def get_current_tai_offset_from_dsc_with_manual_fallback(self) -> float:
        """Try and get the TAI offset from the DSManager device.
        Or calulate it manually if that fails.
        """
        try:
            ds_cm = self.sub_component_managers["DS"]
            return ds_cm.execute_command("GetCurrentTAIOffset", None)
        except (tango.DevFailed, ConnectionError, KeyError):
            self.logger.debug("Calculating TAI offset manually.")
            return get_current_tai_timestamp_from_unix_time()

    def is_dish_moving(self) -> bool:
        """Report whether or not the dish is moving.

        :returns: boolean dish movement activity
        """
        pointing_state = self.component_state.get("pointingstate")
        if pointing_state in [PointingState.SLEW, PointingState.TRACK]:
            return True
        return False

    def get_currently_executing_lrcs(
        self,
        statuses_to_check: Tuple[TaskStatus] = (
            TaskStatus.STAGING,
            TaskStatus.QUEUED,
            TaskStatus.IN_PROGRESS,
        ),
    ) -> List[str]:
        """Report command ids that are running or waiting to be executed from the task executor.

        :param statuses_to_check: TaskStatuses which count as lrc is executing
        :returns: a list of all lrcs currently executing or queued
        """
        command_idx = 0
        status_idx = 1
        cmd_ids = []

        command_statuses = self._command_tracker.command_statuses
        filtered_command_statuses = [
            cmd_status
            for cmd_status in command_statuses
            if cmd_status[status_idx] in statuses_to_check
        ]

        if filtered_command_statuses:
            cmd_ids = [cmd_status[command_idx] for cmd_status in filtered_command_statuses]
            return cmd_ids
        # there are no commands in statuses_to_check
        return cmd_ids

    def is_device_ignored(self, device: str):
        """Check whether the given device is ignored."""
        if device == "SPF":
            return self.component_state["ignorespf"]
        if device == "SPFRX":
            return self.component_state["ignorespfrx"]
        return False

    def get_active_sub_component_managers(self) -> Dict:
        """Get a list of subservient device component managers which are not being ignored."""
        active_component_managers = {"DS": self.sub_component_managers["DS"]}

        if not self.is_device_ignored("SPF"):
            active_component_managers["SPF"] = self.sub_component_managers["SPF"]

        if not self.is_device_ignored("SPFRX"):
            active_component_managers["SPFRX"] = self.sub_component_managers["SPFRX"]

        return active_component_managers

    def _get_device_attribute_property_value(self, attribute_name) -> Optional[str]:
        """Read memorized attributes values from TangoDB.

        :param: attribute_name: Tango attribute name
        :type attribute_name: str
        :return: value for the given attribute
        :rtype: Optional[str]
        """
        self.logger.debug("Getting attribute property value for %s.", attribute_name)
        database = tango.Database()
        attr_property = database.get_device_attribute_property(
            self.tango_device_name, attribute_name
        )
        attr_property_value = attr_property[attribute_name]
        if len(attr_property_value) > 0:  # If the returned dict is not empty
            return attr_property_value["__value"][0]
        return None

    def try_update_memorized_attributes_from_db(self):
        """Read memorized attributes values from TangoDB and update device attributes."""
        if "TANGO_HOST" not in os.environ:
            self.logger.debug("Not updating memorized attributes. TANGO_HOST is not set.")
            return

        self.logger.debug("Updating memorized attributes. Trying to read from database.")
        try:
            # ignoreSpf
            ignore_spf_value = self._get_device_attribute_property_value("ignoreSpf")

            if ignore_spf_value is not None:
                self.logger.debug(
                    "Updating ignoreSpf value with value from database %s.",
                    ignore_spf_value,
                )
                ignore_spf = ignore_spf_value.lower() == "true"
                self.set_spf_device_ignored(ignore_spf)

            # ignoreSpfrx
            ignore_spfrx_value = self._get_device_attribute_property_value("ignoreSpfrx")

            if ignore_spfrx_value is not None:
                self.logger.debug(
                    "Updating ignoreSpfrx value with value from database %s.",
                    ignore_spfrx_value,
                )
                ignore_spfrx = ignore_spfrx_value.lower() == "true"
                self.set_spfrx_device_ignored(ignore_spfrx)
        except tango.DevFailed:
            self.logger.debug(
                "Could not update memorized attributes. Failed to connect to database."
            )

    # ---------
    # Callbacks
    # ---------

    def _update_connection_state_attribute(
        self, device: str, connection_state: CommunicationStatus
    ):
        state_name = f"{device.lower()}connectionstate"
        self._update_component_state(**{state_name: connection_state})

    def _evaluate_wind_speed_rules(self, **wind_data_params):
        """Callback responding to mean wind speed or wind gust updates."""
        if "meanwindspeed" in wind_data_params:
            # TODO: If it is decided that Dish LMC will make the auto stow decision
            # add the logic here
            self._update_component_state(meanwindspeed=wind_data_params["meanwindspeed"])
        elif "windgust" in wind_data_params:
            # TODO: If it is decided that Dish LMC will make the auto stow decision
            # add the logic here
            self._update_component_state(windgust=wind_data_params["windgust"])

    def _sub_device_communication_state_changed(
        self, device: DishDevice, communication_state: CommunicationStatus
    ):
        """Callback triggered by the component manager when it establishes
        a connection with the underlying (subservient) device.

        Note: This callback is triggered by the component manangers of
        the subservient devices. DishManager reflects this in its connection
        status attributes.
        """
        self.logger.debug(
            "Communication state changed on %s device: %s.", device.name, communication_state
        )

        # report the communication state of the sub device on the connectionState attribute
        self._update_connection_state_attribute(device.name, communication_state)

        active_sub_component_managers = self.get_active_sub_component_managers()
        sub_devices_communication_states = [
            sub_component_manager.communication_state
            for sub_component_manager in active_sub_component_managers.values()
        ]

        if all(
            communication_state == CommunicationStatus.ESTABLISHED
            for communication_state in sub_devices_communication_states
        ):
            self._update_communication_state(CommunicationStatus.ESTABLISHED)
        elif any(
            communication_state == CommunicationStatus.NOT_ESTABLISHED
            for communication_state in sub_devices_communication_states
        ):
            self._update_communication_state(CommunicationStatus.NOT_ESTABLISHED)
        else:
            self._update_communication_state(CommunicationStatus.DISABLED)

    # pylint: disable=unused-argument, too-many-branches, too-many-locals, too-many-statements
    def _sub_device_component_state_changed(self, device: DishDevice, *args, **kwargs):
        """Callback triggered by the component manager of the
        subservient device for component state changes.

        This aggregates the component values and computes the final value
        which will be reported for the respective attribute. The computed
        value is sent to DishManager's component_state callback which pushes
        a change event on the attribute and updates the internal variable.

        Note: This callback is triggered by the component managers of
        the subservient devices only. DishManager also has its own callback.
        """
        ds_component_state = self.sub_component_managers["DS"].component_state
        spf_component_state = self.sub_component_managers["SPF"].component_state
        spfrx_component_state = self.sub_component_managers["SPFRX"].component_state

        # Only log non pointing changes
        pointing_related_attrs = set(
            [
                "desiredpointingaz",
                "desiredpointingel",
                "achievedpointing",
                "tracktablecurrentindex",
                "tracktableendindex",
            ]
        )
        no_pointing_updates = set()
        if pointing_related_attrs.intersection(kwargs) == no_pointing_updates:
            self.logger.debug(
                "%s component state has changed \nnew value: [%s]"
                "\ncurrent dish manager component state: [%s]",
                device.value,
                kwargs,
                self.component_state,
            )

        if "powerstate" in kwargs:
            new_power_state = self._state_transition.compute_power_state(
                ds_component_state,
                spf_component_state if not self.is_device_ignored("SPF") else None,
            )
            self.logger.debug(
                (
                    "Updating dish manager powerState with: [%s]. "
                    "Sub-components powerState DS [%s], SPF [%s]"
                ),
                new_power_state,
                ds_component_state["powerstate"],
                spf_component_state["powerstate"],
            )
            self._update_component_state(powerstate=new_power_state)

        if "buildstate" in kwargs:
            self._build_state_callback(device, kwargs["buildstate"])

        # Update dishMode if there are operatingmode, indexerposition or adminmode changes
        if "operatingmode" in kwargs or "indexerposition" in kwargs or "adminmode" in kwargs:
            new_dish_mode = self._state_transition.compute_dish_mode(
                ds_component_state,
                spfrx_component_state if not self.is_device_ignored("SPFRX") else None,
                spf_component_state if not self.is_device_ignored("SPF") else None,
            )
            self.logger.debug(
                (
                    "Updating dish manager dishMode with: [%s]. "
                    "Sub-components operatingMode DS [%s], SPF [%s], SPFRX [%s], "
                    "SPFRX adminMode [%s]."
                ),
                new_dish_mode,
                ds_component_state["operatingmode"],
                spf_component_state["operatingmode"],
                spfrx_component_state["operatingmode"],
                spfrx_component_state["adminmode"],
            )
            self._update_component_state(dishmode=new_dish_mode)

        if "healthstate" in kwargs:
            new_health_state = self._state_transition.compute_dish_health_state(
                ds_component_state,
                spfrx_component_state if not self.is_device_ignored("SPFRX") else None,
                spf_component_state if not self.is_device_ignored("SPF") else None,
            )
            self.logger.debug(
                (
                    "Updating dish manager healthState with: [%s]. "
                    "Sub-components healthState DS [%s], SPF [%s], SPFRX [%s]"
                ),
                new_health_state,
                ds_component_state["healthstate"],
                spf_component_state["healthstate"],
                spfrx_component_state["healthstate"],
            )
            self._update_component_state(healthstate=new_health_state)

        if "pointingstate" in kwargs:
            pointing_state = ds_component_state["pointingstate"]
            self.logger.debug(
                (
                    "Updating dish manager pointingState with: [%s]. "
                    "Sub-components pointingState DS [%s]"
                ),
                pointing_state,
                pointing_state,
            )
            self._update_component_state(pointingstate=ds_component_state["pointingstate"])

        if "dscpowerlimitkw" in kwargs:
            dsc_power_limit = ds_component_state["dscpowerlimitkw"]
            self.logger.debug(
                (
                    "Updating dish manager dscPowerLimitKw with: [%s]. "
                    "Sub-component dscPowerLimitKw DS [%s]"
                ),
                dsc_power_limit,
                dsc_power_limit,
            )
            self._update_component_state(dscpowerlimitkw=ds_component_state["dscpowerlimitkw"])

        # spf bandInFocus
        if not self.is_device_ignored("SPF") and (
            "indexerposition" in kwargs or "configuredband" in kwargs
        ):
            band_in_focus = self._state_transition.compute_spf_band_in_focus(
                ds_component_state,
                spfrx_component_state if not self.is_device_ignored("SPFRX") else None,
            )
            self.logger.debug("Setting bandInFocus to %s on SPF", band_in_focus)
            # update the bandInFocus of SPF before configuredBand
            spf_component_manager = self.sub_component_managers["SPF"]
            try:
                spf_component_manager.write_attribute_value("bandInFocus", band_in_focus)
            except tango.DevFailed:
                # this will impact configuredBand calculation on dish manager
                self.logger.warning(
                    "Encountered an error writing bandInFocus %s on SPF", band_in_focus
                )
            else:
                spf_component_state["bandinfocus"] = band_in_focus

        # spfrx attenuation
        if "attenuationpolv" in kwargs or "attenuationpolh" in kwargs:
            attenuation = {
                "attenuationpolv": spfrx_component_state["attenuationpolv"],
                "attenuationpolh": spfrx_component_state["attenuationpolh"],
            }
            self.logger.debug(
                (
                    "Updating dish manager attenuationpolv and attenuationpolh "
                    "with: SPFRX attenuation [%s]"
                ),
                attenuation,
            )
            self._update_component_state(**attenuation)

        # kvalue
        if "kvalue" in kwargs:
            k_value = spfrx_component_state["kvalue"]
            self.logger.debug(
                ("Updating dish manager kvalue with: SPFRX kValue [%s]"),
                k_value,
            )
            self._update_component_state(kvalue=k_value)

        # configuredBand
        if "indexerposition" in kwargs or "bandinfocus" in kwargs or "configuredband" in kwargs:
            configured_band = self._state_transition.compute_configured_band(
                ds_component_state,
                spfrx_component_state if not self.is_device_ignored("SPFRX") else None,
                spf_component_state if not self.is_device_ignored("SPF") else None,
            )
            self.logger.debug(
                (
                    "Updating dish manager configuredBand with: [%s]. "
                    "Sub-component bands DS [%s] SPF [%s] SPFRX [%s]"
                ),
                configured_band,
                ds_component_state["indexerposition"],
                spf_component_state["bandinfocus"],
                spfrx_component_state["configuredband"],
            )
            self._update_component_state(configuredband=configured_band)

        # update capturing attribute when SPFRx captures data
        if "capturingdata" in kwargs:
            capturing_data = spfrx_component_state["capturingdata"]
            self.logger.debug(
                ("Updating dish manager capturing with: SPFRx [%s]"),
                capturing_data,
            )
            self._update_component_state(capturing=capturing_data)

        # CapabilityStates
        # Update all CapabilityStates when indexerposition, dish_mode or operatingmode changes
        if "indexerposition" in kwargs or "dish_mode" in kwargs or "operatingmode" in kwargs:
            cap_state_updates = {}
            for band in ["b1", "b2", "b3", "b4", "b5a", "b5b"]:
                cap_state_name = f"{band}capabilitystate"
                new_state = self._state_transition.compute_capability_state(
                    band,
                    ds_component_state,
                    self.component_state,
                    spfrx_component_state if not self.is_device_ignored("SPFRX") else None,
                    spf_component_state if not self.is_device_ignored("SPF") else None,
                )
                cap_state_updates[cap_state_name] = new_state
            self.logger.debug(
                "Updating dish manager capability states for %s with: [%s]",
                list(cap_state_updates.keys()),
                cap_state_updates,
            )
            self._update_component_state(**cap_state_updates)

        # Update individual CapabilityStates if it changes
        # b5 for SPF
        for band in ["b1", "b2", "b3", "b4", "b5a", "b5b"]:
            cap_state_name = f"{band}capabilitystate"
            if cap_state_name in kwargs:
                new_state = self._state_transition.compute_capability_state(
                    band,
                    ds_component_state,
                    self.component_state,
                    spfrx_component_state if not self.is_device_ignored("SPFRX") else None,
                    spf_component_state if not self.is_device_ignored("SPF") else None,
                )
                self.logger.debug(
                    "Updating dish manager %s with: [%s]",
                    cap_state_name,
                    new_state,
                )
                self._update_component_state(**{cap_state_name: new_state})

        # Update the pointing model params if they change
        for band in ["0", "1", "2", "3", "4", "5a", "5b"]:
            pointing_param_name = f"band{band}pointingmodelparams"

            if pointing_param_name in kwargs:
                self.logger.debug(
                    ("Updating dish manager %s with: DS %s [%s]"),
                    pointing_param_name,
                    pointing_param_name,
                    ds_component_state[pointing_param_name],
                )
                self._update_component_state(
                    **{pointing_param_name: ds_component_state[pointing_param_name]}
                )

        # Update attributes that are mapped directly from subservient devices
        if device == "SPF":
            # there's no SPF in the mapped dict
            return
        attrs = self.direct_mapped_attrs[device]
        cm_state = self.sub_component_managers[device.value].component_state

        enum_attr_mapping = {
            "trackInterpolationMode": TrackInterpolationMode,
            "noiseDiodeMode": NoiseDiodeMode,
        }
        for attr in attrs:
            attr_lower = attr.lower()

            if attr_lower in kwargs:
                new_value = None
                new_value = cm_state[attr_lower]
                mapped_enum = enum_attr_mapping.get(attr)
                new_value = mapped_enum(new_value) if mapped_enum is not None else new_value
                if attr_lower not in pointing_related_attrs:
                    self.logger.debug(
                        ("Updating dish manager %s with: %s %s [%s]"),
                        attr,
                        device,
                        attr,
                        new_value,
                    )

                self._update_component_state(**{attr_lower: new_value})

    # ----------------------------------------
    # Command object/ attribute write handlers
    # ----------------------------------------

    def start_communicating(self):
        """Connect from monitored devices."""
        if self.sub_component_managers:
            for device_name, component_manager in self.sub_component_managers.items():
                if not self.is_device_ignored(device_name):
                    component_manager.start_communicating()

    def stop_communicating(self):
        """Disconnect from monitored devices."""
        # TODO: update attribute read callbacks to indicate attribute
        # reads cannot be trusted after communication is stopped
        if self.sub_component_managers:
            for component_manager in self.sub_component_managers.values():
                component_manager.stop_communicating()

    def set_spf_device_ignored(self, ignored: bool):
        """Set the SPF device ignored boolean and update device communication."""
        if ignored != self.component_state["ignorespf"]:
            self.logger.debug("Setting ignore SPF device as %s", ignored)
            self._update_component_state(ignorespf=ignored)
            if ignored:
                if "SPF" in self.sub_component_managers:
                    self.sub_component_managers["SPF"].stop_communicating()
                    self.sub_component_managers["SPF"].clear_monitored_attributes()
            else:
                self.sub_component_managers["SPF"].start_communicating()

    def set_spfrx_device_ignored(self, ignored: bool):
        """Set the SPFRxdevice ignored boolean and update device communication."""
        if ignored != self.component_state["ignorespfrx"]:
            self.logger.debug("Setting ignore SPFRx device as %s", ignored)
            self._update_component_state(ignorespfrx=ignored)
            if ignored:
                if "SPFRX" in self.sub_component_managers:
                    self.sub_component_managers["SPFRX"].stop_communicating()
                    self.sub_component_managers["SPFRX"].clear_monitored_attributes()
            else:
                self.sub_component_managers["SPFRX"].start_communicating()

            self._update_component_state(ignorespfrx=ignored)

    def sync_component_states(self):
        """Sync monitored attributes on component managers with their respective sub devices.

        Clear the monitored attributes of all subservient device component managers,
        then re-read all the monitored attributes from their respective tango device
        to force dishManager to recalculate its attributes.
        """
        self.logger.debug("Syncing component states")
        if self.sub_component_managers:
            for device, component_manager in self.sub_component_managers.items():
                if not self.is_device_ignored(device):
                    component_manager.clear_monitored_attributes()
                    component_manager.update_state_from_monitored_attributes()

    def update_pointing_model_params(self, attr: str, values: list[float]) -> None:
        """Update band pointing model parameters for the given attribute."""
        try:
            if len(values) != BAND_POINTING_MODEL_PARAMS_LENGTH:
                raise ValueError(
                    f"Expected {BAND_POINTING_MODEL_PARAMS_LENGTH} arguments but got"
                    f" {len(values)} arg(s)."
                )
            ds_com_man = self.sub_component_managers["DS"]
            ds_com_man.write_attribute_value(attr, values)
        except tango.DevFailed:
            self.logger.exception("Failed to write to %s on DSManager", attr)
            raise
        except ValueError:
            self.logger.exception("Failed to update %s", attr)
            raise

    def abort_commands(self, task_callback: Optional[Callable] = None) -> None:
        """Abort commands on dish manager and its subservient devices.

        :param task_callback: callback when the status changes
        """
        self.logger.debug("Aborting long running commands")
        super().abort_commands(task_callback)
        sub_component_mgrs = self.get_active_sub_component_managers()
        for component_mgr in sub_component_mgrs.values():
            # dont use the same taskcallback else we get completed 4x on the same command id
            component_mgr.abort_commands()

    def track_load_table(
        self, sequence_length: int, table: list[float], load_mode: TrackTableLoadMode
    ) -> Tuple[ResultCode, str]:
        """Load the track table."""
        float_list = [load_mode, sequence_length]
        float_list.extend(table)
        ds_cm = self.sub_component_managers["DS"]
        result_code = ResultCode.UNKNOWN
        result_message = ""
        try:
            [[result_code], [result_message]] = ds_cm.execute_command("TrackLoadTable", float_list)
        except tango.DevFailed as err:
            self.logger.exception("TrackLoadTable on DSManager failed")
            result_code = ResultCode.FAILED
            result_message = str(err)
        return (result_code, result_message)

    @check_communicating
    def set_standby_lp_mode(
        self,
        task_callback: Optional[Callable] = None,
    ) -> Tuple[TaskStatus, str]:
        """Transition the dish to STANDBY_LP mode."""
        _is_set_standby_lp_allowed = partial(
            self._dish_mode_model.is_command_allowed,
            "SetStandbyLPMode",
            component_manager=self,
            task_callback=task_callback,
        )

        status, response = self.submit_task(
            self._command_map.set_standby_lp_mode,
            args=[],
            is_cmd_allowed=_is_set_standby_lp_allowed,
            task_callback=task_callback,
        )
        return status, response

    @check_communicating
    def set_standby_fp_mode(
        self,
        task_callback: Optional[Callable] = None,
    ) -> Tuple[TaskStatus, str]:
        """Transition the dish to STANDBY_FP mode."""
        _is_set_standby_fp_allowed = partial(
            self._dish_mode_model.is_command_allowed,
            "SetStandbyFPMode",
            component_manager=self,
            task_callback=task_callback,
        )

        status, response = self.submit_task(
            self._command_map.set_standby_fp_mode,
            args=[],
            is_cmd_allowed=_is_set_standby_fp_allowed,
            task_callback=task_callback,
        )
        return status, response

    @check_communicating
    def set_operate_mode(
        self,
        task_callback: Optional[Callable] = None,
    ) -> Tuple[TaskStatus, str]:
        """Transition the dish to OPERATE mode."""
        _is_set_operate_mode_allowed = partial(
            self._dish_mode_model.is_command_allowed,
            "SetOperateMode",
            component_manager=self,
            task_callback=task_callback,
        )
        status, response = self.submit_task(
            self._command_map.set_operate_mode,
            args=[],
            is_cmd_allowed=_is_set_operate_mode_allowed,
            task_callback=task_callback,
        )
        return status, response

    @check_communicating
    def set_maintenance_mode(
        self,
        task_callback: Optional[Callable] = None,
    ) -> Tuple[TaskStatus, str]:
        """Transition the dish to MAINTENANCE mode."""
        _is_set_maintenance_mode_allowed = partial(
            self._dish_mode_model.is_command_allowed,
            "SetMaintenanceMode",
            component_manager=self,
            task_callback=task_callback,
        )

        status, response = self.submit_task(
            self._command_map.set_maintenance_mode,
            args=[],
            is_cmd_allowed=_is_set_maintenance_mode_allowed,
            task_callback=task_callback,
        )
        return status, response

    @check_communicating
    def track_cmd(
        self,
        task_callback: Optional[Callable] = None,
    ) -> Tuple[TaskStatus, str]:
        """Track the commanded pointing position."""

        def _is_track_cmd_allowed():
            if self.component_state["dishmode"] != DishMode.OPERATE:
                task_callback(
                    progress="Track command rejected for current dishMode. "
                    "Track command is allowed for dishMode OPERATE"
                )
                return False
            if self.component_state["pointingstate"] != PointingState.READY:
                task_callback(
                    progress="Track command rejected for current pointingState. "
                    "Track command is allowed for pointingState READY"
                )
                return False
            return True

        status, response = self.submit_task(
            self._command_map.track_cmd,
            args=[],
            is_cmd_allowed=_is_track_cmd_allowed,
            task_callback=task_callback,
        )
        return status, response

    @check_communicating
    def track_stop_cmd(
        self,
        task_callback: Optional[Callable] = None,
    ) -> Tuple[TaskStatus, str]:
        """Stop tracking."""

        def _is_track_stop_cmd_allowed():
            dish_mode = self.component_state["dishmode"]
            pointing_state = self.component_state["pointingstate"]
            if dish_mode != DishMode.OPERATE and pointing_state not in [
                PointingState.TRACK,
                PointingState.SLEW,
            ]:
                return False
            return True

        status, response = self.submit_task(
            self._command_map.track_stop_cmd,
            args=[],
            is_cmd_allowed=_is_track_stop_cmd_allowed,
            task_callback=task_callback,
        )
        return status, response

    @check_communicating
    def configure_band_cmd(
        self,
        band_number,
        synchronise,
        task_callback: Optional[Callable] = None,
    ) -> Tuple[TaskStatus, str]:
        """Configure frequency band."""
        req_cmd = f"ConfigureBand{band_number}"

        _is_configure_band_cmd_allowed = partial(
            self._dish_mode_model.is_command_allowed,
            req_cmd,
            component_manager=self,
            task_callback=task_callback,
        )

        status, response = self.submit_task(
            self._command_map.configure_band_cmd,
            args=[band_number, synchronise],
            is_cmd_allowed=_is_configure_band_cmd_allowed,
            task_callback=task_callback,
        )
        return status, response

    def set_stow_mode(
        self,
        task_callback: Optional[Callable] = None,
    ) -> Tuple[TaskStatus, str]:
        """Transition the dish to STOW mode."""
        ds_cm = self.sub_component_managers["DS"]
        try:
            ds_cm.execute_command("Stow", None)
        except tango.DevFailed as err:
            if task_callback:
                task_callback(status=TaskStatus.FAILED, exception=err)
            return TaskStatus.FAILED, "DishManager has failed to execute Stow DSManager"
        if task_callback:
            task_callback(
                status=TaskStatus.COMPLETED,
                progress="Stow called, monitor dishmode for LRC completed",
            )
        # abort queued tasks on the task executor
        self.abort_commands()

        return TaskStatus.COMPLETED, "Stow called, monitor dishmode for LRC completed"

    @check_communicating
    def slew(
        self,
        values: list[float],
        task_callback: Optional[Callable] = None,
    ) -> Tuple[TaskStatus, str]:
        """Slew the dish."""
        if len(values) != 2:
            return (
                TaskStatus.REJECTED,
                f"Expected 2 arguments (az, el) but got {len(values)} arg(s).",
            )

        def _is_slew_cmd_allowed():
            if self.component_state["dishmode"] != DishMode.OPERATE:
                task_callback(
                    progress="Slew command rejected for current dishMode. "
                    "Slew command is allowed for dishMode OPERATE"
                )
                return False
            if self.component_state["pointingstate"] != PointingState.READY:
                task_callback(
                    progress="Slew command rejected for current pointingState. "
                    "Slew command is allowed for pointingState READY"
                )
                return False
            return True

        status, response = self.submit_task(
            self._command_map.slew,
            args=[values],
            is_cmd_allowed=_is_slew_cmd_allowed,
            task_callback=task_callback,
        )
        return status, response

    def scan(
        self,
        scanid: str,
        task_callback: Optional[Callable] = None,
    ) -> Tuple[TaskStatus, str]:
        """Scan a target."""
        status, response = self.submit_task(self._scan, args=[scanid], task_callback=task_callback)
        return status, response

    def _scan(
        self,
        scanid: str,
        task_abort_event=None,
        task_callback: Optional[Callable] = None,
    ) -> Tuple[TaskStatus, str]:
        """Scan a target."""
        task_callback(progress="Setting scanID", status=TaskStatus.IN_PROGRESS)
        self._update_component_state(scanid=scanid)
        task_callback(
            progress="Scan completed",
            status=TaskStatus.COMPLETED,
            result=(ResultCode.OK, "Scan completed"),
        )

    def end_scan(
        self,
        task_callback: Optional[Callable] = None,
    ) -> Tuple[TaskStatus, str]:
        """Clear the scanid."""
        status, response = self.submit_task(self._end_scan, args=[], task_callback=task_callback)
        return status, response

    def _end_scan(
        self,
        task_abort_event=None,
        task_callback: Optional[Callable] = None,
    ) -> Tuple[TaskStatus, str]:
        """Clear the scanid."""
        task_callback(progress="Clearing scanID", status=TaskStatus.IN_PROGRESS)
        self._update_component_state(scanid="")
        task_callback(
            progress="EndScan completed",
            status=TaskStatus.COMPLETED,
            result=(ResultCode.OK, "EndScan completed"),
        )

    @check_communicating
    def track_load_static_off(
        self,
        values: list[float],
        task_callback: Optional[Callable] = None,
    ) -> Tuple[TaskStatus, str]:
        """Load the static pointing model offsets."""
        if len(values) != 2:
            return (
                TaskStatus.REJECTED,
                f"Expected 2 arguments (off_xel, off_el) but got {len(values)} arg(s).",
            )

        status, response = self.submit_task(
            self._command_map.track_load_static_off,
            args=[values[0], values[1]],
            task_callback=task_callback,
        )
        return status, response

    def set_kvalue(
        self,
        k_value,
    ) -> Tuple[ResultCode, str]:
        """Set the k-value on the SPFRx.
        Note that it will only take effect after
        SPFRx has been restarted.
        """
        spfrx_cm = self.sub_component_managers["SPFRX"]
        try:
            spfrx_cm.execute_command("SetKValue", k_value)
        except tango.DevFailed as err:
            return (ResultCode.FAILED, err)
        return (ResultCode.OK, "Successfully requested SetKValue on SPFRx")

    def apply_pointing_model(self, json_object) -> Tuple[ResultCode, str]:
        # pylint: disable=R0911
        """Updates a band's coefficient parameters with a given JSON input.
        Note, all 18 coefficients need to be present in the JSON object,the Dish ID
        should be correct, the appropriate unit should be present and coefficient values
        should be in range. Each time the command is called all parameters will get
        updated not just the ones that have been modified.
        """
        # A list of expected coefficients (The order in which they are written)
        min_value = -2000
        max_value = 2000
        expected_coefficients = {
            "IA": {"unit": "arcsec"},
            "CA": {"unit": "arcsec"},
            "NPAE": {"unit": "arcsec"},
            "AN": {"unit": "arcsec"},
            "AN0": {"unit": "arcsec"},
            "AW": {"unit": "arcsec"},
            "AW0": {"unit": "arcsec"},
            "ACEC": {"unit": "arcsec"},
            "ACES": {"unit": "arcsec"},
            "ABA": {"unit": "arcsec"},
            "ABphi": {"unit": "deg"},
            "IE": {"unit": "arcsec"},
            "ECEC": {"unit": "arcsec"},
            "ECES": {"unit": "arcsec"},
            "HECE4": {"unit": "arcsec"},
            "HESE4": {"unit": "arcsec"},
            "HECE8": {"unit": "arcsec"},
            "HESE8": {"unit": "arcsec"},
        }

        ds_cm = self.sub_component_managers["DS"]
        coeff_keys = []
        band_coeffs_values = []
        result_code = ResultCode.REJECTED
        message = "Unknown error."

        # Process the JSON data
        try:
            data = json.loads(json_object)
        except json.JSONDecodeError as err:
            self.logger.exception("Invalid json supplied")
            message = str(err)
            return result_code, message

        # Validate the Dish ID
        antenna_id = data.get("antenna")
        dish_id = self.tango_device_name.split("/")[-1]

        if dish_id != antenna_id:
            self.logger.debug(
                "Command rejected. The Dish id %s and the Antenna's value %s are not equal.",
                dish_id,
                antenna_id,
            )
            message = (
                f"Command rejected. The Dish id {dish_id} and the Antenna's "
                f"value {antenna_id} are not equal."
            )
            return result_code, message

        # Validate the coefficients
        coefficients = data.get("coefficients", {})
        coeff_keys = coefficients.keys()

        # Verify that all expected coefficients are available
        if set(coeff_keys) != set(expected_coefficients.keys()):
            self.logger.debug(
                "Coefficients are missing. The coefficients found in the JSON object were %s.",
                coeff_keys,
            )
            message = (
                "Coefficients are missing. The coefficients found in the JSON object "
                f"were {list(coeff_keys)}"
            )
            return result_code, message

        # Reorder `coeff_keys` to match the order in `expected_coefficients`
        expected_coeff_keys = list(expected_coefficients.keys())
        expected_coeff_units = [
            expected_coefficients[coeff]["unit"] for coeff in expected_coeff_keys
        ]

        self.logger.debug(f"All 18 coefficients {coeff_keys} are present.")

        # Get all coefficient values
        for key, expected_unit in zip(expected_coeff_keys, expected_coeff_units):
            value = coefficients[key].get("value")
            unit = coefficients[key].get("units")

            min_value, max_value = (0, 360) if key == "ABphi" else (-2000, 2000)
            # Check if value is None
            if value is not None:
                if not min_value <= value <= max_value:
                    self.logger.debug(
                        "Value %s for key '%s' is out of range [%s, %s]",
                        value,
                        key,
                        min_value,
                        max_value,
                    )
                    message = (
                        f"Value {value} for key '{key}' is out of range [{min_value}, {max_value}]"
                    )
                    return result_code, message
            else:
                message = f"Missing 'value' for key '{key}'."
                self.logger.debug(message)
                return result_code, message

            # Check if unit is None
            if unit is not None:
                if unit.strip().lower() != expected_unit.strip().lower():
                    self.logger.debug(
                        "Unit %s for key '%s' is not correct. It should be %s",
                        unit,
                        key,
                        expected_unit,
                    )
                    message = (
                        f"Unit {unit} for key '{key}' is not correct. It should be {expected_unit}"
                    )
                    return result_code, message

                band_coeffs_values.append(value)
            else:
                message = f"Missing 'units' for key '{key}'."
                self.logger.debug(message)
                return result_code, message

        # Extract the band's value after the underscore
        band_value = data.get("band").split("_")[-1]

        # Write to the appropriate band
        band_map = {
            "0": "band0PointingModelParams",
            "1": "band1PointingModelParams",
            "2": "band2PointingModelParams",
            "3": "band3PointingModelParams",
            "4": "band4PointingModelParams",
            "5a": "band5aPointingModelParams",
            "5b": "band5bPointingModelParams",
        }

        attribute_name = band_map.get(band_value)
        if attribute_name is None:
            self.logger.debug("Unsupported Band: b%s", band_value)
            message = f"Unsupported Band: b{band_value}"
            return result_code, message

        try:
            ds_cm.write_attribute_value(attribute_name, band_coeffs_values)
            result_code = ResultCode.OK
            message = (
                f"Successfully wrote the following values {coefficients} "
                f"to band {band_value} on DS"
            )
        except tango.DevFailed as err:
            self.logger.exception("%s. The error response is: %s", ResultCode.FAILED, err)
            result_code = ResultCode.FAILED
            message = str(err)

        return result_code, message

    def set_track_interpolation_mode(
        self,
        interpolation_mode,
    ) -> None:
        """Set the trackInterpolationMode on the DS."""
        ds_cm = self.sub_component_managers["DS"]
        try:
            ds_cm.write_attribute_value("trackInterpolationMode", interpolation_mode)
            self.logger.debug("Successfully updated trackInterpolationMode on DSManager.")
        except tango.DevFailed:
            self.logger.error("Failed to update trackInterpolationMode on DSManager.")
            raise
        return (ResultCode.OK, "Successfully updated trackInterpolationMode on DSManager")

    def set_noise_diode_mode(
        self,
        noise_diode_mode,
    ) -> None:
        """Set the noiseDiodeMode on the SPFRx."""
        spfrx_cm = self.sub_component_managers["SPFRX"]
        try:
            spfrx_cm.write_attribute_value("noiseDiodeMode", noise_diode_mode)
            self.logger.debug("Successfully updated noiseDiodeMode on SPFRx.")
        except tango.DevFailed:
            self.logger.error("Failed to update noiseDiodeMode on SPFRx.")
            raise
        return (ResultCode.OK, "Successfully updated noiseDiodeMode on SPFRx")

    def set_periodic_noise_diode_pars(
        self,
        values,
    ) -> None:
        """Set the periodicNoiseDiodePars on the SPFRx."""
        if len(values) != 3:
            raise ValueError(
                f"Expected value of length 3 but got {len(values)}.",
            )

        spfrx_operating_mode = self.sub_component_managers["SPFRX"].component_state[
            "operatingmode"
        ]

        if spfrx_operating_mode == SPFRxOperatingMode.STANDBY:
            spfrx_cm = self.sub_component_managers["SPFRX"]
            try:
                spfrx_cm.write_attribute_value("periodicNoiseDiodePars", values)
                self.logger.debug("Successfully updated periodicNoiseDiodePars on SPFRx.")
            except tango.DevFailed:
                self.logger.error("Failed to update periodicNoiseDiodePars on SPFRx.")
                raise
        else:
            raise AssertionError(
                "Cannot write to periodicNoiseDiodePars."
                " Device is not in STANDBY state."
                f" Current state: {spfrx_operating_mode.name}"
            )

        return (ResultCode.OK, "Successfully updated periodicNoiseDiodePars on SPFRx")

    def set_pseudo_random_noise_diode_pars(
        self,
        values,
    ) -> None:
        """Set the pseudoRandomNoiseDiodePars on the SPFRx."""
        if len(values) != 3:
            raise ValueError(
                f"Expected value of length 3 but got {len(values)}.",
            )

        spfrx_operating_mode = self.sub_component_managers["SPFRX"].component_state[
            "operatingmode"
        ]

        if spfrx_operating_mode == SPFRxOperatingMode.STANDBY:
            spfrx_cm = self.sub_component_managers["SPFRX"]
            try:
                spfrx_cm.write_attribute_value("pseudoRandomNoiseDiodePars", values)
                self.logger.debug("Successfully updated pseudoRandomNoiseDiodePars on SPFRx.")
            except tango.DevFailed:
                self.logger.error("Failed to update pseudoRandomNoiseDiodePars on SPFRx.")
                raise
        else:
            raise AssertionError(
                "Cannot write to pseudoRandomNoiseDiodePars."
                " Device is not in STANDBY state."
                f" Current state: {spfrx_operating_mode.name}"
            )

        return (ResultCode.OK, "Successfully updated pseudoRandomNoiseDiodePars on SPFRx")

    @check_communicating
    def abort(
        self, task_callback: Optional[Callable] = None, task_abort_event: Optional[Event] = Event()
    ) -> Tuple[TaskStatus, str]:
        """Issue abort sequence.

        :param task_callback: Callback for task (default: {None})
        :param task_abort_event: Event holding abort info (default: {Event()})
        """
        # NOTE we dont want to pass the existing abort event object
        # i.e. self._task_executor._abort_event to this function
        # since it might prevent the sequence from being continued
        # when event.is_set() is performed after abort_commands finishes

        # This will be a short lived thread. It hands over the work to the
        # executor to do the heavy lifting. But perform the check nonetheless
        if self._abort_thread is not None and self._abort_thread.is_alive():
            self.logger.info("Abort rejected: there is an ongoing abort sequence.")
            if task_callback:
                task_callback(
                    status=TaskStatus.REJECTED,
                    result=(ResultCode.REJECTED, "Existing Abort sequence ongoing"),
                )
            return TaskStatus.REJECTED, "Existing Abort sequence ongoing"

        if not self._cmd_allowed_checks.is_abort_allowed():
            self.logger.info("Abort rejected: command not allowed in MAINTENANCE mode")
            if task_callback:
                task_callback(
                    status=TaskStatus.REJECTED,
                    result=(
                        ResultCode.REJECTED,
                        "Command not allowed during in MAINTENANCE mode",
                    ),
                )
            return TaskStatus.REJECTED, "Command not allowed during MAINTENANCE mode"

        cmds_in_progress = self.get_currently_executing_lrcs(
            statuses_to_check=(TaskStatus.QUEUED, TaskStatus.IN_PROGRESS)
        )
        abort_command_id = None
        if cmds_in_progress:
            if any("abort" in cmd_id.lower() for cmd_id in cmds_in_progress):
                self.logger.info("Abort rejected: there is an ongoing abort sequence.")
                if task_callback:
                    task_callback(
                        status=TaskStatus.REJECTED,
                        result=(ResultCode.REJECTED, "Existing Abort sequence ongoing"),
                    )
                return TaskStatus.REJECTED, "Existing Abort sequence ongoing"

            self.logger.debug("Aborting LRCs from Abort sequence")
            abort_command_id = self._command_tracker.new_command(
                "abort-sequence:abort-lrc", completed_callback=None
            )
            abort_task_cb = partial(self._command_tracker.update_command_info, abort_command_id)
            self.abort_commands(task_callback=abort_task_cb)

        self._abort_thread = Thread(
            target=self._abort_handler,
            args=[
                abort_command_id,
                task_abort_event,
            ],
            kwargs={
                "task_callback": task_callback,
            },
        )
        self._abort_thread.name = "abort_thread"
        self._abort_thread.start()
        return TaskStatus.IN_PROGRESS, "Abort sequence has started"

    def set_dsc_power_limit_kw(
        self,
        power_limit: float,
    ) -> None:
        """Set the DSC Power Limit kW on the DS."""
        ds_cm = self.sub_component_managers["DS"]
        try:
            ds_cm.write_attribute_value("dscPowerLimitKw", power_limit)
            self.logger.debug("Successfully updated dscPowerLimitKw on DS.")
            self._update_component_state(dscpowerlimitkw=power_limit)
        except tango.DevFailed:
            self.logger.error("Failed to update dscPowerLimitKw on DS.")
            raise
        return (ResultCode.OK, "Successfully updated dscPowerLimitKw on DS")<|MERGE_RESOLUTION|>--- conflicted
+++ resolved
@@ -65,10 +65,6 @@
         ds_device_fqdn: str,
         spf_device_fqdn: str,
         spfrx_device_fqdn: str,
-<<<<<<< HEAD
-        wms_instances: List[str],
-=======
->>>>>>> 2bb8db42
         *args,
         wms_instances: Optional[List[str]] = [],
         **kwargs,
