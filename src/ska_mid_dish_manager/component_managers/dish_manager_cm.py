--- conflicted
+++ resolved
@@ -65,11 +65,7 @@
         ds_device_fqdn: str,
         spf_device_fqdn: str,
         spfrx_device_fqdn: str,
-<<<<<<< HEAD
-        wms_instances,
-=======
         wms_instances: List[int],
->>>>>>> 38f584eb
         *args,
         **kwargs,
     ):
