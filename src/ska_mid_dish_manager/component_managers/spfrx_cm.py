--- conflicted
+++ resolved
@@ -10,11 +10,7 @@
 from ska_mid_dish_manager.component_managers.tango_device_cm import TangoDeviceComponentManager
 from ska_mid_dish_manager.models.dish_enums import Band, SPFRxCapabilityStates, SPFRxOperatingMode
 
-<<<<<<< HEAD
-# pylint: disable=invalid-name,missing-function-docstring,signature-differs,too-many-instance-attributes
-=======
 # pylint: disable=too-many-arguments,too-many-instance-attributes
->>>>>>> 90f6f834
 
 
 class MonitorPing(threading.Thread):
@@ -26,10 +22,6 @@
 
     def __init__(
         self,
-<<<<<<< HEAD
-=======
-        trl: str,
->>>>>>> 90f6f834
         logger: logging.Logger,
         interval: float,
         stop_event: threading.Event,
@@ -55,15 +47,7 @@
     def run(self) -> None:
         """Execute the function at regular intervals until the stop event is set."""
         while not self._stop_event.is_set():
-<<<<<<< HEAD
             self._execute_monitor_ping()
-=======
-            self._create_device_proxy()
-            try:
-                self.function(self._device_proxy, *self.args, **self.kwargs)
-            except Exception as exc:  # pylint:disable=broad-except
-                self.logger.warning(f"Failed to execute MonitorPing: {exc}")
->>>>>>> 90f6f834
             # Wait for the next interval or until stopped
             self._stop_event.wait(self._interval)
 
