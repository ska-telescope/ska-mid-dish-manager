"""
This module implements the dish manager device for DishLMC.

It exposes the attributes and commands which control the dish
and the subservient devices
"""

import weakref

from ska_tango_base import SKAController
from ska_tango_base.commands import SubmittedSlowCommand
from tango import AttrWriteType, DevFloat, DevVarDoubleArray, DispLevel
from tango.server import attribute, command, run

from ska_mid_dish_manager.component_managers.dish_manager_cm import (
    DishManagerComponentManager,
)
from ska_mid_dish_manager.models.dish_enums import (
    Band,
    DishMode,
    PointingState,
    PowerState,
    TrackInterpolationMode,
    TrackProgramMode,
    TrackTableLoadMode,
)


# pylint: disable=too-many-instance-attributes
# pylint: disable=too-many-public-methods
class DishManager(SKAController):
    """
    The Dish Manager of the Dish LMC subsystem
    """

    # Access instances for debugging
    instances = weakref.WeakValueDictionary()

    def create_component_manager(self):
        """Create the component manager for DishManager

        :return: Instance of DishManagerComponentManager
        :rtype: DishManagerComponentManager
        """
        return DishManagerComponentManager(
            self.logger,
            communication_state_callback=None,
            component_state_callback=self._component_state_changed,
        )

    def init_command_objects(self) -> None:
        """Initialise the command handlers"""
        super().init_command_objects()

        for (command_name, method_name) in [
            ("SetStandbyLPMode", "set_standby_lp_mode"),
<<<<<<< HEAD
            ("SetOperateMode", "set_operate_mode"),
=======
            ("SetStandbyFPMode", "set_standby_fp_mode"),
>>>>>>> 1e3e6e74
        ]:
            self.register_command_object(
                command_name,
                SubmittedSlowCommand(
                    command_name,
                    self._command_tracker,
                    self.component_manager,
                    method_name,
                    callback=None,
                    logger=self.logger,
                ),
            )

    # pylint: disable=unused-argument
    def _component_state_changed(self, *args, **kwargs):
        if "dish_mode" in kwargs:
            # rules might be here
            # pylint: disable=attribute-defined-outside-init
            self._dish_mode = kwargs["dish_mode"]
            self.push_change_event("dishMode", self._dish_mode)

    class InitCommand(
        SKAController.InitCommand
    ):  # pylint: disable=too-few-public-methods
        """
        A class for the Dish Manager's init_device() method
        """

        def do(self):
            """
            Initializes the attributes and properties of the DishManager
            """
            device: DishManager = self._device
            # pylint: disable=protected-access
            device._achieved_pointing = [0.0, 0.0, 0.0]
            device._achieved_target_lock = False
            device._attenuation_pol_h = 0.0
            device._attenuation_pol_v = 0.0
            device._azimuth_over_wrap = False
            device._band1_pointing_model_params = []
            device._band2_pointing_model_params = []
            device._band3_pointing_model_params = []
            device._band4_pointing_model_params = []
            device._band5a_pointing_model_params = []
            device._band5b_pointing_model_params = []
            device._band1_sampler_frequency = 0.0
            device._band2_sampler_frequency = 0.0
            device._band3_sampler_frequency = 0.0
            device._band4_sampler_frequency = 0.0
            device._band5a_sampler_frequency = 0.0
            device._band5b_sampler_frequency = 0.0
            device._capturing = False
            device._configured_band = Band.NONE
            device._configure_target_lock = []
            device._desired_pointing = [0.0, 0.0, 0.0]
            device._dish_mode = DishMode.STARTUP
            device._dsh_max_short_term_power = 13.5
            device._dsh_power_curtailment = True
            device._frequency_response = [[], []]
            device._noise_diode_config = []
            device._pointing_buffer_size = 0
            device._pointing_state = PointingState.UNKNOWN
            device._poly_track = []
            device._power_state = PowerState.LOW
            device._program_track_table = []
            device._synchronised = False
            device._track_interpolation_mode = TrackInterpolationMode.NEWTON
            device._track_program_mode = TrackProgramMode.TABLEA
            device._track_table_load_mode = TrackTableLoadMode.ADD
            device.op_state_model.perform_action("component_standby")

            # push change events for dishMode: needed to use testing library
            device.set_change_event("dishMode", True, False)
            device.instances[device.get_name()] = device
            device.component_manager.start_communicating()
            super().do()

    # Attributes

    achievedPointing = attribute(
        max_dim_x=3,
        dtype=(float,),
        doc="[0] Timestamp\n[1] Azimuth\n[2] Elevation",
    )
    achievedTargetLock = attribute(
        dtype=bool,
        doc="Indicates whether the Dish is on target or not based on the "
        "pointing error and time period parameters defined in "
        "configureTargetLock.",
    )
    attenuationPolH = attribute(
        dtype=DevFloat, access=AttrWriteType.READ_WRITE
    )
    attenuationPolV = attribute(
        dtype=DevFloat, access=AttrWriteType.READ_WRITE
    )
    azimuthOverWrap = attribute(
        dtype=bool,
        doc="Indicates that the Dish has moved beyond an azimuth wrap limit.",
    )
    band1PointingModelParams = attribute(
        dtype=(DevFloat,),
        max_dim_x=5,
        access=AttrWriteType.READ_WRITE,
        doc="Parameters for (local) Band 1 pointing models used by Dish to do "
        "pointing corrections.",
    )
    band2PointingModelParams = attribute(
        dtype=(DevFloat,),
        max_dim_x=5,
        access=AttrWriteType.READ_WRITE,
        doc="Parameters for (local) Band 2 pointing models used by Dish to do "
        "pointing corrections.",
    )
    band3PointingModelParams = attribute(
        dtype=(DevFloat,),
        max_dim_x=5,
        access=AttrWriteType.READ_WRITE,
        doc="Parameters for (local) Band 3 pointing models used by Dish to do "
        "pointing corrections.",
    )
    band4PointingModelParams = attribute(
        dtype=(DevFloat,),
        max_dim_x=5,
        access=AttrWriteType.READ_WRITE,
        doc="Parameters for (local) Band 4 pointing models used by Dish to do "
        "pointing corrections.",
    )
    band5aPointingModelParams = attribute(
        dtype=(DevFloat,),
        max_dim_x=5,
        access=AttrWriteType.READ_WRITE,
        doc="Parameters for (local) Band 5a pointing models used by Dish to "
        "do pointing corrections.",
    )
    band5bPointingModelParams = attribute(
        dtype=(DevFloat,),
        max_dim_x=5,
        access=AttrWriteType.READ_WRITE,
        doc="Parameters for (local) Band 5b pointing models used by Dish to "
        "do pointing corrections.",
    )
    band1SamplerFrequency = attribute(
        dtype=float,
        access=AttrWriteType.WRITE,
        doc="BAND1 absolute sampler clock frequency (base plus offset).",
    )
    band2SamplerFrequency = attribute(
        dtype=float,
        access=AttrWriteType.WRITE,
        doc="BAND2 absolute sampler clock frequency (base plus offset).",
    )
    band3SamplerFrequency = attribute(
        dtype=float,
        access=AttrWriteType.WRITE,
        doc="BAND3 absolute sampler clock frequency (base plus offset).",
    )
    band4SamplerFrequency = attribute(
        dtype=float,
        access=AttrWriteType.WRITE,
        doc="BAND4 absolute sampler clock frequency (base plus offset).",
    )
    band5aSamplerFrequency = attribute(
        dtype=float,
        access=AttrWriteType.WRITE,
        doc="BAND5a absolute sampler clock frequency (base plus offset).",
    )
    band5bSamplerFrequency = attribute(
        dtype=float,
        access=AttrWriteType.WRITE,
        doc="BAND5b absolute sampler clock frequency (base plus offset).",
    )
    capturing = attribute(
        dtype=bool,
        doc="Indicates whether Dish is capturing data in the configured band "
        "or not.",
    )
    configuredBand = attribute(
        dtype=Band,
        doc="The frequency band that the Dish is configured to capture data "
        "in.",
    )
    configureTargetLock = attribute(
        dtype=(float,),
        max_dim_x=2,
        access=AttrWriteType.WRITE,
        doc="[0] Pointing error\n[1] Time period",
    )
    desiredPointing = attribute(
        max_dim_x=3, dtype=(float,), access=AttrWriteType.READ_WRITE
    )
    dishMode = attribute(
        dtype=DishMode,
        doc="Dish rolled-up operating mode in Dish Control Model (SCM) "
        "notation",
    )
    dshMaxShortTermPower = attribute(
        dtype=float,
        access=AttrWriteType.WRITE,
        doc="Configures the Max Short Term Average Power (5sec‐10min) in "
        "kilowatt that the DSH instance is curtailed to while "
        "dshPowerCurtailment is [TRUE]. The default value is 13.5.",
    )
    dshPowerCurtailment = attribute(
        dtype=bool,
        access=AttrWriteType.READ_WRITE,
        doc="The Max Short Term Average Power (5sec‐10min) of each DSH "
        "instance is curtailed to the value configured in "
        "dshMaxShortTermPower. The default condition is [TRUE] ‐ "
        "power curtailment is on. With power curtailment [TRUE], all DSH "
        "functionality is available but at reduced performance (for example "
        "reduced slew rates). With power curtailment [FALSE], all DSH "
        "functionality is available at full performance (for example "
        "maximum slew rates).",
    )
    frequencyResponse = attribute(
        dtype=(((float),),), max_dim_x=1024, max_dim_y=1024
    )
    noiseDiodeConfig = attribute(dtype=(DevFloat,), access=AttrWriteType.WRITE)
    pointingState = attribute(dtype=PointingState)
    programTrackTable = attribute(
        dtype=(float,),
        max_dim_x=150,
        access=AttrWriteType.READ_WRITE,
        doc="Timestamp of i‐th coordinate in table (max 50 coordinates) given "
        "in milliseconds since UNIX epoch, UTC, representing time at which "
        "Dish should track i‐th coordinate.\n Azimuth of i‐th coordinate in "
        "table (max 50 coordinates) given in degrees.\n Elevation of i‐th "
        "coordinate in table (max 50 coordinates) given in degrees",
    )

    pointingBufferSize = attribute(
        dtype=int,
        doc="Number of desiredPointing write values that the buffer has space "
        "for.\nNote: desiredPointing write values are stored by Dish in a "
        "buffer for application at the time specified in each desiredPointing "
        "record.",
    )
    polyTrack = attribute(
        dtype=(float,),
        max_dim_x=9,
        access=AttrWriteType.WRITE,
        doc="[0] Timestamp\n[1] Azimuth\n[2] Elevation\n[3] Azimuth speed\n"
        "[4] Elevation speed\n[5] Azimuth acceleration\n"
        "[6] Elevation acceleration\n[7] Azimuth jerk\n[8] Elevation jerk",
    )
    powerState = attribute(dtype=PowerState)
    trackInterpolationMode = attribute(
        dtype=TrackInterpolationMode,
        access=AttrWriteType.READ_WRITE,
        doc="Selects the type of interpolation to be used in program "
        "tracking.",
    )
    trackProgramMode = attribute(
        dtype=TrackProgramMode,
        access=AttrWriteType.READ_WRITE,
        doc="Selects the track program source (table A, table B, polynomial "
        "stream) used in the ACU for tracking. Coordinates given in the "
        "programTrackTable attribute are loaded in ACU in the selected table.",
    )
    trackTableLoadMode = attribute(
        dtype=TrackTableLoadMode,
        access=AttrWriteType.READ_WRITE,
        doc="Selects track table load mode.\nWith ADD selected, Dish will "
        "add the coordinate set given in programTrackTable attribute to the "
        "list of pointing coordinates already loaded in ACU.\nWith NEW "
        "selected, Dish will delete the list of pointing coordinates "
        "previously loaded in ACU when new coordinates are given in the "
        "programTrackTable attribute.",
    )

    synchronised = attribute(
        dtype=bool,
        doc="Indicates whether the configured band is synchronised or not.",
    )

    # Attribute's methods
    # pylint: disable=invalid-name
    def read_achievedPointing(self):
        """Attribute read handler for DishManager achievedPointing"""
        return self._achieved_pointing

    def read_achievedTargetLock(self):
        """Attribute read handler for DishManager achievedTargetLock"""
        return self._achieved_target_lock

    def read_attenuationPolH(self):
        """Attribute read handler for DishManager attenuationPolH"""
        return self._attenuation_pol_h

    def read_attenuationPolV(self):
        """Attribute read handler for DishManager attenuationPolV"""
        return self._attenuation_pol_v

    def read_azimuthOverWrap(self):
        """Attribute read handler for DishManager azimuthOverWrap"""
        return self._azimuth_over_wrap

    def read_band1PointingModelParams(self):
        """Attribute read handler for DishManager band1PointingModelParams"""
        return self._band1_pointing_model_params

    def read_band2PointingModelParams(self):
        """Attribute read handler for DishManager band2PointingModelParams"""
        return self._band2_pointing_model_params

    def read_band3PointingModelParams(self):
        """Attribute read handler for DishManager band3PointingModelParams"""
        return self._band3_pointing_model_params

    def read_band4PointingModelParams(self):
        """Attribute read handler for DishManager band4PointingModelParams"""
        return self._band4_pointing_model_params

    def read_band5aPointingModelParams(self):
        """Attribute read handler for DishManager band5aPointingModelParams"""
        return self._band5a_pointing_model_params

    def read_band5bPointingModelParams(self):
        """Attribute read handler for DishManager band5bPointingModelParams"""
        return self._band5b_pointing_model_params

    def read_trackProgramMode(self):
        """Attribute read handler for DishManager trackProgramMode"""
        return self._track_program_mode

    def read_trackTableLoadMode(self):
        """Attribute read handler for DishManager trackTableLoadMode"""
        return self._track_table_load_mode

    def read_synchronised(self):
        """Attribute read handler for DishManager synchronised"""
        return self._synchronised

    def read_usageStatus(self):
        """Attribute read handler for DishManager usageStatus"""
        return self._usage_status

    def read_band1SamplerFrequency(self):
        """Attribute read handler for DishManager band1SamplerFrequency"""
        return self._band1_sampler_frequency

    def read_band2SamplerFrequency(self):
        """Attribute read handler for DishManager band2SamplerFrequency"""
        return self._band2_sampler_frequency

    def read_band3SamplerFrequency(self):
        """Attribute read handler for DishManager band3SamplerFrequency"""
        return self._band3_sampler_frequency

    def read_band4SamplerFrequency(self):
        """Attribute read handler for DishManager band4SamplerFrequency"""
        return self._band4_sampler_frequency

    def read_band5aSamplerFrequency(self):
        """Attribute read handler for DishManager band5aSamplerFrequency"""
        return self._band5a_sampler_frequency

    def read_band5bSamplerFrequency(self):
        """Attribute read handler for DishManager band5bSamplerFrequency"""
        return self._band5b_sampler_frequency

    def read_capturing(self):
        """Attribute read handler for DishManager capturing"""
        return self._capturing

    def read_configuredBand(self):
        """Attribute read handler for DishManager configuredBand"""
        return self._configured_band

    def read_configureTargetLock(self):
        """Attribute read handler for DishManager configureTargetLock"""
        return self._configure_target_lock

    def read_trackInterpolationMode(self):
        """Attribute read handler for DishManager trackInterpolationMode"""
        return self._track_interpolation_mode

    def read_desiredPointing(self):
        """Attribute read handler for DishManager desiredPointing"""
        return self._desired_pointing

    def read_dishMode(self):
        """Attribute read handler for DishManager dishMode"""
        return self._dish_mode

    def read_dshMaxShortTermPower(self):
        """Attribute read handler for DishManager dshMaxShortTermPower"""
        return self._dsh_max_short_term_power

    def read_dshPowerCurtailment(self):
        """Attribute read handler for DishManager dshPowerCurtailment"""
        return self._dsh_power_curtailment

    def read_frequencyResponse(self):
        """Attribute read handler for DishManager frequencyResponse"""
        return self._frequency_response

    def read_noiseDiodeConfig(self):
        """Attribute read handler for DishManager noiseDiodeConfig"""
        return self._noise_diode_config

    def read_pointingState(self):
        """Attribute read handler for DishManager pointingState"""
        return self._pointing_state

    def read_pointingBufferSize(self):
        """Attribute read handler for DishManager pointingBufferSize"""
        return self._pointing_buffer_size

    def read_polyTrack(self):
        """Attribute read handler for DishManager polyTrack"""
        return self._poly_track

    def read_powerState(self):
        """Attribute read handler for DishManager powerState"""
        return self._power_state

    def read_programTrackTable(self):
        """Attribute read handler for DishManager programTrackTable"""
        return self._program_track_table

    def write_trackProgramMode(self, value):
        """Attribute write handler for DishManager trackProgramMode"""
        # pylint: disable=attribute-defined-outside-init
        self._track_program_mode = value

    def write_attenuationPolH(self, value):
        """Attribute write handler for DishManager attenuationPolH"""
        # pylint: disable=attribute-defined-outside-init
        self._attenuation_pol_h = value

    def write_attenuationPolV(self, value):
        """Attribute write handler for DishManager attenuationPolV("""
        # pylint: disable=attribute-defined-outside-init
        self._attenuation_pol_v = value

    def write_band1PointingModelParams(self, value):
        """Attribute write handler for DishManager band1PointingModelParams"""
        # pylint: disable=attribute-defined-outside-init
        self._band1_pointing_model_params = value

    def write_band2PointingModelParams(self, value):
        """Attribute write handler for DishManager band2PointingModelParams"""
        # pylint: disable=attribute-defined-outside-init
        self._band2_pointing_model_params = value

    def write_band3PointingModelParams(self, value):
        """Attribute write handler for DishManager band3PointingModelParams"""
        # pylint: disable=attribute-defined-outside-init
        self._band3_pointing_model_params = value

    def write_band4PointingModelParams(self, value):
        """Attribute write handler for DishManager band4PointingModelParams"""
        # pylint: disable=attribute-defined-outside-init
        self._band4_pointing_model_params = value

    def write_band5aPointingModelParams(self, value):
        """Attribute write handler for DishManager band5aPointingModelParams"""
        # pylint: disable=attribute-defined-outside-init
        self._band5a_pointing_model_params = value

    def write_band5bPointingModelParams(self, value):
        """Attribute write handler for DishManager band5bPointingModelParams"""
        # pylint: disable=attribute-defined-outside-init
        self._band5b_pointing_model_params = value

    def write_band1SamplerFrequency(self, value):
        """Attribute write handler for DishManager band1SamplerFrequency"""
        # pylint: disable=attribute-defined-outside-init
        self._band1_sampler_frequency = value

    def write_band2SamplerFrequency(self, value):
        """Attribute write handler for DishManager band2SamplerFrequency"""
        # pylint: disable=attribute-defined-outside-init
        self._band2_sampler_frequency = value

    def write_band3SamplerFrequency(self, value):
        """Attribute write handler for DishManager band3SamplerFrequency"""
        # pylint: disable=attribute-defined-outside-init
        self._band3_sampler_frequency = value

    def write_band4SamplerFrequency(self, value):
        """Attribute write handler for DishManager band4SamplerFrequency"""
        # pylint: disable=attribute-defined-outside-init
        self._band4_sampler_frequency = value

    def write_band5aSamplerFrequency(self, value):
        """Attribute write handler for DishManager band5aSamplerFrequency"""
        # pylint: disable=attribute-defined-outside-init
        self._band5a_sampler_frequency = value

    def write_band5bSamplerFrequency(self, value):
        """Attribute write handler for DishManager band5bSamplerFrequency"""
        # pylint: disable=attribute-defined-outside-init
        self._band5b_sampler_frequency = value

    def write_configureTargetLock(self, value):
        """Attribute write handler for DishManager configureTargetLock"""
        # pylint: disable=attribute-defined-outside-init
        self._configure_target_lock = value

    def write_desiredPointing(self, value):
        """Attribute write handler for DishManager desiredPointing"""
        # pylint: disable=attribute-defined-outside-init
        self._desired_pointing = value

    def write_dshMaxShortTermPower(self, value):
        """Attribute write handler for DishManager dshMaxShortTermPower"""
        # pylint: disable=attribute-defined-outside-init
        self._dsh_max_short_term_power = value

    def write_noiseDiodeConfig(self, value):
        """Attribute write handler for DishManager noiseDiodeConfig"""
        # pylint: disable=attribute-defined-outside-init
        self._noise_diode_config = value

    def write_dshPowerCurtailment(self, value):
        """Attribute write handler for DishManager dshPowerCurtailment"""
        # pylint: disable=attribute-defined-outside-init
        self._dsh_power_curtailment = value

    def write_polyTrack(self, value):
        """Attribute write handler for DishManager polyTrack"""
        # pylint: disable=attribute-defined-outside-init
        self._poly_track = value

    def write_programTrackTable(self, value):
        """Attribute write handler for DishManager programTrackTable"""
        # pylint: disable=attribute-defined-outside-init
        self._program_track_table = value

    def write_trackInterpolationMode(self, value):
        """Attribute write handler for DishManager trackInterpolationMode"""
        # pylint: disable=attribute-defined-outside-init
        self._track_interpolation_mode = value

    def write_trackTableLoadMode(self, value):
        """Attribute write handler for DishManager trackTableLoadMode"""
        # pylint: disable=attribute-defined-outside-init
        self._track_table_load_mode = value

    # Commands
    # pylint: disable=no-self-use
    @command(
        dtype_in=str,
        doc_in="Indicates the time, in UTC, at which command execution "
        "should start.",
        dtype_out=None,
        display_level=DispLevel.OPERATOR,
    )
    def ConfigureBand1(self, timestamp):  # pylint: disable=unused-argument
        """
        This command triggers the Dish to transition to the CONFIG Dish
        Element Mode, and returns to the caller. To configure the Dish to
        operate in frequency band 1. On completion of the band
        configuration, Dish will automatically revert to the previous Dish
        mode (OPERATE or STANDBY‐FP).
        """
        return

    @command(
        dtype_in=str,
        doc_in="Indicates the time, in UTC, at which command execution "
        "should start.",
        dtype_out=None,
        display_level=DispLevel.OPERATOR,
    )
    def ConfigureBand2(self, timestamp):  # pylint: disable=unused-argument
        """
        This command triggers the Dish to transition to the CONFIG Dish
        Element Mode, and returns to the caller. To configure the Dish to
        operate in frequency band 2. On completion of the band
        configuration, Dish will automatically revert to the previous Dish
        mode (OPERATE or STANDBY‐FP).
        """
        return

    @command(
        dtype_in=str,
        doc_in="Indicates the time, in UTC, at which command execution "
        "should start.",
        dtype_out=None,
        display_level=DispLevel.OPERATOR,
    )
    def ConfigureBand3(self, timestamp):  # pylint: disable=unused-argument
        """
        This command triggers the Dish to transition to the CONFIG Dish
        Element Mode, and returns to the caller. To configure the Dish to
        operate in frequency band 3. On completion of the band
        configuration, Dish will automatically revert to the previous Dish
        mode (OPERATE or STANDBY‐FP).
        """
        return

    @command(
        dtype_in=str,
        doc_in="Indicates the time, in UTC, at which command execution "
        "should start.",
        dtype_out=None,
        display_level=DispLevel.OPERATOR,
    )
    def ConfigureBand4(self, timestamp):  # pylint: disable=unused-argument
        """
        This command triggers the Dish to transition to the CONFIG Dish
        Element Mode, and returns to the caller. To configure the Dish to
        operate in frequency band 4. On completion of the band
        configuration, Dish will automatically revert to the previous Dish
        mode (OPERATE or STANDBY‐FP).
        """
        return

    @command(
        dtype_in=str,
        doc_in="Indicates the time, in UTC, at which command execution "
        "should start.",
        dtype_out=None,
        display_level=DispLevel.OPERATOR,
    )
    def ConfigureBand5a(self, timestamp):  # pylint: disable=unused-argument
        """
        This command triggers the Dish to transition to the CONFIG Dish
        Element Mode, and returns to the caller. To configure the Dish to
        operate in frequency band 5a. On completion of the band
        configuration, Dish will automatically revert to the previous Dish
        mode (OPERATE or STANDBY‐FP).
        """
        return

    @command(
        dtype_in=str,
        doc_in="Indicates the time, in UTC, at which command execution "
        "should start.",
        dtype_out=None,
        display_level=DispLevel.OPERATOR,
    )
    def ConfigureBand5b(self, timestamp):  # pylint: disable=unused-argument
        """
        This command triggers the Dish to transition to the CONFIG Dish
        Element Mode, and returns to the caller. To configure the Dish to
        operate in frequency band 5b. On completion of the band
        configuration, Dish will automatically revert to the previous Dish
        mode (OPERATE or STANDBY‐FP).
        """
        return

    @command(dtype_in=None, dtype_out=None, display_level=DispLevel.OPERATOR)
    def FlushCommandQueue(self):
        """Flushes the queue of time stamped commands."""
        return

    @command(dtype_in=None, dtype_out=None, display_level=DispLevel.OPERATOR)
    def Scan(self):
        """
        The Dish is tracking the commanded pointing positions within the
        specified SCAN pointing accuracy. (TBC14)
        NOTE: This pointing state is currently proposed and there are
        currently no requirements for this functionality.
        """
        return

    @command(dtype_in=None, dtype_out=None, display_level=DispLevel.OPERATOR)
    def SetMaintenanceMode(self):
        """
        This command triggers the Dish to transition to the MAINTENANCE
        Dish Element Mode, and returns to the caller. To go into a state
        that is safe to approach the Dish by a maintainer, and to enable the
        Engineering interface to allow direct access to low level control and
        monitoring by engineers and maintainers. This mode will also enable
        engineers and maintainers to upgrade SW and FW. Dish also enters this
        mode when an emergency stop button is pressed.
        """
        return

    @command(
        dtype_in=None,
        dtype_out="DevVarLongStringArray",
        display_level=DispLevel.OPERATOR,
    )
    def SetOperateMode(self):
        """
        This command triggers the Dish to transition to the OPERATE Dish
        Element Mode, and returns to the caller. This mode fulfils the main
        purpose of the Dish, which is to point to designated directions while
        capturing data and transmitting it to CSP. The Dish will automatically
        start capturing data after entering OPERATE mode.
        """
        handler = self.get_command_object("SetOperateMode")
        result_code, unique_id = handler()

        return ([result_code], [unique_id])

    @command(
        dtype_in=None,
        dtype_out="DevVarLongStringArray",
        display_level=DispLevel.OPERATOR,
    )
    def SetStandbyLPMode(self):
        """
        This command triggers the Dish to transition to the STANDBY‐LP Dish
        Element Mode, and returns to the caller. Standby_LP is the default
        mode when the Dish is configured for low power consumption, and is
        the mode wherein Dish ends after a start-up procedure.
        All subsystems go into a low power state to power only the essential
        equipment. Specifically the Helium compressor will be set to a low
        power consumption, and the drives will be disabled. When issued a
        STOW command while in LOW power, the DS controller should be
        able to turn the drives on, stow the dish and turn the drives off
        again. The purpose of this mode is to enable the observatory to
        perform power management (load curtailment), and also to conserve
        energy for non‐operating dishes.
        """
        handler = self.get_command_object("SetStandbyLPMode")
        result_code, unique_id = handler()

        return ([result_code], [unique_id])

    @command(
        dtype_in=None,
        dtype_out="DevVarLongStringArray",
        display_level=DispLevel.OPERATOR,
    )
    def SetStandbyFPMode(self):
        """
        This command triggers the Dish to transition to the STANDBY‐FP Dish
        Element Mode, and returns to the caller.
        To prepare all subsystems for active observation, once a command is
        received by TM to go to the FULL_POWER mode.
        """
        handler = self.get_command_object("SetStandbyFPMode")
        result_code, unique_id = handler()

        return ([result_code], [unique_id])

    @command(dtype_in=None, dtype_out=None, display_level=DispLevel.OPERATOR)
    def SetStowMode(self):
        """
        This command triggers the Dish to transition to the STOW Dish Element
        Mode, and returns to the caller. To point the dish in a direction that
        minimises the wind loads on the structure, for survival in strong wind
        conditions. The Dish is able to observe in the STOW position, for the
        purpose of transient detection.
        """
        return

    @command(
        dtype_in=DevVarDoubleArray,
        doc_in="[0]: Azimuth\n[1]: Elevation",
        dtype_out=None,
        display_level=DispLevel.OPERATOR,
    )
    def Slew(self, az_el_coordinates):  # pylint: disable=unused-argument
        """
        When the Slew command is received the Dish will start moving at
        maximum speed to the commanded (Az,El) position given as
        command argument. No pointing accuracy requirements are
        applicable in this state, and the pointingState attribute will report
        SLEW.
        """
        return

    @command(dtype_in=None, dtype_out=None, display_level=DispLevel.OPERATOR)
    def StartCapture(self):
        """Capture data from the CBF"""
        return

    @command(dtype_in=None, dtype_out=None, display_level=DispLevel.OPERATOR)
    def StopCapture(self):
        """Stop capturing data"""
        return

    @command(dtype_in=None, dtype_out=None, display_level=DispLevel.OPERATOR)
    def Synchronise(self):
        """
        Reset configured band sample counters. Command only valid in
        SPFRx Data_Capture mode.
        """
        return

    @command(dtype_in=None, dtype_out=None, display_level=DispLevel.OPERATOR)
    def Track(self):
        """
        When the Track command is received the Dish will start tracking the
        commanded positions.
        The pointingState attribute will report SLEW while the Dish is settling
        onto a target and is still not within the specified pointing accuracy.
        As soon as the pointing accuracy is within specifications, the
        pointingState attribute will report TRACK.
        Track data source (TABLE-A, TABLE-B, POLY) used for tracking is pre‐
        configured using trackProgramMode attribute.
        Tracking using program table (A, B) is pre‐configured using the
        following attributes:
            1. trackInterpolationMode: to select type of interpolation,
                Newton (default) or Spline.
            2. programTrackTable: to load program table data
                (Az,El,timestamp sets) on selected ACU table
            3. trackTableLoadMode: to add/append new track table data
        """
        return

    @command(dtype_in=None, dtype_out=None, display_level=DispLevel.OPERATOR)
    def TrackStop(self):
        """
        When the TrackStop command Is received the Dish will stop tracking
        but will not apply brakes.
        """
        return


def main(args=None, **kwargs):
    """Launch an DishManager device."""
    return run((DishManager,), args=args, **kwargs)


if __name__ == "__main__":
    main()<|MERGE_RESOLUTION|>--- conflicted
+++ resolved
@@ -54,11 +54,7 @@
 
         for (command_name, method_name) in [
             ("SetStandbyLPMode", "set_standby_lp_mode"),
-<<<<<<< HEAD
             ("SetOperateMode", "set_operate_mode"),
-=======
-            ("SetStandbyFPMode", "set_standby_fp_mode"),
->>>>>>> 1e3e6e74
         ]:
             self.register_command_object(
                 command_name,
