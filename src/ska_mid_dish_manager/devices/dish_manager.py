--- conflicted
+++ resolved
@@ -234,12 +234,8 @@
 
     @spfConnectionState.write
     def spfConnectionState(self, value):
-<<<<<<< HEAD
-        # Set the spf connection state
-        # pylint: disable=attribute-defined-outside-init
-=======
         """Set the  spfconnection state"""
->>>>>>> 30612f1b
+        # pylint: disable=attribute-defined-outside-init
         self._spf_connection_state = value
 
     @attribute(
@@ -253,12 +249,8 @@
 
     @spfrxConnectionState.write
     def spfrxConnectionState(self, value):
-<<<<<<< HEAD
-        # Set the spfrx connection state
-        # pylint: disable=attribute-defined-outside-init
-=======
         """Set the  spfrx connection state"""
->>>>>>> 30612f1b
+        # pylint: disable=attribute-defined-outside-init
         self._spfrx_connection_state = value
 
     @attribute(
@@ -272,12 +264,8 @@
 
     @dsConnectionState.write
     def dsConnectionState(self, value):
-<<<<<<< HEAD
-        # Set the DS connection state
-        # pylint: disable=attribute-defined-outside-init
-=======
+        # pylint: disable=attribute-defined-outside-init
         """Set the DS connection state"""
->>>>>>> 30612f1b
         self._ds_connection_state = value
 
     @attribute(
