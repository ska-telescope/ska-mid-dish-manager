# pylint: disable=C0302
"""
This module implements the dish manager device for DishLMC.

It exposes the attributes and commands which control the dish
and the subservient devices
"""

import weakref
from functools import reduce
from typing import List, Optional, Tuple

from ska_tango_base import SKAController
from ska_tango_base.commands import ResultCode, SubmittedSlowCommand
from tango import AttrWriteType, DevFloat, DevVarDoubleArray, DispLevel
from tango.server import attribute, command, device_property, run

from ska_mid_dish_manager.component_managers.dish_manager_cm import (
    DishManagerComponentManager,
)
from ska_mid_dish_manager.models.dish_enums import (
    Band,
    CapabilityStates,
    DishMode,
    PointingState,
    PowerState,
    TrackInterpolationMode,
    TrackProgramMode,
    TrackTableLoadMode,
)

DevVarLongStringArrayType = Tuple[List[ResultCode], List[Optional[str]]]


# pylint: disable=too-many-instance-attributes
# pylint: disable=too-many-public-methods
class DishManager(SKAController):
    """
    The Dish Manager of the Dish LMC subsystem
    """

    # Access instances for debugging
    instances = weakref.WeakValueDictionary()

    ds_device_fqdn = device_property(
        dtype=str, default_value="mid_d0001/lmc/ds_simulator"
    )
    spf_device_fqdn = device_property(
        dtype=str, default_value="mid_d0001/spf/simulator"
    )
    spfrx_device_fqdn = device_property(
        dtype=str, default_value="mid_d0001/spfrx/simulator"
    )

    def create_component_manager(self):
        """Create the component manager for DishManager

        :return: Instance of DishManagerComponentManager
        :rtype: DishManagerComponentManager
        """
        return DishManagerComponentManager(
            self.logger,
            self._command_tracker,
            ds_device_fqdn=self.ds_device_fqdn,
            spf_device_fqdn=self.spf_device_fqdn,
            spfrx_device_fqdn=self.spfrx_device_fqdn,
            communication_state_callback=None,
            component_state_callback=self._component_state_changed,
        )

    def init_command_objects(self) -> None:
        """Initialise the command handlers"""
        super().init_command_objects()

        for (command_name, method_name) in [
            ("SetStandbyLPMode", "set_standby_lp_mode"),
            ("SetOperateMode", "set_operate_mode"),
            ("SetStandbyFPMode", "set_standby_fp_mode"),
            ("Track", "track_cmd"),
            ("ConfigureBand2", "configure_band2_cmd"),
            ("SetStowMode", "set_stow_mode"),
        ]:
            self.register_command_object(
                command_name,
                SubmittedSlowCommand(
                    command_name,
                    self._command_tracker,
                    self.component_manager,
                    method_name,
                    callback=None,
                    logger=self.logger,
                ),
            )

    # pylint: disable=unused-argument
    def _component_state_changed(self, *args, **kwargs):
        if not hasattr(self, "_component_state_attr_map"):
            self.logger.warning(
                "Init not completed, but state is being updated [%s]", kwargs
            )
            return

        def change_case(attr_name):
            """Convert camel case string to snake case

            The snake case output is prefixed by an underscore to
            match the naming convention of the attribute variables.

            Example:
            dishMode > _dish_mode
            capture > _capture
            b3CapabilityState > _b3_capability_state

            Source: https://www.geeksforgeeks.org/
            python-program-to-convert-camel-case-string-to-snake-case/
            """
            # pylint: disable=line-too-long
            return f"_{reduce(lambda x, y: x + ('_' if y.isupper() else '') + y, attr_name).lower()}"  # noqa: E501

        for comp_state_name, comp_state_value in kwargs.items():
            dm_attr_name = self._component_state_attr_map.get(
                comp_state_name, comp_state_name
            )
            dm_attr_var_name = change_case(dm_attr_name)
            setattr(self, dm_attr_var_name, comp_state_value)
            self.push_change_event(dm_attr_name, comp_state_value)

    class InitCommand(
        SKAController.InitCommand
    ):  # pylint: disable=too-few-public-methods
        """
        A class for the Dish Manager's init_device() method
        """

        # pylint: disable=invalid-name
        def do(self):
            """
            Initializes the attributes and properties of the DishManager
            """
            device: DishManager = self._device
            # pylint: disable=protected-access
            device._achieved_pointing = [0.0, 0.0, 0.0]
            device._achieved_target_lock = False
            device._attenuation_pol_h = 0.0
            device._attenuation_pol_v = 0.0
            device._azimuth_over_wrap = False
            device._band1_pointing_model_params = []
            device._band2_pointing_model_params = []
            device._band3_pointing_model_params = []
            device._band4_pointing_model_params = []
            device._band5a_pointing_model_params = []
            device._band5b_pointing_model_params = []
            device._band1_sampler_frequency = 0.0
            device._band2_sampler_frequency = 0.0
            device._band3_sampler_frequency = 0.0
            device._band4_sampler_frequency = 0.0
            device._band5a_sampler_frequency = 0.0
            device._band5b_sampler_frequency = 0.0
            device._capturing = False
            device._configured_band = Band.NONE
            device._configure_target_lock = []
            device._desired_pointing = [0.0, 0.0, 0.0]
            device._dish_mode = DishMode.STARTUP
            device._dsh_max_short_term_power = 13.5
            device._dsh_power_curtailment = True
            device._frequency_response = [[], []]
            device._noise_diode_config = []
            device._pointing_buffer_size = 0
            device._pointing_state = PointingState.UNKNOWN
            device._poly_track = []
            device._power_state = PowerState.LOW
            device._program_track_table = []
            device._synchronised = False
            device._track_interpolation_mode = TrackInterpolationMode.NEWTON
            device._track_program_mode = TrackProgramMode.TABLEA
            device._track_table_load_mode = TrackTableLoadMode.ADD

            device._b1_capability_state = CapabilityStates.UNKNOWN
            device._b2_capability_state = CapabilityStates.UNKNOWN
            device._b3_capability_state = CapabilityStates.UNKNOWN
            device._b4_capability_state = CapabilityStates.UNKNOWN
            device._b5a_capability_state = CapabilityStates.UNKNOWN
            device._b5b_capability_state = CapabilityStates.UNKNOWN

            device.op_state_model.perform_action("component_standby")

            # push change events, needed to use testing library

<<<<<<< HEAD
            device._dish_manager_attr_var_map = {
                "dishMode": "_dish_mode",
                "pointingState": "_pointing_state",
                "configuredBand": "_configured_band",
                "healthState": "_health_state",
                "achievedTargetLock": "_achieved_target_lock",
                "b1CapabilityState": "_b1_capability_state",
                "b2CapabilityState": "_b2_capability_state",
                "b3CapabilityState": "_b3_capability_state",
                "b4CapabilityState": "_b4_capability_state",
                "b5aCapabilityState": "_b5a_capability_state",
                "b5bCapabilityState": "_b5b_capability_state",
                "achievedPointing": "_achieved_pointing",
            }

=======
>>>>>>> 4ca770e8
            device._component_state_attr_map = {
                "dishmode": "dishMode",
                "pointingstate": "pointingState",
                "configuredband": "configuredBand",
                "achievedtargetlock": "achievedTargetLock",
                "healthstate": "healthState",
                "b1capabilitystate": "b1CapabilityState",
                "b2capabilitystate": "b2CapabilityState",
                "b3capabilitystate": "b3CapabilityState",
                "b4capabilitystate": "b4CapabilityState",
                "b5acapabilitystate": "b5aCapabilityState",
                "b5bcapabilitystate": "b5bCapabilityState",
                "achievedpointing": "achievedPointing",
            }
            for attr in device._component_state_attr_map.values():
                device.set_change_event(attr, True, False)

            device.instances[device.get_name()] = device
            (result_code, message) = super().do()
            device.component_manager.start_communicating()
            return (ResultCode(result_code), message)

    # ----------
    # Attributes
    # ----------

    # pylint: disable=invalid-name

    @attribute(
        max_dim_x=3,
        dtype=(float,),
        doc="[0] Timestamp\n[1] Azimuth\n[2] Elevation",
    )
    def achievedPointing(self):
        """Returns the achievedPointing"""
        return self._achieved_pointing

    @attribute(
        dtype=bool,
        doc="Indicates whether the Dish is on target or not based on the "
        "pointing error and time period parameters defined in "
        "configureTargetLock.",
    )
    def achievedTargetLock(self):
        """Returns the achievedTargetLock"""
        return self._achieved_target_lock

    @attribute(dtype=DevFloat, access=AttrWriteType.READ_WRITE)
    def attenuationPolH(self):
        """Returns the attenuationPolH"""
        return self._attenuation_pol_h

    @attenuationPolH.write
    def attenuationPolH(self, value):
        """Set the attenuationPolH"""
        # pylint: disable=attribute-defined-outside-init
        self._attenuation_pol_h = value

    @attribute(dtype=DevFloat, access=AttrWriteType.READ_WRITE)
    def attenuationPolV(self):
        """Returns the attenuationPolV"""
        return self._attenuation_pol_v

    @attenuationPolV.write
    def attenuationPolV(self, value):
        """Set the attenuationPolV("""
        # pylint: disable=attribute-defined-outside-init
        self._attenuation_pol_v = value

    @attribute(
        dtype=bool,
        doc="Indicates that the Dish has moved beyond an azimuth wrap limit.",
    )
    def azimuthOverWrap(self):
        """Returns the azimuthOverWrap"""
        return self._azimuth_over_wrap

    @attribute(
        dtype=(DevFloat,),
        max_dim_x=5,
        access=AttrWriteType.READ_WRITE,
        doc="Parameters for (local) Band 1 pointing models used by Dish to do "
        "pointing corrections.",
    )
    def band1PointingModelParams(self):
        """Returns the band1PointingModelParams"""
        return self._band1_pointing_model_params

    @band1PointingModelParams.write
    def band1PointingModelParams(self, value):
        """Set the band1PointingModelParams"""
        # pylint: disable=attribute-defined-outside-init
        self._band1_pointing_model_params = value

    @attribute(
        dtype=(DevFloat,),
        max_dim_x=5,
        access=AttrWriteType.READ_WRITE,
        doc="Parameters for (local) Band 2 pointing models used by Dish to do "
        "pointing corrections.",
    )
    def band2PointingModelParams(self):
        """Returns the band2PointingModelParams"""
        return self._band2_pointing_model_params

    @band2PointingModelParams.write
    def band2PointingModelParams(self, value):
        """Set the band2PointingModelParams"""
        # pylint: disable=attribute-defined-outside-init
        self._band2_pointing_model_params = value

    @attribute(
        dtype=(DevFloat,),
        max_dim_x=5,
        access=AttrWriteType.READ_WRITE,
        doc="Parameters for (local) Band 3 pointing models used by Dish to do "
        "pointing corrections.",
    )
    def band3PointingModelParams(self):
        """Returns the band3PointingModelParams"""
        return self._band3_pointing_model_params

    @band3PointingModelParams.write
    def band3PointingModelParams(self, value):
        """Set the band3PointingModelParams"""
        # pylint: disable=attribute-defined-outside-init
        self._band3_pointing_model_params = value

    @attribute(
        dtype=(DevFloat,),
        max_dim_x=5,
        access=AttrWriteType.READ_WRITE,
        doc="Parameters for (local) Band 4 pointing models used by Dish to do "
        "pointing corrections.",
    )
    def band4PointingModelParams(self):
        """Returns the band4PointingModelParams"""
        return self._band4_pointing_model_params

    @band4PointingModelParams.write
    def band4PointingModelParams(self, value):
        """Set the band4PointingModelParams"""
        # pylint: disable=attribute-defined-outside-init
        self._band4_pointing_model_params = value

    @attribute(
        dtype=(DevFloat,),
        max_dim_x=5,
        access=AttrWriteType.READ_WRITE,
        doc="Parameters for (local) Band 5a pointing models used by Dish to "
        "do pointing corrections.",
    )
    def band5aPointingModelParams(self):
        """Returns the band5aPointingModelParams"""
        return self._band5a_pointing_model_params

    @band5aPointingModelParams.write
    def band5aPointingModelParams(self, value):
        """Set the band5aPointingModelParams"""
        # pylint: disable=attribute-defined-outside-init
        self._band5a_pointing_model_params = value

    @attribute(
        dtype=(DevFloat,),
        max_dim_x=5,
        access=AttrWriteType.READ_WRITE,
        doc="Parameters for (local) Band 5b pointing models used by Dish to "
        "do pointing corrections.",
    )
    def band5bPointingModelParams(self):
        """Returns the band5bPointingModelParams"""
        return self._band5b_pointing_model_params

    @band5bPointingModelParams.write
    def band5bPointingModelParams(self, value):
        """Set the band5bPointingModelParams"""
        # pylint: disable=attribute-defined-outside-init
        self._band5b_pointing_model_params = value

    @attribute(
        dtype=float,
        access=AttrWriteType.WRITE,
        doc="BAND1 absolute sampler clock frequency (base plus offset).",
    )
    def band1SamplerFrequency(self):
        """Returns the band1SamplerFrequency"""
        return self._band1_sampler_frequency

    @band1SamplerFrequency.write
    def band1SamplerFrequency(self, value):
        """Set the band1SamplerFrequency"""
        # pylint: disable=attribute-defined-outside-init
        self._band1_sampler_frequency = value

    @attribute(
        dtype=float,
        access=AttrWriteType.WRITE,
        doc="BAND2 absolute sampler clock frequency (base plus offset).",
    )
    def band2SamplerFrequency(self):
        """Returns the band2SamplerFrequency"""
        return self._band2_sampler_frequency

    @band2SamplerFrequency.write
    def band2SamplerFrequency(self, value):
        """Set the band2SamplerFrequency"""
        # pylint: disable=attribute-defined-outside-init
        self._band2_sampler_frequency = value

    @attribute(
        dtype=float,
        access=AttrWriteType.WRITE,
        doc="BAND3 absolute sampler clock frequency (base plus offset).",
    )
    def band3SamplerFrequency(self):
        """Returns the band3SamplerFrequency"""
        return self._band3_sampler_frequency

    @band3SamplerFrequency.write
    def band3SamplerFrequency(self, value):
        """Set the band3SamplerFrequency"""
        # pylint: disable=attribute-defined-outside-init
        self._band3_sampler_frequency = value

    @attribute(
        dtype=float,
        access=AttrWriteType.WRITE,
        doc="BAND4 absolute sampler clock frequency (base plus offset).",
    )
    def band4SamplerFrequency(self):
        """Returns the band4SamplerFrequency"""
        return self._band4_sampler_frequency

    @band4SamplerFrequency.write
    def band4SamplerFrequency(self, value):
        """Set the band4SamplerFrequency"""
        # pylint: disable=attribute-defined-outside-init
        self._band4_sampler_frequency = value

    @attribute(
        dtype=float,
        access=AttrWriteType.WRITE,
        doc="BAND5a absolute sampler clock frequency (base plus offset).",
    )
    def band5aSamplerFrequency(self):
        """Returns the band5aSamplerFrequency"""
        return self._band5a_sampler_frequency

    @band5aSamplerFrequency.write
    def band5aSamplerFrequency(self, value):
        """Set the band5aSamplerFrequency"""
        # pylint: disable=attribute-defined-outside-init
        self._band5a_sampler_frequency = value

    @attribute(
        dtype=float,
        access=AttrWriteType.WRITE,
        doc="BAND5b absolute sampler clock frequency (base plus offset).",
    )
    def band5bSamplerFrequency(self):
        """Returns the band5bSamplerFrequency"""
        return self._band5b_sampler_frequency

    @band5bSamplerFrequency.write
    def band5bSamplerFrequency(self, value):
        """Set the band5bSamplerFrequency"""
        # pylint: disable=attribute-defined-outside-init
        self._band5b_sampler_frequency = value

    @attribute(
        dtype=bool,
        doc="Indicates whether Dish is capturing data in the configured band "
        "or not.",
    )
    def capturing(self):
        """Returns the capturing"""
        return self._capturing

    @attribute(
        dtype=Band,
        doc="The frequency band that the Dish is configured to capture data "
        "in.",
    )
    def configuredBand(self):
        """Returns the configuredBand"""
        return self._configured_band

    @attribute(
        dtype=(float,),
        max_dim_x=2,
        access=AttrWriteType.WRITE,
        doc="[0] Pointing error\n[1] Time period",
    )
    def configureTargetLock(self):
        """Returns the configureTargetLock"""
        return self._configure_target_lock

    @configureTargetLock.write
    def configureTargetLock(self, value):
        """Set the configureTargetLock"""
        # pylint: disable=attribute-defined-outside-init
        self._configure_target_lock = value

    @attribute(max_dim_x=3, dtype=(float,), access=AttrWriteType.READ_WRITE)
    def desiredPointing(self):
        """Returns the desiredPointing"""
        return self._desired_pointing

    @desiredPointing.write
    def desiredPointing(self, value):
        """Set the desiredPointing"""
        # pylint: disable=attribute-defined-outside-init
        self._desired_pointing = value
        ds_cm = self.component_manager.component_managers["DS"]
        # pylint: disable=protected-access
        ds_device_proxy = ds_cm._device_proxy
        ds_device_proxy.desiredPointing = value

    @attribute(
        dtype=DishMode,
        doc="Dish rolled-up operating mode in Dish Control Model (SCM) "
        "notation",
    )
    def dishMode(self):
        """Returns the dishMode"""
        return self._dish_mode

    @attribute(
        dtype=float,
        access=AttrWriteType.WRITE,
        doc="Configures the Max Short Term Average Power (5sec‐10min) in "
        "kilowatt that the DSH instance is curtailed to while "
        "dshPowerCurtailment is [TRUE]. The default value is 13.5.",
    )
    def dshMaxShortTermPower(self):
        """Returns the dshMaxShortTermPower"""
        return self._dsh_max_short_term_power

    @dshMaxShortTermPower.write
    def dshMaxShortTermPower(self, value):
        """Set the dshMaxShortTermPower"""
        # pylint: disable=attribute-defined-outside-init
        self._dsh_max_short_term_power = value

    @attribute(
        dtype=bool,
        access=AttrWriteType.READ_WRITE,
        doc="The Max Short Term Average Power (5sec‐10min) of each DSH "
        "instance is curtailed to the value configured in "
        "dshMaxShortTermPower. The default condition is [TRUE] ‐ "
        "power curtailment is on. With power curtailment [TRUE], all DSH "
        "functionality is available but at reduced performance (for example "
        "reduced slew rates). With power curtailment [FALSE], all DSH "
        "functionality is available at full performance (for example "
        "maximum slew rates).",
    )
    def dshPowerCurtailment(self):
        """Returns the dshPowerCurtailment"""
        return self._dsh_power_curtailment

    @dshPowerCurtailment.write
    def dshPowerCurtailment(self, value):
        """Set the dshPowerCurtailment"""
        # pylint: disable=attribute-defined-outside-init
        self._dsh_power_curtailment = value

    @attribute(dtype=(((float),),), max_dim_x=1024, max_dim_y=1024)
    def frequencyResponse(self):
        """Returns the frequencyResponse"""
        return self._frequency_response

    @attribute(dtype=(DevFloat,), access=AttrWriteType.WRITE)
    def noiseDiodeConfig(self):
        """Returns the noiseDiodeConfig"""
        return self._noise_diode_config

    @noiseDiodeConfig.write
    def noiseDiodeConfig(self, value):
        """Set the noiseDiodeConfig"""
        # pylint: disable=attribute-defined-outside-init
        self._noise_diode_config = value

    @attribute(dtype=PointingState)
    def pointingState(self):
        """Returns the pointingState"""
        return self._pointing_state

    @attribute(
        dtype=(float,),
        max_dim_x=150,
        access=AttrWriteType.READ_WRITE,
        doc="Timestamp of i‐th coordinate in table (max 50 coordinates) given "
        "in milliseconds since UNIX epoch, UTC, representing time at which "
        "Dish should track i‐th coordinate.\n Azimuth of i‐th coordinate in "
        "table (max 50 coordinates) given in degrees.\n Elevation of i‐th "
        "coordinate in table (max 50 coordinates) given in degrees",
    )
    def programTrackTable(self):
        """Returns the programTrackTable"""
        return self._program_track_table

    @programTrackTable.write
    def programTrackTable(self, value):
        """Set the programTrackTable"""
        # pylint: disable=attribute-defined-outside-init
        self._program_track_table = value

    @attribute(
        dtype=int,
        doc="Number of desiredPointing write values that the buffer has space "
        "for.\nNote: desiredPointing write values are stored by Dish in a "
        "buffer for application at the time specified in each desiredPointing "
        "record.",
    )
    def pointingBufferSize(self):
        """Returns the pointingBufferSize"""
        return self._pointing_buffer_size

    @attribute(
        dtype=(float,),
        max_dim_x=9,
        access=AttrWriteType.WRITE,
        doc="[0] Timestamp\n[1] Azimuth\n[2] Elevation\n[3] Azimuth speed\n"
        "[4] Elevation speed\n[5] Azimuth acceleration\n"
        "[6] Elevation acceleration\n[7] Azimuth jerk\n[8] Elevation jerk",
    )
    def polyTrack(self):
        """Returns the polyTrack"""
        return self._poly_track

    @polyTrack.write
    def polyTrack(self, value):
        """Set the polyTrack"""
        # pylint: disable=attribute-defined-outside-init
        self._poly_track = value

    @attribute(dtype=PowerState)
    def powerState(self):
        """Returns the powerState"""
        return self._power_state

    @attribute(
        dtype=TrackInterpolationMode,
        access=AttrWriteType.READ_WRITE,
        doc="Selects the type of interpolation to be used in program "
        "tracking.",
    )
    def trackInterpolationMode(self):
        """Returns the trackInterpolationMode"""
        return self._track_interpolation_mode

    @trackInterpolationMode.write
    def trackInterpolationMode(self, value):
        """Set the trackInterpolationMode"""
        # pylint: disable=attribute-defined-outside-init
        self._track_interpolation_mode = value

    @attribute(
        dtype=TrackProgramMode,
        access=AttrWriteType.READ_WRITE,
        doc="Selects the track program source (table A, table B, polynomial "
        "stream) used in the ACU for tracking. Coordinates given in the "
        "programTrackTable attribute are loaded in ACU in the selected table.",
    )
    def trackProgramMode(self):
        """Returns the trackProgramMode"""
        return self._track_program_mode

    @trackProgramMode.write
    def trackProgramMode(self, value):
        """Set the trackProgramMode"""
        # pylint: disable=attribute-defined-outside-init
        self._track_program_mode = value

    @attribute(
        dtype=TrackTableLoadMode,
        access=AttrWriteType.READ_WRITE,
        doc="Selects track table load mode.\nWith ADD selected, Dish will "
        "add the coordinate set given in programTrackTable attribute to the "
        "list of pointing coordinates already loaded in ACU.\nWith NEW "
        "selected, Dish will delete the list of pointing coordinates "
        "previously loaded in ACU when new coordinates are given in the "
        "programTrackTable attribute.",
    )
    def trackTableLoadMode(self):
        """Returns the trackTableLoadMode"""
        return self._track_table_load_mode

    @trackTableLoadMode.write
    def trackTableLoadMode(self, value):
        """Set the trackTableLoadMode"""
        # pylint: disable=attribute-defined-outside-init
        self._track_table_load_mode = value

    @attribute(
        dtype=bool,
        doc="Indicates whether the configured band is synchronised or not.",
    )
    def synchronised(self):
        """Returns the synchronised"""
        return self._synchronised

    @attribute(
        dtype=CapabilityStates,
        access=AttrWriteType.READ,
        doc="Report the device b1CapabilityState",
    )
    def b1CapabilityState(self):
        """Returns the b1CapabilityState"""
        return self._b1_capability_state

    @attribute(
        dtype=CapabilityStates,
        access=AttrWriteType.READ,
        doc="Report the device b2CapabilityState",
    )
    def b2CapabilityState(self):
        """Returns the b2CapabilityState"""
        return self._b2_capability_state

    @attribute(
        dtype=CapabilityStates,
        access=AttrWriteType.READ,
        doc="Report the device b3CapabilityState",
    )
    def b3CapabilityState(self):
        """Returns the b3CapabilityState"""
        return self._b3_capability_state

    @attribute(
        dtype=CapabilityStates,
        access=AttrWriteType.READ,
        doc="Report the device b4CapabilityState",
    )
    def b4CapabilityState(self):
        """Returns the b4CapabilityState"""
        return self._b4_capability_state

    @attribute(
        dtype=CapabilityStates,
        access=AttrWriteType.READ,
        doc="Report the device b5aCapabilityState",
    )
    def b5aCapabilityState(self):
        """Returns the b5aCapabilityState"""
        return self._b5a_capability_state

    @attribute(
        dtype=CapabilityStates,
        access=AttrWriteType.READ,
        doc="Report the device b5bCapabilityState",
    )
    def b5bCapabilityState(self):
        """Returns the b5aCapabilityState"""
        return self._b5b_capability_state

    # --------
    # Commands
    # --------

    # pylint: disable=no-self-use
    @command(
        dtype_in=str,
        doc_in="Indicates the time, in UTC, at which command execution "
        "should start.",
        dtype_out=None,
        display_level=DispLevel.OPERATOR,
    )
    def ConfigureBand1(self, timestamp):  # pylint: disable=unused-argument
        """
        This command triggers the Dish to transition to the CONFIG Dish
        Element Mode, and returns to the caller. To configure the Dish to
        operate in frequency band 1. On completion of the band
        configuration, Dish will automatically revert to the previous Dish
        mode (OPERATE or STANDBY‐FP).
        """
        raise NotImplementedError

    @command(
        dtype_in=str,
        doc_in=(
            "Indicates the time, in UTC (ISO 8601), at which command"
            " execution should start."
        ),
        dtype_out="DevVarLongStringArray",
        display_level=DispLevel.OPERATOR,
    )
    def ConfigureBand2(
        self, activation_timestamp
    ) -> DevVarLongStringArrayType:  # pylint: disable=unused-argument
        """
        Implemented as a Long Running Command

        This command triggers the Dish to transition to the CONFIG Dish
        Element Mode, and returns to the caller. To configure the Dish to
        operate in frequency band 2. On completion of the band
        configuration, Dish will automatically revert to the previous Dish
        mode (OPERATE or STANDBY‐FP).

        :return: A tuple containing a return code and a string
            message indicating status.
        """
        handler = self.get_command_object("ConfigureBand2")

        result_code, unique_id = handler(
            activation_timestamp, self._configured_band
        )
        return ([result_code], [unique_id])

    @command(
        dtype_in=str,
        doc_in="Indicates the time, in UTC, at which command execution "
        "should start.",
        dtype_out=None,
        display_level=DispLevel.OPERATOR,
    )
    def ConfigureBand3(self, timestamp):  # pylint: disable=unused-argument
        """
        This command triggers the Dish to transition to the CONFIG Dish
        Element Mode, and returns to the caller. To configure the Dish to
        operate in frequency band 3. On completion of the band
        configuration, Dish will automatically revert to the previous Dish
        mode (OPERATE or STANDBY‐FP).
        """
        raise NotImplementedError

    @command(
        dtype_in=str,
        doc_in="Indicates the time, in UTC, at which command execution "
        "should start.",
        dtype_out=None,
        display_level=DispLevel.OPERATOR,
    )
    def ConfigureBand4(self, timestamp):  # pylint: disable=unused-argument
        """
        This command triggers the Dish to transition to the CONFIG Dish
        Element Mode, and returns to the caller. To configure the Dish to
        operate in frequency band 4. On completion of the band
        configuration, Dish will automatically revert to the previous Dish
        mode (OPERATE or STANDBY‐FP).
        """
        raise NotImplementedError

    @command(
        dtype_in=str,
        doc_in="Indicates the time, in UTC, at which command execution "
        "should start.",
        dtype_out=None,
        display_level=DispLevel.OPERATOR,
    )
    def ConfigureBand5a(self, timestamp):  # pylint: disable=unused-argument
        """
        This command triggers the Dish to transition to the CONFIG Dish
        Element Mode, and returns to the caller. To configure the Dish to
        operate in frequency band 5a. On completion of the band
        configuration, Dish will automatically revert to the previous Dish
        mode (OPERATE or STANDBY‐FP).
        """
        raise NotImplementedError

    @command(
        dtype_in=str,
        doc_in="Indicates the time, in UTC, at which command execution "
        "should start.",
        dtype_out=None,
        display_level=DispLevel.OPERATOR,
    )
    def ConfigureBand5b(self, timestamp):  # pylint: disable=unused-argument
        """
        This command triggers the Dish to transition to the CONFIG Dish
        Element Mode, and returns to the caller. To configure the Dish to
        operate in frequency band 5b. On completion of the band
        configuration, Dish will automatically revert to the previous Dish
        mode (OPERATE or STANDBY‐FP).
        """
        raise NotImplementedError

    @command(dtype_in=None, dtype_out=None, display_level=DispLevel.OPERATOR)
    def FlushCommandQueue(self):
        """Flushes the queue of time stamped commands."""
        raise NotImplementedError

    @command(dtype_in=None, dtype_out=None, display_level=DispLevel.OPERATOR)
    def Scan(self):
        """
        The Dish is tracking the commanded pointing positions within the
        specified SCAN pointing accuracy. (TBC14)
        NOTE: This pointing state is currently proposed and there are
        currently no requirements for this functionality.
        """
        raise NotImplementedError

    @command(dtype_in=None, dtype_out=None, display_level=DispLevel.OPERATOR)
    def SetMaintenanceMode(self):
        """
        This command triggers the Dish to transition to the MAINTENANCE
        Dish Element Mode, and returns to the caller. To go into a state
        that is safe to approach the Dish by a maintainer, and to enable the
        Engineering interface to allow direct access to low level control and
        monitoring by engineers and maintainers. This mode will also enable
        engineers and maintainers to upgrade SW and FW. Dish also enters this
        mode when an emergency stop button is pressed.
        """
        raise NotImplementedError

    @command(
        dtype_in=None,
        dtype_out="DevVarLongStringArray",
        display_level=DispLevel.OPERATOR,
    )
    def SetOperateMode(self) -> DevVarLongStringArrayType:
        """
        Implemented as a Long Running Command

        This command triggers the Dish to transition to the OPERATE Dish
        Element Mode, and returns to the caller. This mode fulfils the main
        purpose of the Dish, which is to point to designated directions while
        capturing data and transmitting it to CSP. The Dish will automatically
        start capturing data after entering OPERATE mode.

        :return: A tuple containing a return code and a string
            message indicating status.
        """
        handler = self.get_command_object("SetOperateMode")
        result_code, unique_id = handler()

        return ([result_code], [unique_id])

    @command(
        dtype_in=None,
        dtype_out="DevVarLongStringArray",
        display_level=DispLevel.OPERATOR,
    )
    def SetStandbyLPMode(self) -> DevVarLongStringArrayType:
        """
        Implemented as a Long Running Command

        This command triggers the Dish to transition to the STANDBY‐LP Dish
        Element Mode, and returns to the caller. Standby_LP is the default
        mode when the Dish is configured for low power consumption, and is
        the mode wherein Dish ends after a start-up procedure.
        All subsystems go into a low power state to power only the essential
        equipment. Specifically the Helium compressor will be set to a low
        power consumption, and the drives will be disabled. When issued a
        STOW command while in LOW power, the DS controller should be
        able to turn the drives on, stow the dish and turn the drives off
        again. The purpose of this mode is to enable the observatory to
        perform power management (load curtailment), and also to conserve
        energy for non‐operating dishes.

        :return: A tuple containing a return code and a string
            message indicating status.
        """
        handler = self.get_command_object("SetStandbyLPMode")
        result_code, unique_id = handler()

        return ([result_code], [unique_id])

    @command(
        dtype_in=None,
        dtype_out="DevVarLongStringArray",
        display_level=DispLevel.OPERATOR,
    )
    def SetStandbyFPMode(self) -> DevVarLongStringArrayType:
        """
        Implemented as a Long Running Command

        This command triggers the Dish to transition to the STANDBY‐FP Dish
        Element Mode, and returns to the caller.
        To prepare all subsystems for active observation, once a command is
        received by TM to go to the FULL_POWER mode.

        :return: A tuple containing a return code and a string
            message indicating status.
        """
        handler = self.get_command_object("SetStandbyFPMode")
        result_code, unique_id = handler()

        return ([result_code], [unique_id])

    @command(
        dtype_in=None,
        dtype_out="DevVarLongStringArray",
        display_level=DispLevel.OPERATOR,
    )
    def SetStowMode(self) -> DevVarLongStringArrayType:
        """
        Implemented as a Long Running Command

        This command triggers the Dish to transition to the STOW Dish Element
        Mode, and returns to the caller. To point the dish in a direction that
        minimises the wind loads on the structure, for survival in strong wind
        conditions. The Dish is able to observe in the STOW position, for the
        purpose of transient detection.

        :return: A tuple containing a return code and a string
            message indicating status.
        """
        handler = self.get_command_object("SetStowMode")
        result_code, unique_id = handler()

        return ([result_code], [unique_id])

    @command(
        dtype_in=DevVarDoubleArray,
        doc_in="[0]: Azimuth\n[1]: Elevation",
        dtype_out=None,
        display_level=DispLevel.OPERATOR,
    )
    def Slew(self, az_el_coordinates):  # pylint: disable=unused-argument
        """
        When the Slew command is received the Dish will start moving at
        maximum speed to the commanded (Az,El) position given as
        command argument. No pointing accuracy requirements are
        applicable in this state, and the pointingState attribute will report
        SLEW.
        """
        raise NotImplementedError

    @command(dtype_in=None, dtype_out=None, display_level=DispLevel.OPERATOR)
    def StartCapture(self):
        """Capture data from the CBF"""
        raise NotImplementedError

    @command(dtype_in=None, dtype_out=None, display_level=DispLevel.OPERATOR)
    def StopCapture(self):
        """Stop capturing data"""
        raise NotImplementedError

    @command(dtype_in=None, dtype_out=None, display_level=DispLevel.OPERATOR)
    def Synchronise(self):
        """
        Reset configured band sample counters. Command only valid in
        SPFRx Data_Capture mode.
        """
        raise NotImplementedError

    @command(
        dtype_in=None,
        dtype_out="DevVarLongStringArray",
    )
    def Track(self) -> DevVarLongStringArrayType:
        """
        Implemented as a Long Running Command

        When the Track command is received the Dish will start tracking the
        commanded positions.
        The pointingState attribute will report SLEW while the Dish is settling
        onto a target and is still not within the specified pointing accuracy.
        As soon as the pointing accuracy is within specifications, the
        pointingState attribute will report TRACK.
        Track data source (TABLE-A, TABLE-B, POLY) used for tracking is pre‐
        configured using trackProgramMode attribute.
        Tracking using program table (A, B) is pre‐configured using the
        following attributes:
        1. trackInterpolationMode: to select type of
        interpolation, Newton (default) or Spline.
        2. programTrackTable: to load program table data
        (Az,El,timestamp sets) on selected ACU table
        3. trackTableLoadMode: to add/append new track table data

        :return: A tuple containing a return code and a string
            message indicating status.
        """
        handler = self.get_command_object("Track")
        result_code, unique_id = handler()

        return ([result_code], [unique_id])

    @command(dtype_in=None, dtype_out=None, display_level=DispLevel.OPERATOR)
    def TrackStop(self):
        """
        When the TrackStop command Is received the Dish will stop tracking
        but will not apply brakes.
        """
        raise NotImplementedError

    @command(dtype_in=None, dtype_out=None, display_level=DispLevel.OPERATOR)
    def StopCommunication(self):
        """Stop communicating with monitored devices"""
        self.component_manager.stop_communicating()

    @command(dtype_in=None, dtype_out=None, display_level=DispLevel.OPERATOR)
    def StartCommunication(self):
        """Start communicating with monitored devices"""
        self.component_manager.start_communicating()


def main(args=None, **kwargs):
    """Launch a DishManager device."""
    return run((DishManager,), args=args, **kwargs)


if __name__ == "__main__":
    main()<|MERGE_RESOLUTION|>--- conflicted
+++ resolved
@@ -186,24 +186,6 @@
 
             # push change events, needed to use testing library
 
-<<<<<<< HEAD
-            device._dish_manager_attr_var_map = {
-                "dishMode": "_dish_mode",
-                "pointingState": "_pointing_state",
-                "configuredBand": "_configured_band",
-                "healthState": "_health_state",
-                "achievedTargetLock": "_achieved_target_lock",
-                "b1CapabilityState": "_b1_capability_state",
-                "b2CapabilityState": "_b2_capability_state",
-                "b3CapabilityState": "_b3_capability_state",
-                "b4CapabilityState": "_b4_capability_state",
-                "b5aCapabilityState": "_b5a_capability_state",
-                "b5bCapabilityState": "_b5b_capability_state",
-                "achievedPointing": "_achieved_pointing",
-            }
-
-=======
->>>>>>> 4ca770e8
             device._component_state_attr_map = {
                 "dishmode": "dishMode",
                 "pointingstate": "pointingState",
