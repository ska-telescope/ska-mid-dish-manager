# pylint: disable=invalid-name,access-member-before-definition
# pylint: disable=C0302,W0212,W0201
"""
This module implements the dish manager device for DishLMC.

It exposes the attributes and commands which control the dish
and the subservient devices
"""

import json
import logging
import weakref
from functools import reduce
from typing import Any, List, Optional, Tuple

import tango
from ska_control_model import CommunicationStatus, ResultCode
from ska_tango_base import SKAController
from ska_tango_base.commands import FastCommand, SlowCommand, SubmittedSlowCommand
from tango import AttrWriteType, DispLevel
from tango.server import attribute, command, device_property, run

from ska_mid_dish_manager.component_managers.dish_manager_cm import DishManagerComponentManager
from ska_mid_dish_manager.component_managers.tango_device_cm import LostConnection
from ska_mid_dish_manager.models.command_class import ImmediateSlowCommand
from ska_mid_dish_manager.models.constants import (
    BAND_POINTING_MODEL_PARAMS_LENGTH,
    DEFAULT_DISH_ID,
    DEFAULT_DISH_MANAGER_TRL,
    DEFAULT_SPFC_TRL,
    DEFAULT_SPFRX_TRL,
)
from ska_mid_dish_manager.models.dish_enums import (
    Band,
    CapabilityStates,
    Device,
    DishMode,
    NoiseDiodeMode,
    PointingState,
    PowerState,
    TrackInterpolationMode,
    TrackProgramMode,
    TrackTableLoadMode,
)
from ska_mid_dish_manager.release import ReleaseInfo
from ska_mid_dish_manager.utils.command_logger import BaseInfoIt
from ska_mid_dish_manager.utils.decorators import record_mode_change_request
from ska_mid_dish_manager.utils.track_table_input_validation import (
    TrackLoadTableFormatting,
    TrackTableTimestampError,
)

DevVarLongStringArrayType = Tuple[List[ResultCode], List[Optional[str]]]

# Used for input validation. Input samples to tracktable that is less that
# TRACK_LOAD_FUTURE_THRESHOLD_SEC in the future are logged
TRACK_LOAD_FUTURE_THRESHOLD_SEC = 5

# provision same variable from base classes
_MAXIMUM_STATUS_QUEUE_SIZE = 32

_DISH_SUB_COMPONENTS_CONTROLLED = 3


# pylint: disable=too-many-instance-attributes
# pylint: disable=too-many-public-methods
class DishManager(SKAController):
    """
    The Dish Manager of the Dish LMC subsystem
    """

    # Access instances for debugging
    instances = weakref.WeakValueDictionary()

    # -----------------
    # Device Properties
    # -----------------
    # these values will be overwritten by values in
    # /charts/ska-mid-dish-manager/data in k8s deployment
    DSDeviceFqdn = device_property(dtype=str, default_value=DEFAULT_DISH_MANAGER_TRL)
    SPFDeviceFqdn = device_property(dtype=str, default_value=DEFAULT_SPFC_TRL)
    SPFRxDeviceFqdn = device_property(dtype=str, default_value=DEFAULT_SPFRX_TRL)
    DishId = device_property(dtype=str, default_value=DEFAULT_DISH_ID)

    def _create_lrc_attributes(self) -> None:
        """
        Create attributes for the long running commands.

        This is an override to update the max_dim_x of longRunningCommandInProgress.
        DishManager reports progress from its running command and from the sub devices
        commands were fanned out to.

        :raises AssertionError: if max_queued_tasks or max_executing_tasks is not
            equal to or greater than 0 or 1 respectively.
        """
        assert (
            self.component_manager.max_queued_tasks >= 0
        ), "max_queued_tasks property must be equal to or greater than 0."
        assert (
            self.component_manager.max_executing_tasks >= 1
        ), "max_executing_tasks property must be equal to or greater than 1."
        self._status_queue_size = max(
            self.component_manager.max_queued_tasks * 2
            + self.component_manager.max_executing_tasks,
            _MAXIMUM_STATUS_QUEUE_SIZE,
        )
        self._create_attribute(
            "longRunningCommandStatus",
            self._status_queue_size * 2,  # 2 per command
            self.longRunningCommandStatus,
        )
        self._create_attribute(
            "longRunningCommandsInQueue",
            self._status_queue_size,
            self.longRunningCommandsInQueue,
        )
        self._create_attribute(
            "longRunningCommandIDsInQueue",
            self._status_queue_size,
            self.longRunningCommandIDsInQueue,
        )
        self._create_attribute(
            "longRunningCommandInProgress",
            self.component_manager.max_executing_tasks + _DISH_SUB_COMPONENTS_CONTROLLED,
            self.longRunningCommandInProgress,
        )
        self._create_attribute(
            "longRunningCommandProgress",
            self.component_manager.max_executing_tasks
            * 2,  # cmd name and progress for each command
            self.longRunningCommandProgress,
        )

    def create_component_manager(self):
        """Create the component manager for DishManager

        :return: Instance of DishManagerComponentManager
        :rtype: DishManagerComponentManager
        """

        self._release_info = ReleaseInfo(
            ds_manager_address=self.DSDeviceFqdn,
            spfc_address=self.SPFDeviceFqdn,
            spfrx_address=self.SPFRxDeviceFqdn,
        )
        self._build_state = self._release_info.get_build_state()

        return DishManagerComponentManager(
            self.logger,
            self._command_tracker,
            self._connection_state_update,
            self._attr_quality_state_changed,
            self.get_name(),
            self.DSDeviceFqdn,
            self.SPFDeviceFqdn,
            self.SPFRxDeviceFqdn,
            communication_state_callback=None,
            component_state_callback=self._component_state_changed,
        )

    def init_command_objects(self) -> None:
        """Initialise the command handlers"""
        super().init_command_objects()

        for command_name, method_name in [
            ("SetStandbyLPMode", "set_standby_lp_mode"),
            ("SetOperateMode", "set_operate_mode"),
            ("SetStandbyFPMode", "set_standby_fp_mode"),
            ("Track", "track_cmd"),
            ("TrackStop", "track_stop_cmd"),
            ("ConfigureBand1", "configure_band_cmd"),
            ("ConfigureBand2", "configure_band_cmd"),
            ("Slew", "slew"),
            ("Scan", "scan"),
            ("TrackLoadStaticOff", "track_load_static_off"),
            ("EndScan", "end_scan"),
        ]:
            self.register_command_object(
                command_name,
                SubmittedSlowCommand(
                    command_name,
                    self._command_tracker,
                    self.component_manager,
                    method_name,
                    callback=None,
                    logger=self.logger,
                ),
            )

        self.register_command_object(
            "SetStowMode",
            ImmediateSlowCommand(
                "SetStowMode",
                self._command_tracker,
                self.component_manager,
                "set_stow_mode",
                callback=None,
                logger=self.logger,
            ),
        )

        self.register_command_object(
            "AbortCommands",
            self.AbortCommandsCommand(self.component_manager, self.logger),
        )

        self.register_command_object(
            "SetKValue",
            self.SetKValueCommand(self.component_manager, self.logger),
        )

    def _connection_state_update(self, device: Device):
        if not hasattr(self, "component_manager"):
            self.logger.warning("Init not completed, but communication state is being updated")
            return

        self._update_connection_state_attrs(device)
        self._update_version_of_subdevice_on_success(device)

    def _update_connection_state_attrs(self, device: Device):
        """
        Push change events on connection state attributes for
        subservient devices communication state changes.
        """
        if device in self._device_to_comm_attr_map:
            comms_state = self.component_manager.sub_component_managers[
                device.value
            ].communication_state
            self.push_change_event(
                self._device_to_comm_attr_map[device],
                comms_state,
            )
            self.push_archive_event(
                self._device_to_comm_attr_map[device],
                comms_state,
            )

    def _update_version_of_subdevice_on_success(self, device: Device):
        """Update the version information of subdevice if connection is successful."""
        if device in self._device_to_comm_attr_map:
            comms_state = self.component_manager.sub_component_managers[
                device.value
            ].communication_state
            if comms_state == CommunicationStatus.ESTABLISHED:
                cm = self.component_manager.sub_component_managers[device.value]
                try:
                    if device == Device.DS:
                        build_state = cm.read_attribute_value("buildState")
                    elif device in [Device.SPF, Device.SPFRX]:
                        build_state = cm.read_attribute_value("swVersions")

                    self._build_state = self._release_info.update_build_state(device, build_state)
                except (tango.DevFailed, AttributeError):
                    self.logger.warning(
                        "Failed to update build state information for [%s] device.", device
                    )

    def _attr_quality_state_changed(self, attribute_name, new_attribute_quality):
        # Do not modify or push quality changes before initialization complete
        if not hasattr(self, "_component_state_attr_map"):
            self.logger.warning("Init not completed, rejecting attribute quality update")
            return

        device_attribute_name = self._component_state_attr_map.get(attribute_name, None)
        if device_attribute_name:
            attribute_object = getattr(self, device_attribute_name, None)
            if attribute_object:
                if attribute_object.get_quality() is not new_attribute_quality:
                    attribute_object.set_quality(new_attribute_quality, True)

    # pylint: disable=unused-argument
    def _component_state_changed(self, *args, **kwargs):
        if not hasattr(self, "_component_state_attr_map"):
            self.logger.warning("Init not completed, but state is being updated [%s]", kwargs)
            return

        def change_case(attr_name):
            """Convert camel case string to snake case

            The snake case output is prefixed by an underscore to
            match the naming convention of the attribute variables.

            Example:
            dishMode > _dish_mode
            capture > _capture
            b3CapabilityState > _b3_capability_state

            Source: https://www.geeksforgeeks.org/
            python-program-to-convert-camel-case-string-to-snake-case/
            """
            # pylint: disable=line-too-long
            return f"_{reduce(lambda x, y: x + ('_' if y.isupper() else '') + y, attr_name).lower()}"  # noqa: E501

        for comp_state_name, comp_state_value in kwargs.items():
            attribute_name = self._component_state_attr_map.get(comp_state_name, comp_state_name)
            attribute_variable = change_case(attribute_name)
            setattr(self, attribute_variable, comp_state_value)
            self.push_change_event(attribute_name, comp_state_value)
            self.push_archive_event(attribute_name, comp_state_value)

    class InitCommand(SKAController.InitCommand):  # pylint: disable=too-few-public-methods
        """
        A class for the Dish Manager's init_device() method
        """

        # pylint: disable=invalid-name
        # pylint: disable=too-many-statements
        # pylint: disable=arguments-differ
        def do(self):
            """
            Initializes the attributes and properties of the DishManager
            """
            device: DishManager = self._device
            # pylint: disable=protected-access
            device._achieved_pointing = [0.0, 0.0, 0.0]
            device._achieved_pointing_az = [0.0, 0.0]
            device._achieved_pointing_el = [0.0, 0.0]
            device._achieved_target_lock = False
            device._attenuation_pol_h = 0.0
            device._attenuation_pol_v = 0.0
            device._azimuth_over_wrap = False
            device._band1_pointing_model_params = []
            device._band2_pointing_model_params = []
            device._band3_pointing_model_params = []
            device._band4_pointing_model_params = []
            device._band5a_pointing_model_params = []
            device._band5b_pointing_model_params = []
            device._band1_sampler_frequency = 0.0
            device._band2_sampler_frequency = 0.0
            device._band3_sampler_frequency = 0.0
            device._band4_sampler_frequency = 0.0
            device._band5a_sampler_frequency = 0.0
            device._band5b_sampler_frequency = 0.0
            device._capturing = False
            device._configured_band = Band.NONE
            device._configure_target_lock = []
            device._desired_pointing_az = [0.0, 0.0]
            device._desired_pointing_el = [0.0, 0.0]
            device._dish_mode = DishMode.UNKNOWN
            device._dsh_max_short_term_power = 13.5
            device._dsh_power_curtailment = True
            device._frequency_response = [[], []]
            device._noise_diode_config = []
            device._pointing_buffer_size = 0
            device._pointing_state = PointingState.UNKNOWN
            device._poly_track = []
            device._power_state = PowerState.LOW
            device._program_track_table = []
            device._track_interpolation_mode = TrackInterpolationMode.SPLINE
            device._track_program_mode = TrackProgramMode.TABLEA
            device._track_table_load_mode = TrackTableLoadMode.APPEND
            device._scan_i_d = ""
            device._ignore_spf = False
            device._ignore_spfrx = False
            device._act_static_offset_value_xel = 0.0
            device._act_static_offset_value_el = 0.0
            device._last_commanded_mode = ("0.0", "")

            device._b1_capability_state = CapabilityStates.UNKNOWN
            device._b2_capability_state = CapabilityStates.UNKNOWN
            device._b3_capability_state = CapabilityStates.UNKNOWN
            device._b4_capability_state = CapabilityStates.UNKNOWN
            device._b5a_capability_state = CapabilityStates.UNKNOWN
            device._b5b_capability_state = CapabilityStates.UNKNOWN

            device._spf_connection_state = CommunicationStatus.NOT_ESTABLISHED
            device._spfrx_connection_state = CommunicationStatus.NOT_ESTABLISHED
            device._ds_connection_state = CommunicationStatus.NOT_ESTABLISHED

<<<<<<< HEAD
            # SPFRx noise diode attributes
            device._noise_diode_mode = CommunicationStatus.NOT_ESTABLISHED
            device._periodic_noise_diode_pars = CommunicationStatus.NOT_ESTABLISHED
            device._pseudo_random_noise_diode_pars = CommunicationStatus.NOT_ESTABLISHED
=======
            device._device_to_comm_attr_map = {
                Device.DS: "dsConnectionState",
                Device.SPF: "spfConnectionState",
                Device.SPFRX: "spfrxConnectionState",
            }
>>>>>>> 0bc03401

            device.op_state_model.perform_action("component_standby")

            # push change events, needed to use testing library

            device._component_state_attr_map = {
                "dishmode": "dishMode",
                "pointingstate": "pointingState",
                "configuredband": "configuredBand",
                "achievedtargetlock": "achievedTargetLock",
                "configuretargetlock": "configureTargetLock",
                "healthstate": "healthState",
                "b1capabilitystate": "b1CapabilityState",
                "b2capabilitystate": "b2CapabilityState",
                "b3capabilitystate": "b3CapabilityState",
                "b4capabilitystate": "b4CapabilityState",
                "b5acapabilitystate": "b5aCapabilityState",
                "b5bcapabilitystate": "b5bCapabilityState",
                "desiredpointingaz": "desiredPointingAz",
                "desiredpointingel": "desiredPointingEl",
                "achievedpointing": "achievedPointing",
                "band1pointingmodelparams": "band1PointingModelParams",
                "band2pointingmodelparams": "band2PointingModelParams",
                "band3pointingmodelparams": "band3PointingModelParams",
                "band4pointingmodelparams": "band4PointingModelParams",
                "attenuationpolh": "attenuationPolH",
                "attenuationpolv": "attenuationPolV",
                "kvalue": "kValue",
                "trackinterpolationmode": "trackInterpolationMode",
                "scanid": "scanID",
                "ignorespf": "ignoreSpf",
                "ignorespfrx": "ignoreSpfrx",
                "spfconnectionstate": "spfConnectionState",
                "spfrxconnectionstate": "spfrxConnectionState",
                "dsconnectionstate": "dsConnectionState",
<<<<<<< HEAD
                "noisediodemode": "noiseDiodeMode",
                "periodicnoisediodepars": "periodicNoiseDiodePars",
                "pseudorandomnoisediodepars": "pseudoRandomNoiseDiodePars",
=======
                "actstaticoffsetvaluexel": "actStaticOffsetValueXel",
                "actstaticoffsetvalueel": "actStaticOffsetValueEl",
>>>>>>> 0bc03401
            }
            for attr in device._component_state_attr_map.values():
                device.set_change_event(attr, True, False)
                device.set_archive_event(attr, True, False)

            # Configure events for base class attributes. These are not necessary for functionality
            # of Dish Manager but needed to suppress errors in DVS integration
            for attr in (
                "buildState",
                "versionId",
                "loggingLevel",
                "loggingTargets",
                "elementLoggerAddress",
                "elementAlarmAddress",
                "elementTelStateAddress",
                "elementDatabaseAddress",
            ):
                device.set_change_event(attr, True, False)
                device.set_archive_event(attr, True, False)

            # Configure events for attributes. The events for these attributes are not pushed
            # through callback updates
            for attr in (
                "maxCapabilities",
                "availableCapabilities",
                "azimuthOverWrap",
                "band1PointingModelParams",
                "band3PointingModelParams",
                "band4PointingModelParams",
                "band5aPointingModelParams",
                "band5bPointingModelParams",
                "band1SamplerFrequency",
                "band2SamplerFrequency",
                "band3SamplerFrequency",
                "band4SamplerFrequency",
                "band5aSamplerFrequency",
                "band5bSamplerFrequency",
                "capturing",
                "dshMaxShortTermPower",
                "dshPowerCurtailment",
                "frequencyResponse",
                "noiseDiodeConfig",
                "programTrackTable",
                "pointingBufferSize",
                "polyTrack",
                "powerState",
                "trackProgramMode",
                "trackTableLoadMode",
                "lastCommandedMode",
            ):
                device.set_change_event(attr, True, False)
                device.set_archive_event(attr, True, False)

            # Try to connect to DB and update memorized attributes if TANGO_HOST is set
            device.component_manager.try_update_memorized_attributes_from_db()

            device.instances[device.get_name()] = device
            (result_code, message) = super().do()
            device.component_manager.start_communicating()
            return (ResultCode(result_code), message)

    # ----------
    # Attributes
    # ----------

    # pylint: disable=invalid-name
    @attribute(
        dtype=(str, str),
        max_dim_x=2,
        access=AttrWriteType.READ,
        doc=(
            "Reports when and which was the last commanded mode change (not when completed). "
            "Time is a UNIX UTC timestamp."
        ),
    )
    def lastCommandedMode(self) -> tuple[str, str]:
        """Return the last commanded mode"""
        return self._last_commanded_mode

    # pylint: disable=invalid-name
    @attribute(
        dtype=CommunicationStatus,
        access=AttrWriteType.READ,
        doc="Displays connection status to SPF device",
    )
    def spfConnectionState(self):
        """Returns the spf connection state"""
        return self._spf_connection_state

    @attribute(
        dtype=CommunicationStatus,
        access=AttrWriteType.READ,
        doc="Displays connection status to SPFRx device",
    )
    def spfrxConnectionState(self):
        """Returns the spfrx connection state"""
        return self._spfrx_connection_state

    @attribute(
        dtype=CommunicationStatus,
        access=AttrWriteType.READ,
        doc="Displays connection status to DS device",
    )
    def dsConnectionState(self):
        """Returns the ds connection state"""
        return self._ds_connection_state

    @attribute(
        max_dim_x=3,
        dtype=(float,),
        doc="[0] Timestamp\n[1] Azimuth\n[2] Elevation",
        access=AttrWriteType.READ,
    )
    def achievedPointing(self):
        """Returns the current achieved pointing for both axis."""
        return self._achieved_pointing

    @attribute(
        dtype=bool,
        doc="Indicates whether the Dish is on target or not based on the "
        "pointing error and time period parameters defined in "
        "configureTargetLock.",
        access=AttrWriteType.READ,
    )
    def achievedTargetLock(self):
        """Returns the achievedTargetLock"""
        return self._achieved_target_lock

    @attribute(
        dtype=float,
        access=AttrWriteType.READ_WRITE,
        doc="Indicates the SPFRx attenuation in the horizontal "
        "signal chain for the configuredband.",
    )
    def attenuationPolH(self):
        """Returns the attenuationPolH"""
        return self._attenuation_pol_h

    @attenuationPolH.write
    def attenuationPolH(self, value):
        """Set the attenuationPolH"""
        # pylint: disable=attribute-defined-outside-init
        self._attenuation_pol_h = value
        spfrx_cm = self.component_manager.sub_component_managers["SPFRX"]
        spfrx_cm.write_attribute_value("attenuationPolH", value)

    @attribute(
        dtype=float,
        access=AttrWriteType.READ_WRITE,
        doc="Indicates the SPFRx attenuation in the vertical "
        "signal chain for the configuredband.",
    )
    def attenuationPolV(self):
        """Returns the attenuationPolV"""
        return self._attenuation_pol_v

    @attenuationPolV.write
    def attenuationPolV(self, value):
        """Set the attenuationPolV("""
        # pylint: disable=attribute-defined-outside-init
        self._attenuation_pol_v = value
        spfrx_cm = self.component_manager.sub_component_managers["SPFRX"]
        spfrx_cm.write_attribute_value("attenuationPolV", value)

    @attribute(
        dtype=int,
        access=AttrWriteType.READ,
        doc="Returns the kValue for SPFRX",
    )
    def kValue(self):
        """Returns the kValue for SPFRX"""
        return self.component_manager.component_state["kvalue"]

    @attribute(
        dtype=bool,
        doc="Indicates that the Dish has moved beyond an azimuth wrap limit.",
    )
    def azimuthOverWrap(self):
        """Returns the azimuthOverWrap"""
        return self._azimuth_over_wrap

    @attribute(
        dtype=float,
        doc="Actual cross-elevation static offset (arcsec)",
        access=AttrWriteType.READ,
    )
    def actStaticOffsetValueXel(self) -> float:
        """Indicate actual cross-elevation static offset in arcsec."""
        return self._act_static_offset_value_xel

    @attribute(
        dtype=float,
        doc="Actual elevation static offset (arcsec)",
        access=AttrWriteType.READ,
    )
    def actStaticOffsetValueEl(self) -> float:
        """Indicate actual elevation static offset in arcsec."""
        return self._act_static_offset_value_el

    @attribute(
        dtype=(float,),
        max_dim_x=BAND_POINTING_MODEL_PARAMS_LENGTH,
        doc="""
            Parameters for (local) Band 1 pointing models used by Dish to do pointing corrections.

            When writing to this attribute, the selected band for correction will be set to B1.

            Band pointing model parameters are:
            [0] IA, [1] CA, [2] NPAE, [3] AN, [4] AN0, [5] AW, [6] AW0, [7] ACEC, [8] ACES,
            [9] ABA, [10] ABphi, [11] IE, [12] ECEC, [13] ECES, [14] HECE4,
            [15] HESE4, [16] HECE8, [17] HESE8
        """,
        access=AttrWriteType.READ_WRITE,
    )
    def band1PointingModelParams(self):
        """Returns the band1PointingModelParams"""
        return self._band1_pointing_model_params

    @band1PointingModelParams.write
    def band1PointingModelParams(self, value):
        """Set the band1PointingModelParams"""
        self.logger.debug("band1PointingModelParams write method called with params %s", value)

        if hasattr(self, "component_manager"):
            self.component_manager.update_pointing_model_params("band1PointingModelParams", value)
        else:
            self.logger.warning("No component manager to write band1PointingModelParams yet")
            raise RuntimeError("Failed to write to band1PointingModelParams on DishManager")

    @attribute(
        dtype=(float,),
        max_dim_x=BAND_POINTING_MODEL_PARAMS_LENGTH,
        doc="""
            Parameters for (local) Band 2 pointing models used by Dish to do pointing corrections.

            When writing to this attribute, the selected band for correction will be set to B1.

            Band pointing model parameters are:
            [0] IA, [1] CA, [2] NPAE, [3] AN, [4] AN0, [5] AW, [6] AW0, [7] ACEC, [8] ACES,
            [9] ABA, [10] ABphi, [11] IE, [12] ECEC, [13] ECES, [14] HECE4,
            [15] HESE4, [16] HECE8, [17] HESE8
        """,
        access=AttrWriteType.READ_WRITE,
    )
    def band2PointingModelParams(self):
        """Returns the band2PointingModelParams"""
        return self._band2_pointing_model_params

    @band2PointingModelParams.write
    def band2PointingModelParams(self, value):
        """Set the band2PointingModelParams"""
        self.logger.debug("band2PointingModelParams write method called with params %s", value)

        if hasattr(self, "component_manager"):
            self.component_manager.update_pointing_model_params("band2PointingModelParams", value)
        else:
            self.logger.warning("No component manager to write band2PointingModelParams yet")
            raise RuntimeError("Failed to write to band2PointingModelParams on DishManager")

    @attribute(
        dtype=(float,),
        max_dim_x=BAND_POINTING_MODEL_PARAMS_LENGTH,
        doc="""
            Parameters for (local) Band 3 pointing models used by Dish to do pointing corrections.

            When writing to this attribute, the selected band for correction will be set to B1.

            Band pointing model parameters are:
            [0] IA, [1] CA, [2] NPAE, [3] AN, [4] AN0, [5] AW, [6] AW0, [7] ACEC, [8] ACES,
            [9] ABA, [10] ABphi, [11] IE, [12] ECEC, [13] ECES, [14] HECE4,
            [15] HESE4, [16] HECE8, [17] HESE8
        """,
        access=AttrWriteType.READ_WRITE,
    )
    def band3PointingModelParams(self):
        """Returns the band3PointingModelParams"""
        return self._band3_pointing_model_params

    @band3PointingModelParams.write
    def band3PointingModelParams(self, value):
        """Set the band3PointingModelParams"""
        self.logger.debug("band3PointingModelParams write method called with params %s", value)

        if hasattr(self, "component_manager"):
            self.component_manager.update_pointing_model_params("band3PointingModelParams", value)
        else:
            self.logger.warning("No component manager to write band3PointingModelParams yet")
            raise RuntimeError("Failed to write to band3PointingModelParams on DishManager")

    @attribute(
        dtype=(float,),
        max_dim_x=BAND_POINTING_MODEL_PARAMS_LENGTH,
        doc="""
            Parameters for (local) Band 4 pointing models used by Dish to do pointing corrections.

            When writing to this attribute, the selected band for correction will be set to B1.

            Band pointing model parameters are:
            [0] IA, [1] CA, [2] NPAE, [3] AN, [4] AN0, [5] AW, [6] AW0, [7] ACEC, [8] ACES,
            [9] ABA, [10] ABphi, [11] IE, [12] ECEC, [13] ECES, [14] HECE4,
            [15] HESE4, [16] HECE8, [17] HESE8
        """,
        access=AttrWriteType.READ_WRITE,
    )
    def band4PointingModelParams(self):
        """Returns the band4PointingModelParams"""
        return self._band4_pointing_model_params

    @band4PointingModelParams.write
    def band4PointingModelParams(self, value):
        """Set the band4PointingModelParams"""
        self.logger.debug("band4PointingModelParams write method called with params %s", value)

        if hasattr(self, "component_manager"):
            self.component_manager.update_pointing_model_params("band4PointingModelParams", value)
        else:
            self.logger.warning("No component manager to write band4PointingModelParams yet")
            raise RuntimeError("Failed to write to band4PointingModelParams on DishManager")

    @attribute(
        dtype=(float,),
        max_dim_x=5,
        access=AttrWriteType.READ_WRITE,
        doc="Parameters for (local) Band 5a pointing models used by Dish to "
        "do pointing corrections.",
    )
    def band5aPointingModelParams(self):
        """Returns the band5aPointingModelParams"""
        return self._band5a_pointing_model_params

    @band5aPointingModelParams.write
    def band5aPointingModelParams(self, value):
        """Set the band5aPointingModelParams"""
        # pylint: disable=attribute-defined-outside-init
        self._band5a_pointing_model_params = value
        self.push_change_event("band5aPointingModelParams", value)
        self.push_archive_event("band5aPointingModelParams", value)

    @attribute(
        dtype=(float,),
        max_dim_x=5,
        access=AttrWriteType.READ_WRITE,
        doc="Parameters for (local) Band 5b pointing models used by Dish to "
        "do pointing corrections.",
    )
    def band5bPointingModelParams(self):
        """Returns the band5bPointingModelParams"""
        return self._band5b_pointing_model_params

    @band5bPointingModelParams.write
    def band5bPointingModelParams(self, value):
        """Set the band5bPointingModelParams"""
        # pylint: disable=attribute-defined-outside-init
        self._band5b_pointing_model_params = value
        self.push_change_event("band5bPointingModelParams", value)
        self.push_archive_event("band5bPointingModelParams", value)

    @attribute(
        dtype=float,
        access=AttrWriteType.WRITE,
        doc="BAND1 absolute sampler clock frequency (base plus offset).",
    )
    def band1SamplerFrequency(self):
        """Returns the band1SamplerFrequency"""
        return self._band1_sampler_frequency

    @band1SamplerFrequency.write
    def band1SamplerFrequency(self, value):
        """Set the band1SamplerFrequency"""
        # pylint: disable=attribute-defined-outside-init
        self._band1_sampler_frequency = value
        self.push_change_event("band1SamplerFrequency", value)
        self.push_archive_event("band1SamplerFrequency", value)

    @attribute(
        dtype=float,
        access=AttrWriteType.WRITE,
        doc="BAND2 absolute sampler clock frequency (base plus offset).",
    )
    def band2SamplerFrequency(self):
        """Returns the band2SamplerFrequency"""
        return self._band2_sampler_frequency

    @band2SamplerFrequency.write
    def band2SamplerFrequency(self, value):
        """Set the band2SamplerFrequency"""
        # pylint: disable=attribute-defined-outside-init
        self._band2_sampler_frequency = value
        self.push_change_event("band2SamplerFrequency", value)
        self.push_archive_event("band2SamplerFrequency", value)

    @attribute(
        dtype=float,
        access=AttrWriteType.WRITE,
        doc="BAND3 absolute sampler clock frequency (base plus offset).",
    )
    def band3SamplerFrequency(self):
        """Returns the band3SamplerFrequency"""
        return self._band3_sampler_frequency

    @band3SamplerFrequency.write
    def band3SamplerFrequency(self, value):
        """Set the band3SamplerFrequency"""
        # pylint: disable=attribute-defined-outside-init
        self._band3_sampler_frequency = value
        self.push_change_event("band3SamplerFrequency", value)
        self.push_archive_event("band3SamplerFrequency", value)

    @attribute(
        dtype=float,
        access=AttrWriteType.WRITE,
        doc="BAND4 absolute sampler clock frequency (base plus offset).",
    )
    def band4SamplerFrequency(self):
        """Returns the band4SamplerFrequency"""
        return self._band4_sampler_frequency

    @band4SamplerFrequency.write
    def band4SamplerFrequency(self, value):
        """Set the band4SamplerFrequency"""
        # pylint: disable=attribute-defined-outside-init
        self._band4_sampler_frequency = value
        self.push_change_event("band4SamplerFrequency", value)
        self.push_archive_event("band4SamplerFrequency", value)

    @attribute(
        dtype=float,
        access=AttrWriteType.WRITE,
        doc="BAND5a absolute sampler clock frequency (base plus offset).",
    )
    def band5aSamplerFrequency(self):
        """Returns the band5aSamplerFrequency"""
        return self._band5a_sampler_frequency

    @band5aSamplerFrequency.write
    def band5aSamplerFrequency(self, value):
        """Set the band5aSamplerFrequency"""
        # pylint: disable=attribute-defined-outside-init
        self._band5a_sampler_frequency = value
        self.push_change_event("band5aSamplerFrequency", value)
        self.push_archive_event("band5aSamplerFrequency", value)

    @attribute(
        dtype=float,
        access=AttrWriteType.WRITE,
        doc="BAND5b absolute sampler clock frequency (base plus offset).",
    )
    def band5bSamplerFrequency(self):
        """Returns the band5bSamplerFrequency"""
        return self._band5b_sampler_frequency

    @band5bSamplerFrequency.write
    def band5bSamplerFrequency(self, value):
        """Set the band5bSamplerFrequency"""
        # pylint: disable=attribute-defined-outside-init
        self._band5b_sampler_frequency = value
        self.push_change_event("band5bSamplerFrequency", value)
        self.push_archive_event("band5bSamplerFrequency", value)

    @attribute(
        dtype=bool,
        doc="Indicates whether Dish is capturing data in the configured band " "or not.",
    )
    def capturing(self):
        """Returns the capturing"""
        return self._capturing

    @attribute(
        dtype=Band,
        doc="The frequency band that the Dish is configured to capture data " "in.",
    )
    def configuredBand(self):
        """Returns the configuredBand"""
        return self._configured_band

    @attribute(
        dtype=(float,),
        max_dim_x=2,
        access=AttrWriteType.WRITE,
        doc="[0] Pointing error\n[1] Time period",
    )
    def configureTargetLock(self):
        """Returns the configureTargetLock"""
        return self._configure_target_lock

    @configureTargetLock.write
    def configureTargetLock(self, value):
        """Set the configureTargetLock"""
        # pylint: disable=attribute-defined-outside-init
        self._configure_target_lock = value
        ds_com_man = self.component_manager.sub_component_managers["DS"]
        ds_com_man.write_attribute_value("configureTargetLock", value)

    @attribute(
        max_dim_x=2,
        dtype=(float,),
        access=AttrWriteType.READ,
        doc="Azimuth axis desired pointing as reported by the dish structure controller's"
        " Tracking.TrackStatus.p_desired_Az field.",
    )
    def desiredPointingAz(self) -> list[float]:
        """Returns the azimuth desiredPointing."""
        return self._desired_pointing_az

    @attribute(
        max_dim_x=2,
        dtype=(float,),
        access=AttrWriteType.READ,
        doc="Elevation axis desired pointing as reported by the dish structure controller's"
        " Tracking.TrackStatus.p_desired_El field.",
    )
    def desiredPointingEl(self) -> list[float]:
        """Returns the elevation desiredPointing."""
        return self._desired_pointing_el

    @attribute(
        dtype=DishMode,
        doc="Dish rolled-up operating mode in Dish Control Model (SCM) notation",
    )
    def dishMode(self):
        """Returns the dishMode"""
        return self._dish_mode

    @attribute(
        dtype=float,
        access=AttrWriteType.WRITE,
        doc="Configures the Max Short Term Average Power (5sec‐10min) in "
        "kilowatt that the DSH instance is curtailed to while "
        "dshPowerCurtailment is [TRUE]. The default value is 13.5.",
    )
    def dshMaxShortTermPower(self):
        """Returns the dshMaxShortTermPower"""
        return self._dsh_max_short_term_power

    @dshMaxShortTermPower.write
    def dshMaxShortTermPower(self, value):
        """Set the dshMaxShortTermPower"""
        # pylint: disable=attribute-defined-outside-init
        self._dsh_max_short_term_power = value
        self.push_change_event("dshMaxShortTermPower", value)
        self.push_archive_event("dshMaxShortTermPower", value)

    @attribute(
        dtype=bool,
        access=AttrWriteType.READ_WRITE,
        doc="The Max Short Term Average Power (5sec‐10min) of each DSH "
        "instance is curtailed to the value configured in "
        "dshMaxShortTermPower. The default condition is [TRUE] ‐ "
        "power curtailment is on. With power curtailment [TRUE], all DSH "
        "functionality is available but at reduced performance (for example "
        "reduced slew rates). With power curtailment [FALSE], all DSH "
        "functionality is available at full performance (for example "
        "maximum slew rates).",
    )
    def dshPowerCurtailment(self):
        """Returns the dshPowerCurtailment"""
        return self._dsh_power_curtailment

    @dshPowerCurtailment.write
    def dshPowerCurtailment(self, value):
        """Set the dshPowerCurtailment"""
        # pylint: disable=attribute-defined-outside-init
        self._dsh_power_curtailment = value
        self.push_change_event("dshPowerCurtailment", value)
        self.push_archive_event("dshPowerCurtailment", value)

    @attribute(dtype=(((float),),), max_dim_x=1024, max_dim_y=1024)
    def frequencyResponse(self):
        """Returns the frequencyResponse"""
        return self._frequency_response

    @attribute(dtype=(float,), access=AttrWriteType.WRITE)
    def noiseDiodeConfig(self):
        """Returns the noiseDiodeConfig"""
        return self._noise_diode_config

    @noiseDiodeConfig.write
    def noiseDiodeConfig(self, value):
        """Set the noiseDiodeConfig"""
        # pylint: disable=attribute-defined-outside-init
        self._noise_diode_config = value
        self.push_change_event("noiseDiodeConfig", value)
        self.push_archive_event("noiseDiodeConfig", value)

    @attribute(dtype=PointingState)
    def pointingState(self):
        """Returns the pointingState"""
        return self._pointing_state

    @attribute(
        dtype=(float,),
        max_dim_x=150,
        access=AttrWriteType.READ_WRITE,
        doc="Timestamp of i-th coordinate in table (max 50 coordinates) given "
        "in milliseconds since TAI epoch, representing time at which "
        "Dish should track i-th coordinate.\n Azimuth of i-th coordinate in "
        "table (max 50 coordinates) given in degrees.\n Elevation of i-th "
        "coordinate in table (max 50 coordinates) given in degrees",
    )
    def programTrackTable(self):
        """Returns the programTrackTable"""
        return self._program_track_table

    @programTrackTable.write
    def programTrackTable(self, table):
        """Set the programTrackTable"""
        # pylint: disable=attribute-defined-outside-init
        # Spectrum that is a multiple of 3 values:
        # - (timestamp, azimuth coordinate, elevation coordinate)
        # i.e. [tai_0, az_pos_0, el_pos_0, ..., tai_n, az_pos_n, el_pos_n]
        self.logger.debug("programTrackTable write method called with table %s", table)

        # perform input validation on table
        try:
            TrackLoadTableFormatting().check_track_table_input_valid(
                table, TRACK_LOAD_FUTURE_THRESHOLD_SEC
            )
        except TrackTableTimestampError as te:
            self.logger.warning("Track table timestamp warning: %s", te)
        except ValueError as ve:
            raise ve

        length_of_table = len(table)
        sequence_length = length_of_table / 3
        self.component_manager._track_load_table(
            sequence_length, table, self._track_table_load_mode
        )
        self._program_track_table = table
        self.push_change_event("programTrackTable", table)
        self.push_archive_event("programTrackTable", table)

    @attribute(
        dtype=int,
        doc="Number of desiredPointing write values that the buffer has space "
        "for.\nNote: desiredPointing write values are stored by Dish in a "
        "buffer for application at the time specified in each desiredPointing "
        "record.",
    )
    def pointingBufferSize(self):
        """Returns the pointingBufferSize"""
        return self._pointing_buffer_size

    @attribute(
        dtype=(float,),
        max_dim_x=9,
        access=AttrWriteType.WRITE,
        doc="[0] Timestamp\n[1] Azimuth\n[2] Elevation\n[3] Azimuth speed\n"
        "[4] Elevation speed\n[5] Azimuth acceleration\n"
        "[6] Elevation acceleration\n[7] Azimuth jerk\n[8] Elevation jerk",
    )
    def polyTrack(self):
        """Returns the polyTrack"""
        return self._poly_track

    @polyTrack.write
    def polyTrack(self, value):
        """Set the polyTrack"""
        # pylint: disable=attribute-defined-outside-init
        self._poly_track = value
        self.push_change_event("polyTrack", value)
        self.push_archive_event("polyTrack", value)

    @attribute(dtype=PowerState)
    def powerState(self):
        """Returns the powerState"""
        return self._power_state

    @attribute(
        dtype=TrackInterpolationMode,
        access=AttrWriteType.READ_WRITE,
        doc="Selects the type of interpolation to be used in program tracking.",
    )
    def trackInterpolationMode(self):
        """Returns the trackInterpolationMode"""
        return self._track_interpolation_mode

    @trackInterpolationMode.write
    def trackInterpolationMode(self, value):
        """Set the trackInterpolationMode"""
        self.component_manager.set_track_interpolation_mode(value)

    @attribute(
        dtype=TrackProgramMode,
        access=AttrWriteType.READ_WRITE,
        doc="Selects the track program source (table A, table B, polynomial "
        "stream) used in the ACU for tracking. Coordinates given in the "
        "programTrackTable attribute are loaded in ACU in the selected table.",
    )
    def trackProgramMode(self):
        """Returns the trackProgramMode"""
        return self._track_program_mode

    @trackProgramMode.write
    def trackProgramMode(self, value):
        """Set the trackProgramMode"""
        # pylint: disable=attribute-defined-outside-init
        self._track_program_mode = value
        self.push_change_event("trackProgramMode", value)
        self.push_archive_event("trackProgramMode", value)

    @attribute(
        dtype=TrackTableLoadMode,
        access=AttrWriteType.READ_WRITE,
        doc="Selects track table load mode.\nWith ADD selected, Dish will "
        "add the coordinate set given in programTrackTable attribute to the "
        "list of pointing coordinates already loaded in ACU.\nWith NEW "
        "selected, Dish will delete the list of pointing coordinates "
        "previously loaded in ACU when new coordinates are given in the "
        "programTrackTable attribute.",
    )
    def trackTableLoadMode(self):
        """Returns the trackTableLoadMode"""
        return self._track_table_load_mode

    @trackTableLoadMode.write
    def trackTableLoadMode(self, value):
        """Set the trackTableLoadMode"""
        # pylint: disable=attribute-defined-outside-init
        self._track_table_load_mode = value
        self.push_change_event("trackTableLoadMode", value)
        self.push_archive_event("trackTableLoadMode", value)

    @attribute(
        dtype=CapabilityStates,
        access=AttrWriteType.READ,
        doc="Report the device b1CapabilityState",
    )
    def b1CapabilityState(self):
        """Returns the b1CapabilityState"""
        return self._b1_capability_state

    @attribute(
        dtype=CapabilityStates,
        access=AttrWriteType.READ,
        doc="Report the device b2CapabilityState",
    )
    def b2CapabilityState(self):
        """Returns the b2CapabilityState"""
        return self._b2_capability_state

    @attribute(
        dtype=CapabilityStates,
        access=AttrWriteType.READ,
        doc="Report the device b3CapabilityState",
    )
    def b3CapabilityState(self):
        """Returns the b3CapabilityState"""
        return self._b3_capability_state

    @attribute(
        dtype=CapabilityStates,
        access=AttrWriteType.READ,
        doc="Report the device b4CapabilityState",
    )
    def b4CapabilityState(self):
        """Returns the b4CapabilityState"""
        return self._b4_capability_state

    @attribute(
        dtype=CapabilityStates,
        access=AttrWriteType.READ,
        doc="Report the device b5aCapabilityState",
    )
    def b5aCapabilityState(self):
        """Returns the b5aCapabilityState"""
        return self._b5a_capability_state

    @attribute(
        dtype=CapabilityStates,
        access=AttrWriteType.READ,
        doc="Report the device b5bCapabilityState",
    )
    def b5bCapabilityState(self):
        """Returns the b5aCapabilityState"""
        return self._b5b_capability_state

    @attribute(
        dtype=str,
        access=AttrWriteType.READ_WRITE,
        doc="Report the scanID for Scan",
    )
    def scanID(self):
        """Returns the scanID"""
        return self._scan_i_d

    @scanID.write
    def scanID(self, scanid):
        """Sets the scanID"""
        self.component_manager._update_component_state(scanid=scanid)

    @attribute(
        dtype=bool,
        access=AttrWriteType.READ_WRITE,
        doc="Flag to disable SPF device communication. When ignored, no commands will be issued "
        "to the device, it will be excluded from state aggregation, and no device related "
        "attributes will be updated.",
        memorized=True,
    )
    def ignoreSpf(self):
        """Returns ignoreSpf"""
        return self._ignore_spf

    @ignoreSpf.write
    def ignoreSpf(self, value):
        """Sets ignoreSpf"""
        self.logger.debug("Write to ignoreSpf, %s", value)
        self.component_manager.set_spf_device_ignored(value)

    @attribute(
        dtype=bool,
        access=AttrWriteType.READ_WRITE,
        doc="Flag to disable SPFRx device communication. When ignored, no commands will be issued "
        "to the device, it will be excluded from state aggregation, and no device related "
        "attributes will be updated.",
        memorized=True,
    )
    def ignoreSpfrx(self):
        """Returns ignoreSpfrx"""
        return self._ignore_spfrx

    @ignoreSpfrx.write
    def ignoreSpfrx(self, value):
        """Sets ignoreSpfrx"""
        self.logger.debug("Write to ignoreSpfrx, %s", value)
        self.component_manager.set_spfrx_device_ignored(value)

    @attribute(
        dtype=NoiseDiodeMode,
        access=AttrWriteType.READ_WRITE,
        doc="""
            Noise diode mode.

            0: OFF, 1: PERIODIC, 2: PSEUDO-RANDOM

            Note: This attribute does not persist after a power cycle. A default value is included
            as a device property on the SPFRx.
        """,
    )
    def noiseDiodeMode(self):
        """Returns the noise diode mode."""
        self.logger.debug("Read noiseDiodeMode")
        return self._noise_diode_mode

    @noiseDiodeMode.write
    def noiseDiodeMode(self, mode: NoiseDiodeMode):
        """Set the device noise diode mode."""
        self.component_manager.set_noise_diode_mode(mode)

    @attribute(
        dtype=(float,),
        max_dim_x=3,
        doc="""
            Periodic noise diode pars (units are in time quanta).

            [0]: period, [1]: duty cycle, [2]: phase shift

            Note: This attribute does not persist after a power cycle. A default value is included
            as a device property on the SPFRx.
        """,
        access=AttrWriteType.READ_WRITE,
    )
    def periodicNoiseDiodePars(self):
        """Returns the device periodic noise diode pars."""
        self.logger.debug("Read periodicNoiseDiodePars")
        return self._periodic_noise_diode_pars

    @periodicNoiseDiodePars.write
    def periodicNoiseDiodePars(self, values):
        """Set the device periodic noise diode pars."""
        self.component_manager.set_periodic_noise_diode_pars(values)

    @attribute(
        dtype=(float,),
        max_dim_x=3,
        doc="""
            Pseudo random noise diode pars (units are in time quanta).

            [0]: binary polynomial, [1]: seed, [2]: dwell

            Note: This attribute does not persist after a power cycle. A default value is included
            as a device property on the SPFRx.
        """,
        access=AttrWriteType.READ_WRITE,
    )
    def pseudoRandomNoiseDiodePars(self):
        """Returns the device pseudo random noise diode pars."""
        self.logger.debug("Read noiseDiodeMode")
        return self._pseudo_random_noise_diode_pars

    @pseudoRandomNoiseDiodePars.write
    def pseudoRandomNoiseDiodePars(self, values):
        """Set the device pseudo random noise diode pars."""
        self.component_manager.set_pseudo_random_noise_diode_pars(values)

    # --------
    # Commands
    # --------

    @command(
        dtype_in=None,
        polling_period=30000,
        doc_in="Called periodically with the polling thread to keep connections alive",
        dtype_out=None,
    )
    def MonitoringPing(self):
        """SPFRx needs to be pinged periodically to ensure it knows it is connected.
        This is a best effort, fire and forgot ping that is tried continually.
        Connection status is not monitored from here.
        TODO: Move this into DeviceMonitor
        """
        if not self._ignore_spfrx and self.dev_state() != tango.DevState.INIT:
            if hasattr(self, "component_manager"):
                if "SPFRX" in self.component_manager.sub_component_managers:
                    try:
                        spfrx_com_man = self.component_manager.sub_component_managers["SPFRX"]
                        spfrx_com_man.execute_command("MonitorPing", None)
                    except LostConnection:
                        self.logger.error(
                            "Could not connect to [%s] for MonitorPing", self.SPFRxDeviceFqdn
                        )
                    except tango.DevFailed:
                        pass

    # pylint: disable=too-few-public-methods
    class AbortCommandsCommand(SlowCommand):
        """The command class for the AbortCommand command."""

        def __init__(
            self,
            component_manager: DishManagerComponentManager,
            logger: Optional[logging.Logger] = None,
        ) -> None:
            """
            Initialise a new AbortCommandsCommand instance.

            :param component_manager: contains the queue manager which
                manages the worker thread and the LRC attributes
            :param logger: the logger to be used by this Command. If not
                provided, then a default module logger will be used.
            """
            self._component_manager = component_manager
            super().__init__(None, logger=logger)

        # pylint: disable=arguments-differ
        def do(self) -> Tuple[ResultCode, str]:  # type: ignore[override]
            """
            Abort long running commands.

            Abort the currently executing LRC and remove all enqueued
            LRCs.

            :return: A tuple containing a return code and a string
                message indicating status. The message is for
                information purpose only.
            """
            # abort the task on dish manager
            self._component_manager.abort_commands()
            # abort the task on the subservient devices
            sub_component_managers = self._component_manager._get_active_sub_component_managers()
            for component_mgr in sub_component_managers:
                component_mgr.abort_commands()

            return (ResultCode.STARTED, "Aborting commands")

    @command(
        doc_in="Abort currently executing long running command on "
        "DishManager and subservient devices. Empties out the queue "
        "on DishManager and rejects any scheduled commands. For "
        "details consult DishManager documentation",
        display_level=DispLevel.OPERATOR,
        dtype_out="DevVarLongStringArray",
    )
    @BaseInfoIt(show_args=True, show_kwargs=True, show_ret=True)
    def AbortCommands(self) -> DevVarLongStringArrayType:
        """
        Empty out long running commands in queue.

        :return: A tuple containing a return code and a string
            message indicating status. The message is for
            information purpose only.
        """
        handler = self.get_command_object("AbortCommands")
        (return_code, message) = handler()
        return ([return_code], [message])

    @command(
        dtype_in=bool,
        doc_in="If the synchronise argument is True, the SPFRx FPGA is instructed to synchronise "
        "its internal flywheel 1PPS to the SAT-1PPS for the ADC that is applicable to the band "
        "being configured, and the band counters are reset. (Should be default to False).",
        dtype_out="DevVarLongStringArray",
        display_level=DispLevel.OPERATOR,
    )
    @BaseInfoIt(show_args=True, show_kwargs=True, show_ret=True)
    def ConfigureBand1(self, synchronise) -> DevVarLongStringArrayType:
        """
        This command triggers the Dish to transition to the CONFIG Dish
        Element Mode, and returns to the caller. To configure the Dish to
        operate in frequency band 1. On completion of the band
        configuration, Dish will automatically revert to the previous Dish
        mode (OPERATE or STANDBY‐FP).

        :return: A tuple containing a return code and a string
            message indicating status.
        """
        handler = self.get_command_object("ConfigureBand1")

        result_code, unique_id = handler("1", synchronise)
        return ([result_code], [unique_id])

    @command(
        dtype_in=bool,
        doc_in="If the synchronise argument is True, the SPFRx FPGA is instructed to synchronise "
        "its internal flywheel 1PPS to the SAT-1PPS for the ADC that is applicable to the band "
        "being configured, and the band counters are reset. (Should be default to False).",
        dtype_out="DevVarLongStringArray",
        display_level=DispLevel.OPERATOR,
    )
    @BaseInfoIt(show_args=True, show_kwargs=True, show_ret=True)
    def ConfigureBand2(self, synchronise) -> DevVarLongStringArrayType:
        """
        Implemented as a Long Running Command

        This command triggers the Dish to transition to the CONFIG Dish
        Element Mode, and returns to the caller. To configure the Dish to
        operate in frequency band 2. On completion of the band
        configuration, Dish will automatically revert to the previous Dish
        mode (OPERATE or STANDBY‐FP).

        :return: A tuple containing a return code and a string
            message indicating status.
        """
        handler = self.get_command_object("ConfigureBand2")

        result_code, unique_id = handler("2", synchronise)
        return ([result_code], [unique_id])

    @command(
        dtype_in=bool,
        doc_in="If the synchronise argument is True, the SPFRx FPGA is instructed to synchronise "
        "its internal flywheel 1PPS to the SAT-1PPS for the ADC that is applicable to the band "
        "being configured, and the band counters are reset. (Should be default to False).",
        dtype_out=None,
        display_level=DispLevel.OPERATOR,
    )
    @BaseInfoIt(show_args=True, show_kwargs=True, show_ret=True)
    def ConfigureBand3(self, synchronise):  # pylint: disable=unused-argument
        """
        This command triggers the Dish to transition to the CONFIG Dish
        Element Mode, and returns to the caller. To configure the Dish to
        operate in frequency band 3. On completion of the band
        configuration, Dish will automatically revert to the previous Dish
        mode (OPERATE or STANDBY‐FP).
        """
        raise NotImplementedError

    @command(
        dtype_in=bool,
        doc_in="If the synchronise argument is True, the SPFRx FPGA is instructed to synchronise "
        "its internal flywheel 1PPS to the SAT-1PPS for the ADC that is applicable to the band "
        "being configured, and the band counters are reset. (Should be default to False).",
        dtype_out=None,
        display_level=DispLevel.OPERATOR,
    )
    @BaseInfoIt(show_args=True, show_kwargs=True, show_ret=True)
    def ConfigureBand4(self, synchronise):  # pylint: disable=unused-argument
        """
        This command triggers the Dish to transition to the CONFIG Dish
        Element Mode, and returns to the caller. To configure the Dish to
        operate in frequency band 4. On completion of the band
        configuration, Dish will automatically revert to the previous Dish
        mode (OPERATE or STANDBY‐FP).
        """
        raise NotImplementedError

    @command(
        dtype_in=bool,
        doc_in="If the synchronise argument is True, the SPFRx FPGA is instructed to synchronise "
        "its internal flywheel 1PPS to the SAT-1PPS for the ADC that is applicable to the band "
        "being configured, and the band counters are reset. (Should be default to False). "
        "Note when ignoring SPFRx, the configuredband on Dish.LMC will always report band B5a "
        "when the DS indexerposition is in B5.",
        dtype_out=None,
        display_level=DispLevel.OPERATOR,
    )
    @BaseInfoIt(show_args=True, show_kwargs=True, show_ret=True)
    def ConfigureBand5a(self, synchronise):  # pylint: disable=unused-argument
        """
        This command triggers the Dish to transition to the CONFIG Dish
        Element Mode, and returns to the caller. To configure the Dish to
        operate in frequency band 5a. On completion of the band
        configuration, Dish will automatically revert to the previous Dish
        mode (OPERATE or STANDBY‐FP).
        """
        raise NotImplementedError

    @command(
        dtype_in=bool,
        doc_in="If the synchronise argument is True, the SPFRx FPGA is instructed to synchronise "
        "its internal flywheel 1PPS to the SAT-1PPS for the ADC that is applicable to the band "
        "being configured, and the band counters are reset. (Should be default to False). "
        "Note when ignoring SPFRx, the configuredband on Dish.LMC will always report band B5a "
        "when the DS indexerposition is in B5.",
        dtype_out=None,
        display_level=DispLevel.OPERATOR,
    )
    @BaseInfoIt(show_args=True, show_kwargs=True, show_ret=True)
    def ConfigureBand5b(self, synchronise):  # pylint: disable=unused-argument
        """
        This command triggers the Dish to transition to the CONFIG Dish
        Element Mode, and returns to the caller. To configure the Dish to
        operate in frequency band 5b. On completion of the band
        configuration, Dish will automatically revert to the previous Dish
        mode (OPERATE or STANDBY‐FP).
        """
        raise NotImplementedError

    @command(dtype_in=None, dtype_out=None, display_level=DispLevel.OPERATOR)
    def FlushCommandQueue(self):
        """Flushes the queue of time stamped commands."""
        raise NotImplementedError

    @command(dtype_in=str, dtype_out="DevVarLongStringArray", display_level=DispLevel.OPERATOR)
    @BaseInfoIt(show_args=True, show_kwargs=True, show_ret=True)
    def Scan(self, scanid) -> DevVarLongStringArrayType:
        """
        The Dish records the scanID for an ongoing scan

        :param args: the scanID in string format
        """
        handler = self.get_command_object("Scan")
        result_code, unique_id = handler(scanid)

        return ([result_code], [unique_id])

    @command(dtype_in=None, dtype_out="DevVarLongStringArray", display_level=DispLevel.OPERATOR)
    @BaseInfoIt(show_args=True, show_kwargs=True, show_ret=True)
    def EndScan(self) -> DevVarLongStringArrayType:
        """
        This command clears out the scan_id
        """
        handler = self.get_command_object("EndScan")
        result_code, unique_id = handler()

        return ([result_code], [unique_id])

    @command(dtype_in=None, dtype_out=None, display_level=DispLevel.OPERATOR)
    @BaseInfoIt(show_args=True, show_kwargs=True, show_ret=True)
    @record_mode_change_request
    def SetMaintenanceMode(self):
        """
        This command triggers the Dish to transition to the MAINTENANCE
        Dish Element Mode, and returns to the caller. To go into a state
        that is safe to approach the Dish by a maintainer, and to enable the
        Engineering interface to allow direct access to low level control and
        monitoring by engineers and maintainers. This mode will also enable
        engineers and maintainers to upgrade SW and FW. Dish also enters this
        mode when an emergency stop button is pressed.
        """
        raise NotImplementedError

    @command(
        dtype_in=None,
        dtype_out="DevVarLongStringArray",
        display_level=DispLevel.OPERATOR,
    )
    @BaseInfoIt(show_args=True, show_kwargs=True, show_ret=True)
    @record_mode_change_request
    def SetOperateMode(self) -> DevVarLongStringArrayType:
        """
        Implemented as a Long Running Command

        This command triggers the Dish to transition to the OPERATE Dish
        Element Mode, and returns to the caller. This mode fulfils the main
        purpose of the Dish, which is to point to designated directions while
        capturing data and transmitting it to CSP. The Dish will automatically
        start capturing data after entering OPERATE mode.

        :return: A tuple containing a return code and a string
            message indicating status.
        """
        handler = self.get_command_object("SetOperateMode")
        result_code, unique_id = handler()

        return ([result_code], [unique_id])

    @command(
        dtype_in=None,
        dtype_out="DevVarLongStringArray",
        display_level=DispLevel.OPERATOR,
    )
    @BaseInfoIt(show_args=True, show_kwargs=True, show_ret=True)
    @record_mode_change_request
    def SetStandbyLPMode(self) -> DevVarLongStringArrayType:
        """
        Implemented as a Long Running Command

        This command triggers the Dish to transition to the STANDBY‐LP Dish
        Element Mode, and returns to the caller. Standby_LP is the default
        mode when the Dish is configured for low power consumption, and is
        the mode wherein Dish ends after a start-up procedure.
        All subsystems go into a low power state to power only the essential
        equipment. Specifically the Helium compressor will be set to a low
        power consumption, and the drives will be disabled. When issued a
        STOW command while in LOW power, the DS controller should be
        able to turn the drives on, stow the dish and turn the drives off
        again. The purpose of this mode is to enable the observatory to
        perform power management (load curtailment), and also to conserve
        energy for non‐operating dishes.

        :return: A tuple containing a return code and a string
            message indicating status.
        """
        handler = self.get_command_object("SetStandbyLPMode")
        result_code, unique_id = handler()

        return ([result_code], [unique_id])

    @command(
        dtype_in=None,
        dtype_out="DevVarLongStringArray",
        display_level=DispLevel.OPERATOR,
    )
    @BaseInfoIt(show_args=True, show_kwargs=True, show_ret=True)
    @record_mode_change_request
    def SetStandbyFPMode(self) -> DevVarLongStringArrayType:
        """
        Implemented as a Long Running Command

        This command triggers the Dish to transition to the STANDBY‐FP Dish
        Element Mode, and returns to the caller.
        To prepare all subsystems for active observation, once a command is
        received by TM to go to the FULL_POWER mode.

        :return: A tuple containing a return code and a string
            message indicating status.
        """
        handler = self.get_command_object("SetStandbyFPMode")
        result_code, unique_id = handler()

        return ([result_code], [unique_id])

    @command(
        dtype_in=None,
        dtype_out="DevVarLongStringArray",
        display_level=DispLevel.OPERATOR,
    )
    @BaseInfoIt(show_args=True, show_kwargs=True, show_ret=True)
    @record_mode_change_request
    def SetStowMode(self) -> DevVarLongStringArrayType:
        """
        Implemented as a Long Running Command

        This command immediately triggers the Dish to transition to STOW Dish Element
        Mode. It subsequently aborts all queued LRC tasks and then returns to the caller.
        It points the dish in a direction that minimises the wind loads on the structure,
        for survival in strong wind conditions. The Dish is able to observe in the STOW
        position, for the purpose of transient detection.

        :return: A tuple containing a return code and a string
            message indicating status.
        """
        handler = self.get_command_object("SetStowMode")
        result_code, unique_id = handler()

        return ([result_code], [unique_id])

    @command(
        dtype_in="DevVarFloatArray",
        doc_in="[0]: Azimuth\n[1]: Elevation",
        dtype_out="DevVarLongStringArray",
        display_level=DispLevel.OPERATOR,
    )
    @BaseInfoIt(show_args=True, show_kwargs=True, show_ret=True)
    def Slew(self, values):  # pylint: disable=unused-argument
        """
        Trigger the Dish to start moving to the commanded (Az,El) position.

        :param argin: the az, el for the pointing in stringified json format

        :return: A tuple containing a return code and a string
            message indicating status.
        """
        handler = self.get_command_object("Slew")
        result_code, unique_id = handler(values)

        return ([result_code], [unique_id])

    @command(dtype_in=None, dtype_out=None, display_level=DispLevel.OPERATOR)
    def Synchronise(self):
        """
        Reset configured band sample counters. Command only valid in
        SPFRx Data_Capture mode.
        """
        raise NotImplementedError

    @command(
        dtype_in=None,
        dtype_out="DevVarLongStringArray",
        display_level=DispLevel.OPERATOR,
    )
    @BaseInfoIt(show_args=True, show_kwargs=True, show_ret=True)
    def Track(self) -> DevVarLongStringArrayType:
        """
        Implemented as a Long Running Command

        When the Track command is received the Dish will start tracking the
        commanded positions.
        The pointingState attribute will report SLEW while the Dish is settling
        onto a target and is still not within the specified pointing accuracy.
        As soon as the pointing accuracy is within specifications, the
        pointingState attribute will report TRACK.
        Track data source (TABLE-A, TABLE-B, POLY) used for tracking is pre‐
        configured using trackProgramMode attribute.
        Tracking using program table (A, B) is pre‐configured using the
        following attributes:
        1. trackInterpolationMode: to select type of
        interpolation, Newton (default) or Spline.
        2. programTrackTable: to load program table data
        (Az,El,timestamp sets) on selected ACU table
        3. trackTableLoadMode: to add/append/reset track table data

        :return: A tuple containing a return code and a string
            message indicating status.
        """
        handler = self.get_command_object("Track")
        result_code, unique_id = handler()

        return ([result_code], [unique_id])

    @command(
        dtype_in=None,
        dtype_out="DevVarLongStringArray",
        display_level=DispLevel.OPERATOR,
    )
    @BaseInfoIt(show_args=True, show_kwargs=True, show_ret=True)
    def TrackStop(self) -> DevVarLongStringArrayType:
        """
        Implemented as a Long Running Command

        When the TrackStop command Is received the Dish will stop tracking
        but will not apply brakes.

        :return: A tuple containing a return code and a string
            message indicating status.
        """
        handler = self.get_command_object("TrackStop")
        result_code, unique_id = handler()

        return ([result_code], [unique_id])

    @command(  # type: ignore[misc]
        dtype_in=(float,),
        dtype_out="DevVarLongStringArray",
        doc_in="""
            Load (global) static tracking offsets.

            The offset is loaded immediately and is not cancelled
            between tracks. The static offset introduces a positional adjustment to facilitate
            reference pointing and the five-point calibration. The static offsets are added the
            output of the interpolator before the correction of the static pointing model.

            Note: If the static pointing correction is switched off, the static offsets remain as
            an offset to the Azimuth and Elevation positions and need to be set to zero manually.

            Static offset parameters are:
            [0] Off_Xel, [1] Off_El
        """,
    )
    @BaseInfoIt(show_args=True, show_kwargs=True, show_ret=True)
    def TrackLoadStaticOff(self, values) -> DevVarLongStringArrayType:
        """
        Loads the given static pointing model offsets.

        :return: A tuple containing a return code and a string
            message indicating status.
        """

        handler = self.get_command_object("TrackLoadStaticOff")
        result_code, unique_id = handler(values)
        return ([result_code], [unique_id])

    class SetKValueCommand(FastCommand):
        """Class for handling the SetKValue command."""

        def __init__(
            self,
            component_manager: DishManagerComponentManager,
            logger: Optional[logging.Logger] = None,
        ) -> None:
            """
            Initialise a new SetKValueCommand instance.

            :param component_manager: the device to which this command belongs.
            :param logger: a logger for this command to use.
            """
            self._component_manager = component_manager
            super().__init__(logger)

        def do(
            self,
            *args: Any,
            **kwargs: Any,
        ) -> tuple[ResultCode, str]:
            """
            Implement SetKValue command functionality.

            :param args: k value.
            :return: A tuple containing a return code and a string
                message indicating status. The message is for
                information purpose only.
            """
            return self._component_manager.set_kvalue(*args)

    @command(
        dtype_in="DevLong64",
        dtype_out="DevVarLongStringArray",
        display_level=DispLevel.OPERATOR,
    )
    @BaseInfoIt(show_args=True, show_kwargs=True, show_ret=True)
    def SetKValue(self, value) -> DevVarLongStringArrayType:
        """
        This command sets the kValue on SPFRx.
        Note that it will only take effect after
        SPFRx has been restarted.
        """
        handler = self.get_command_object("SetKValue")
        return_code, message = handler(value)
        return ([return_code], [message])

    @command(dtype_in=None, dtype_out=None, display_level=DispLevel.OPERATOR)
    @BaseInfoIt(show_args=True, show_kwargs=True, show_ret=True)
    def StopCommunication(self):
        """Stop communicating with monitored devices"""
        self.component_manager.stop_communicating()

    @command(dtype_in=None, dtype_out=None, display_level=DispLevel.OPERATOR)
    @BaseInfoIt(show_args=True, show_kwargs=True, show_ret=True)
    def StartCommunication(self):
        """Start communicating with monitored devices"""
        self.component_manager.start_communicating()

    @command(
        dtype_in=None,
        dtype_out=str,
        display_level=DispLevel.OPERATOR,
        doc_out=("Retrieve the states of SPF, SPFRx" " and DS as DishManager sees it."),
    )
    @BaseInfoIt(show_args=True, show_kwargs=True, show_ret=True)
    def GetComponentStates(self):
        """
        Get the current component states of subservient devices.

        Subservient devices constiture SPF, SPFRx and DS. Used for debugging.
        """
        component_states = {}
        for (
            device,
            component_state,
        ) in self.component_manager.sub_component_managers.items():
            component_states[device] = component_state._component_state
        component_states["DM"] = self.component_manager._component_state
        return json.dumps(str(component_states))

    @command(
        dtype_in=None,
        dtype_out=None,
        display_level=DispLevel.OPERATOR,
    )
    @BaseInfoIt(show_args=True, show_kwargs=True, show_ret=True)
    def SyncComponentStates(self) -> None:
        """
        Sync each subservient device component state with its tango device
        to refresh the dish manager component state.
        """
        if hasattr(self, "component_manager"):
            self.component_manager.sync_component_states()


def main(args=None, **kwargs):
    """Launch a DishManager device."""
    return run((DishManager,), args=args, **kwargs)


if __name__ == "__main__":
    main()<|MERGE_RESOLUTION|>--- conflicted
+++ resolved
@@ -367,18 +367,15 @@
             device._spfrx_connection_state = CommunicationStatus.NOT_ESTABLISHED
             device._ds_connection_state = CommunicationStatus.NOT_ESTABLISHED
 
-<<<<<<< HEAD
             # SPFRx noise diode attributes
             device._noise_diode_mode = CommunicationStatus.NOT_ESTABLISHED
             device._periodic_noise_diode_pars = CommunicationStatus.NOT_ESTABLISHED
             device._pseudo_random_noise_diode_pars = CommunicationStatus.NOT_ESTABLISHED
-=======
             device._device_to_comm_attr_map = {
                 Device.DS: "dsConnectionState",
                 Device.SPF: "spfConnectionState",
                 Device.SPFRX: "spfrxConnectionState",
             }
->>>>>>> 0bc03401
 
             device.op_state_model.perform_action("component_standby")
 
@@ -414,14 +411,11 @@
                 "spfconnectionstate": "spfConnectionState",
                 "spfrxconnectionstate": "spfrxConnectionState",
                 "dsconnectionstate": "dsConnectionState",
-<<<<<<< HEAD
                 "noisediodemode": "noiseDiodeMode",
                 "periodicnoisediodepars": "periodicNoiseDiodePars",
                 "pseudorandomnoisediodepars": "pseudoRandomNoiseDiodePars",
-=======
                 "actstaticoffsetvaluexel": "actStaticOffsetValueXel",
                 "actstaticoffsetvalueel": "actStaticOffsetValueEl",
->>>>>>> 0bc03401
             }
             for attr in device._component_state_attr_map.values():
                 device.set_change_event(attr, True, False)
