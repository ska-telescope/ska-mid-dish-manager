--- conflicted
+++ resolved
@@ -323,7 +323,6 @@
                 "band5bSamplerFrequency",
                 "capturing",
                 "configureTargetLock",
-                "desiredPointing",
                 "dshMaxShortTermPower",
                 "dshPowerCurtailment",
                 "frequencyResponse",
@@ -743,23 +742,10 @@
         """Returns the azimuth desiredPointing."""
         return self._desired_pointing_az
 
-<<<<<<< HEAD
     @attribute(max_dim_x=2, dtype=(float,), access=AttrWriteType.READ)
     def desiredPointingEl(self) -> list[float]:
         """Returns the elevation desiredPointing."""
         return self._desired_pointing_el
-=======
-    @desiredPointing.write
-    def desiredPointing(self, value):
-        """Set the desiredPointing"""
-        # pylint: disable=attribute-defined-outside-init
-        self._desired_pointing = value
-        # TODO: update call to DS when desiredPointing requirements are confirmed
-        # ds_cm = self.component_manager.sub_component_managers["DS"]
-        # ds_cm.write_attribute_value("desiredPointing", value)
-        self.push_change_event("desiredPointing", value)
-        self.push_archive_event("desiredPointing", value)
->>>>>>> 9942635a
 
     @attribute(
         dtype=DishMode,
