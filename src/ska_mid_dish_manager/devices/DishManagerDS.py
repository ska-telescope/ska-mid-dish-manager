--- conflicted
+++ resolved
@@ -33,11 +33,8 @@
 )
 from ska_mid_dish_manager.models.constants import (
     BAND_POINTING_MODEL_PARAMS_LENGTH,
-<<<<<<< HEAD
+    DEFAULT_ACTION_TIMEOUT_S,
     DEFAULT_B5DC_TRL,
-=======
-    DEFAULT_ACTION_TIMEOUT_S,
->>>>>>> 5011dacd
     DEFAULT_DISH_ID,
     DEFAULT_DS_MANAGER_TRL,
     DEFAULT_SPFC_TRL,
@@ -128,11 +125,8 @@
             self.DSDeviceFqdn,
             self.SPFDeviceFqdn,
             self.SPFRxDeviceFqdn,
-<<<<<<< HEAD
+            self.DefaultActionTimeoutSeconds,
             self.B5DCDeviceFqdn,
-=======
-            self.DefaultActionTimeoutSeconds,
->>>>>>> 5011dacd
             communication_state_callback=self._communication_state_changed,
             component_state_callback=self._component_state_changed,
             wms_device_names=self.WMSDeviceNames,
@@ -454,7 +448,7 @@
                 "lastcommandedmode": "lastCommandedMode",
                 "lastcommandinvoked": "lastCommandInvoked",
                 "dscctrlstate": "dscCtrlState",
-<<<<<<< HEAD
+                "actiontimeoutseconds": "actionTimeoutSeconds",
                 "rfcmfrequency": "rfcmFrequency",
                 "rfcmplllock": "rfcmPllLock",
                 "rfcmhattenuation": "rfcmHAttenuation",
@@ -466,9 +460,6 @@
                 "vpolrfpowerout": "vPolRfPowerOut",
                 "rftemperature": "rfTemperature",
                 "rfcmpsupcbtemperature": "rfcmPsuPcbTemperature",
-=======
-                "actiontimeoutseconds": "actionTimeoutSeconds",
->>>>>>> 5011dacd
             }
             for attr in device._component_state_attr_map.values():
                 device.set_change_event(attr, True, False)
@@ -1627,104 +1618,6 @@
 
     @attribute(
         dtype=float,
-<<<<<<< HEAD
-        access=AttrWriteType.READ,
-        doc="Indicates the PLL Output Frequency. The default value is 11.1 GHz",
-    )
-    def rfcmFrequency(self) -> float:
-        """Reflect the PLL output frequency in GHz."""
-        return self.component_manager.component_state.get("rfcmfrequency", 0.0)
-
-    @attribute(
-        dtype=B5dcPllState,
-        access=AttrWriteType.READ,
-        doc="Status flags for RFCM PLL lock and lock loss detection.",
-    )
-    def rfcmPllLock(self):
-        """Return the Phase lock loop state."""
-        return self.component_manager.component_state.get("rfcmplllock", B5dcPllState.NOT_LOCKED)
-
-    @attribute(
-        dtype=float,
-        access=AttrWriteType.READ,
-        doc="Reflects the RFCM H-polarization attenuation value in dB.",
-    )
-    def rfcmHAttenuation(self):
-        """Return the rfcmHAttenuation."""
-        return self.component_manager.component_state.get("rfcmhattenuation", 0.0)
-
-    @attribute(
-        dtype=float,
-        access=AttrWriteType.READ,
-        doc="Reflects the RFCM V-polarization attenuation value in dB.",
-    )
-    def rfcmVAttenuation(self):
-        """Return the rfcmVAttenuation."""
-        return self.component_manager.component_state.get("rfcmvattenuation", 0.0)
-
-    @attribute(
-        dtype=float,
-        access=AttrWriteType.READ,
-        doc="Reflects the photodiode current in mA.",
-    )
-    def clkPhotodiodeCurrent(self):
-        """Return the photo diode current."""
-        return self.component_manager.component_state.get("clkphotodiodecurrent", 0.0)
-
-    @attribute(
-        dtype=float,
-        access=AttrWriteType.READ,
-        doc="Reflects the RFCM RF power input for horizonal polarization in dBm.",
-    )
-    def hPolRfPowerIn(self):
-        """Return the hPolRfPowerIn."""
-        return self.component_manager.component_state.get("hpolrfpowerin", 0.0)
-
-    @attribute(
-        dtype=float,
-        access=AttrWriteType.READ,
-        doc="Reflects the RFCM RF power input for vertical polarization in dBm.",
-    )
-    def vPolRfPowerIn(self):
-        """Return the vPolRfPowerIn."""
-        return self.component_manager.component_state.get("vpolrfpowerin", 0.0)
-
-    @attribute(
-        dtype=float,
-        access=AttrWriteType.READ,
-        doc="Reflects the RFCM RF power output for horizonal polarization in dBm.",
-    )
-    def hPolRfPowerOut(self):
-        """Return the hPolRfPowerOut."""
-        return self.component_manager.component_state.get("hpolrfpowerout", 0.0)
-
-    @attribute(
-        dtype=float,
-        access=AttrWriteType.READ,
-        doc="Reflects the RFCM RF power output for vertical polarization in dBm.",
-    )
-    def vPolRfPowerOut(self):
-        """Return the vPolRfPowerOut sensor value."""
-        return self.component_manager.component_state.get("vpolrfpowerout", 0.0)
-
-    @attribute(
-        dtype=float,
-        access=AttrWriteType.READ,
-        doc="Reflects the RFCM RF PCB temperature in deg C.",
-    )
-    def rfTemperature(self):
-        """Return the of the RFCM RF PCB in deg."""
-        return self.component_manager.component_state.get("rftemperature", 0.0)
-
-    @attribute(
-        dtype=float,
-        access=AttrWriteType.READ,
-        doc="Reflects RFCM PSU PCB temperature in deg C.",
-    )
-    def rfcmPsuPcbTemperature(self):
-        """Return the temperature of the RFCM PSU PCB in deg."""
-        return self.component_manager.component_state.get("rfcmpsupcbtemperature", 0.0)
-=======
         access=AttrWriteType.READ_WRITE,
         doc="""
             Timeout (in seconds) to be used for each action. On each action DishManager will wait
@@ -1743,7 +1636,105 @@
         """Sets actionTimeoutSeconds."""
         self.logger.debug("Write to actionTimeoutSeconds, %s", value)
         self.component_manager.set_action_timeout(value)
->>>>>>> 5011dacd
+
+    @attribute(
+        dtype=float,
+        access=AttrWriteType.READ,
+        doc="Indicates the PLL Output Frequency. The default value is 11.1 GHz",
+    )
+    def rfcmFrequency(self) -> float:
+        """Reflect the PLL output frequency in GHz."""
+        return self.component_manager.component_state.get("rfcmfrequency", 0.0)
+
+    @attribute(
+        dtype=B5dcPllState,
+        access=AttrWriteType.READ,
+        doc="Status flags for RFCM PLL lock and lock loss detection.",
+    )
+    def rfcmPllLock(self):
+        """Return the Phase lock loop state."""
+        return self.component_manager.component_state.get("rfcmplllock", B5dcPllState.NOT_LOCKED)
+
+    @attribute(
+        dtype=float,
+        access=AttrWriteType.READ,
+        doc="Reflects the RFCM H-polarization attenuation value in dB.",
+    )
+    def rfcmHAttenuation(self):
+        """Return the rfcmHAttenuation."""
+        return self.component_manager.component_state.get("rfcmhattenuation", 0.0)
+
+    @attribute(
+        dtype=float,
+        access=AttrWriteType.READ,
+        doc="Reflects the RFCM V-polarization attenuation value in dB.",
+    )
+    def rfcmVAttenuation(self):
+        """Return the rfcmVAttenuation."""
+        return self.component_manager.component_state.get("rfcmvattenuation", 0.0)
+
+    @attribute(
+        dtype=float,
+        access=AttrWriteType.READ,
+        doc="Reflects the photodiode current in mA.",
+    )
+    def clkPhotodiodeCurrent(self):
+        """Return the photo diode current."""
+        return self.component_manager.component_state.get("clkphotodiodecurrent", 0.0)
+
+    @attribute(
+        dtype=float,
+        access=AttrWriteType.READ,
+        doc="Reflects the RFCM RF power input for horizonal polarization in dBm.",
+    )
+    def hPolRfPowerIn(self):
+        """Return the hPolRfPowerIn."""
+        return self.component_manager.component_state.get("hpolrfpowerin", 0.0)
+
+    @attribute(
+        dtype=float,
+        access=AttrWriteType.READ,
+        doc="Reflects the RFCM RF power input for vertical polarization in dBm.",
+    )
+    def vPolRfPowerIn(self):
+        """Return the vPolRfPowerIn."""
+        return self.component_manager.component_state.get("vpolrfpowerin", 0.0)
+
+    @attribute(
+        dtype=float,
+        access=AttrWriteType.READ,
+        doc="Reflects the RFCM RF power output for horizonal polarization in dBm.",
+    )
+    def hPolRfPowerOut(self):
+        """Return the hPolRfPowerOut."""
+        return self.component_manager.component_state.get("hpolrfpowerout", 0.0)
+
+    @attribute(
+        dtype=float,
+        access=AttrWriteType.READ,
+        doc="Reflects the RFCM RF power output for vertical polarization in dBm.",
+    )
+    def vPolRfPowerOut(self):
+        """Return the vPolRfPowerOut sensor value."""
+        return self.component_manager.component_state.get("vpolrfpowerout", 0.0)
+
+    @attribute(
+        dtype=float,
+        access=AttrWriteType.READ,
+        doc="Reflects the RFCM RF PCB temperature in deg C.",
+    )
+    def rfTemperature(self):
+        """Return the of the RFCM RF PCB in deg."""
+        return self.component_manager.component_state.get("rftemperature", 0.0)
+
+    @attribute(
+        dtype=float,
+        access=AttrWriteType.READ,
+        doc="Reflects RFCM PSU PCB temperature in deg C.",
+    )
+    def rfcmPsuPcbTemperature(self):
+        """Return the temperature of the RFCM PSU PCB in deg."""
+        return self.component_manager.component_state.get("rfcmpsupcbtemperature", 0.0)
 
     # --------
     # Commands
