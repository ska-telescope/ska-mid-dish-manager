"""This module implements the dish manager device for DishLMC.

It exposes the attributes and commands which control the dish
and the subservient devices
"""

import json
import weakref
from datetime import datetime
from functools import reduce
from typing import List, Optional, Tuple

from ska_control_model import CommunicationStatus, ResultCode, TaskStatus
from ska_tango_base import SKAController
from ska_tango_base.commands import SubmittedSlowCommand
from tango import AttrQuality, AttrWriteType, DevLong64, DevState, DevVarStringArray, DispLevel
from tango.server import attribute, command, device_property, run

from ska_mid_dish_manager.component_managers.dish_manager_cm import DishManagerComponentManager
from ska_mid_dish_manager.models.abort_sequence_command_handler import Abort
from ska_mid_dish_manager.models.command_class import (
    AbortCommand,
    ApplyPointingModelCommand,
    ResetTrackTableCommand,
    SetKValueCommand,
    StowCommand,
)
from ska_mid_dish_manager.models.constants import (
    BAND_POINTING_MODEL_PARAMS_LENGTH,
    DEFAULT_ACTION_TIMEOUT_S,
    DEFAULT_DISH_ID,
    DEFAULT_DS_MANAGER_TRL,
    DEFAULT_SPFC_TRL,
    DEFAULT_SPFRX_TRL,
    DEFAULT_WATCHDOG_TIMEOUT,
    DSC_MAX_POWER_LIMIT_KW,
    DSC_MIN_POWER_LIMIT_KW,
    MEAN_WIND_SPEED_THRESHOLD_MPS,
    WIND_GUST_THRESHOLD_MPS,
)
from ska_mid_dish_manager.models.dish_enums import (
    Band,
    CapabilityStates,
    DishDevice,
    DishMode,
    DscCmdAuthType,
    DscCtrlState,
    NoiseDiodeMode,
    PointingState,
    PowerState,
    TrackInterpolationMode,
    TrackProgramMode,
    TrackTableLoadMode,
)
from ska_mid_dish_manager.release import ReleaseInfo
from ska_mid_dish_manager.utils.command_logger import BaseInfoIt
from ska_mid_dish_manager.utils.decorators import record_command, requires_component_manager
from ska_mid_dish_manager.utils.schedulers import WatchdogTimerInactiveError
from ska_mid_dish_manager.utils.track_table_input_validation import (
    TrackLoadTableFormatting,
    TrackTableTimestampError,
)

DevVarLongStringArrayType = Tuple[List[ResultCode], List[Optional[str]]]

# Used for input validation. Input samples to tracktable that is less that
# TRACK_LOAD_FUTURE_THRESHOLD_SEC in the future are logged
TRACK_LOAD_FUTURE_THRESHOLD_SEC = 5


class DishManager(SKAController):
    """The Dish Manager of the Dish LMC subsystem."""

    # Access instances for debugging
    instances = weakref.WeakValueDictionary()

    # -----------------
    # Device Properties
    # -----------------
    # these values will be overwritten by values in
    # /charts/ska-mid-dish-manager/data in k8s deployment
    DSDeviceFqdn = device_property(dtype=str, default_value=DEFAULT_DS_MANAGER_TRL)
    SPFDeviceFqdn = device_property(dtype=str, default_value=DEFAULT_SPFC_TRL)
    SPFRxDeviceFqdn = device_property(dtype=str, default_value=DEFAULT_SPFRX_TRL)
    DishId = device_property(dtype=str, default_value=DEFAULT_DISH_ID)
    DefaultWatchdogTimeout = device_property(dtype=float, default_value=DEFAULT_WATCHDOG_TIMEOUT)
    # wms device names (e.g. ska-mid/weather-monitoring/1) to connect to
    WMSDeviceNames = device_property(dtype=DevVarStringArray, default_value=[])
    MeanWindSpeedThreshold = device_property(
        dtype=float,
        doc="Threshold value for mean wind speed (in m/s) used to trigger stow.",
        default_value=MEAN_WIND_SPEED_THRESHOLD_MPS,
    )
    WindGustThreshold = device_property(
        dtype=float,
        doc="Threshold value for wind gust speed (in m/s) used to trigger stow.",
        default_value=WIND_GUST_THRESHOLD_MPS,
    )
<<<<<<< HEAD

    attenuation_1_pol_h_x = attribute(
        name="attenuation1PolH/X",
        dtype=float,
        access=AttrWriteType.READ,
        fget="get_attenuation_1_pol_h_x",
        doc="""The current attenuation value for attenuator 1 on the
            H/X polarization.""",
    )

    attenuation_1_pol_v_y = attribute(
        name="attenuation1PolV/Y",
        dtype=float,
        access=AttrWriteType.READ,
        fget="get_attenuation_1_pol_v_y",
        doc="""The current attenuation value for attenuator 1 on the
            V/Y polarization.""",
    )

    attenuation_2_pol_h_x = attribute(
        name="attenuation2PolH/X",
        dtype=float,
        access=AttrWriteType.READ,
        fget="get_attenuation_2_pol_h_x",
        doc="""The current attenuation value for the attenuator 2 on the
            H/X polarization.""",
    )

    attenuation_2_pol_v_y = attribute(
        name="attenuation2PolV/Y",
        dtype=float,
        access=AttrWriteType.READ,
        fget="get_attenuation_2_pol_v_y",
        doc="""The current attenuation value for the attenuator 2 on the
            V/Y polarization.""",
    )

    def _create_lrc_attributes(self) -> None:
        """Create attributes for the long running commands.

        This is an override to update the max_dim_x of longRunningCommandInProgress.
        DishManager reports progress from its running command and from the sub devices
        commands were fanned out to.

        :raises AssertionError: if max_queued_tasks or max_executing_tasks is not
            equal to or greater than 0 or 1 respectively.
        """
        assert self.component_manager.max_queued_tasks >= 0, (
            "max_queued_tasks property must be equal to or greater than 0."
        )
        assert self.component_manager.max_executing_tasks >= 1, (
            "max_executing_tasks property must be equal to or greater than 1."
        )
        self._status_queue_size = max(
            self.component_manager.max_queued_tasks * 2
            + self.component_manager.max_executing_tasks,
            _MAXIMUM_STATUS_QUEUE_SIZE,
        )
        self._create_attribute(
            "longRunningCommandStatus",
            self._status_queue_size * 2,  # 2 per command
            self.longRunningCommandStatus,
        )
        self._create_attribute(
            "longRunningCommandsInQueue",
            self._status_queue_size,
            self.longRunningCommandsInQueue,
        )
        self._create_attribute(
            "longRunningCommandIDsInQueue",
            self._status_queue_size,
            self.longRunningCommandIDsInQueue,
        )
        self._create_attribute(
            "longRunningCommandInProgress",
            self.component_manager.max_executing_tasks + _DISH_SUB_COMPONENTS_CONTROLLED,
            self.longRunningCommandInProgress,
        )
        self._create_attribute(
            "longRunningCommandProgress",
            self.component_manager.max_executing_tasks
            * 2,  # cmd name and progress for each command
            self.longRunningCommandProgress,
        )
=======
    DefaultActionTimeoutSeconds = device_property(
        dtype=float,
        doc="The default timeout value (in seconds) for each fanned out action.",
        default_value=DEFAULT_ACTION_TIMEOUT_S,
    )
>>>>>>> 7c8771af

    def create_component_manager(self) -> DishManagerComponentManager:
        """Create the component manager for DishManager.

        :return: Instance of DishManagerComponentManager
        :rtype: DishManagerComponentManager
        """
        return DishManagerComponentManager(
            self.logger,
            self._command_tracker,
            self._update_version_of_subdevice_on_success,
            self._attr_quality_state_changed,
            self.get_name(),
            self.DSDeviceFqdn,
            self.SPFDeviceFqdn,
            self.SPFRxDeviceFqdn,
            self.DefaultActionTimeoutSeconds,
            communication_state_callback=self._communication_state_changed,
            component_state_callback=self._component_state_changed,
            wms_device_names=self.WMSDeviceNames,
            wind_stow_callback=self._wind_stow_inform,
            command_progress_callback=self._update_status,
            default_watchdog_timeout=self.DefaultWatchdogTimeout,
            default_mean_wind_speed_threshold=self.MeanWindSpeedThreshold,
            default_wind_gust_threshold=self.WindGustThreshold,
        )

    def init_command_objects(self) -> None:
        """Initialise the command handlers."""
        super().init_command_objects()

        for command_name, method_name in [
            ("SetStandbyLPMode", "set_standby_lp_mode"),
            ("SetMaintenanceMode", "set_maintenance_mode"),
            ("SetStandbyFPMode", "set_standby_fp_mode"),
            ("Track", "track_cmd"),
            ("TrackStop", "track_stop_cmd"),
            ("ConfigureBand1", "configure_band_cmd"),
            ("ConfigureBand2", "configure_band_cmd"),
            ("ConfigureBand3", "configure_band_cmd"),
            ("ConfigureBand4", "configure_band_cmd"),
            ("ConfigureBand5a", "configure_band_cmd"),
            ("ConfigureBand5b", "configure_band_cmd"),
            ("Slew", "slew"),
            ("Scan", "scan"),
            ("TrackLoadStaticOff", "track_load_static_off"),
            ("EndScan", "end_scan"),
        ]:
            self.register_command_object(
                command_name,
                SubmittedSlowCommand(
                    command_name,
                    self._command_tracker,
                    self.component_manager,
                    method_name,
                    callback=None,
                    logger=self.logger,
                ),
            )

        # SetMaintenanceMode is a special command that is split into two parts, after the
        # initial fan-out of commands to sub-devices, the command waits for the dish to stow
        # then proceeds to set the dish into maintenance mode.
        self.register_command_object(
            "SetMaintenanceMode",
            SubmittedSlowCommand(
                "SetMaintenanceMode",
                self._command_tracker,
                self.component_manager,
                "set_maintenance_mode",
                callback=self.component_manager.stow_to_maintenance_transition_callback,
                logger=self.logger,
            ),
        )

        self.register_command_object(
            "SetStowMode",
            StowCommand(
                "SetStowMode",
                self._command_tracker,
                self.component_manager,
                "set_stow_mode",
                callback=None,
                logger=self.logger,
            ),
        )

        abort_sequence_handler = Abort(self.component_manager, self._command_tracker, self.logger)
        self.register_command_object(
            "Abort",
            AbortCommand(
                self._command_tracker,
                self.component_manager,
                callback=abort_sequence_handler,
                logger=self.logger,
            ),
        )

        self.register_command_object(
            "SetKValue",
            SetKValueCommand(self.component_manager, self.logger),
        )

        self.register_command_object(
            "ApplyPointingModel",
            ApplyPointingModelCommand(self.component_manager, self.logger),
        )

        self.register_command_object(
            "ResetTrackTable",
            ResetTrackTableCommand(self.component_manager, self.logger),
        )

    # ---------
    # Callbacks
    # ---------

    def _update_status(self, status: str) -> None:
        """Update the status of the device."""
        self.set_status(status)
        self.logger.debug(status)
        self.push_change_event("status")

    def _update_version_of_subdevice_on_success(self, device: DishDevice, build_state: str):
        """Update the version information of subdevice if connection is successful."""
        try:
            self._build_state = self._release_info.update_build_state(device, build_state)
        except AttributeError:
            self.logger.warning(
                "Failed to update build state information for [%s] device.", device.value
            )

<<<<<<< HEAD
    def _attr_quality_state_changed(self, attribute_name, new_attribute_quality, attr_value):
        device_attribute_name = self._component_state_attr_map.get(attribute_name, None)
        if device_attribute_name:
            attribute_object = getattr(self, device_attribute_name, None)

            # Account for attributes whose attribute class object names are
            # different from the name of the attribute
            if device_attribute_name in [
                "attenuation1PolH/X",
                "attenuation1PolV/Y",
                "attenuation2PolH/X",
                "attenuation2PolV/Y",
            ]:
                match device_attribute_name:
                    case "attenuation1PolH/X":
                        attribute_object = self.attenuation_1_pol_v_y
                    case "attenuation1PolV/Y":
                        attribute_object = self.attenuation_1_pol_v_y
                    case "attenuation2PolH/X":
                        attribute_object = self.attenuation_2_pol_h_x
                    case "attenuation2PolV/Y":
                        attribute_object = self.attenuation_2_pol_v_y

            if attribute_object:
                if attribute_object.get_quality() is not new_attribute_quality:
                    if new_attribute_quality == AttrQuality.ATTR_INVALID:
                        attribute_object.set_quality(new_attribute_quality, True)
                    else:
                        attribute_object.set_quality(new_attribute_quality, False)
                        self.push_change_event(device_attribute_name, attr_value)
=======
    def _attr_quality_state_changed(
        self, attribute_name: str, new_attribute_quality: AttrQuality
    ) -> None:
        attr_name = self._component_state_attr_map.get(attribute_name)
        attr_value = self.component_manager.component_state.get(attribute_name)
        if attr_name:
            attribute_object = getattr(self, attr_name, None)
            if attribute_object:
                attribute_object.set_value(attr_value)
                attribute_object.set_quality(new_attribute_quality, True)
>>>>>>> 7c8771af

    def _communication_state_changed(self, communication_state: CommunicationStatus) -> None:
        wind_stow_active = self.component_manager.wind_stow_active
        if wind_stow_active:
            return

        # gets its turn when wind condition is normal
        alarm_status_msg = (
            "Event channel on a sub-device is not responding anymore "
            "or change event subscription is not complete"
        )
        action_map = {
            CommunicationStatus.NOT_ESTABLISHED: (DevState.ALARM, alarm_status_msg),
            CommunicationStatus.ESTABLISHED: (DevState.ON, None),
            CommunicationStatus.DISABLED: (DevState.DISABLE, None),
        }
        dev_state, dev_status = action_map[communication_state]
        self._update_state(dev_state, dev_status)

    # pylint: disable=unused-argument
    def _component_state_changed(self, *args, **kwargs):
        def change_case(attr_name):
            """Convert camel case string to snake case.

            The snake case output is prefixed by an underscore to
            match the naming convention of the attribute variables.

            Example:
            dishMode > _dish_mode
            capture > _capture
            b3CapabilityState > _b3_capability_state

            Source: https://www.geeksforgeeks.org/
            python-program-to-convert-camel-case-string-to-snake-case/

            """
            # pylint: disable=line-too-long
            return (
                f"_{reduce(lambda x, y: x + ('_' if y.isupper() else '') + y, attr_name).lower()}"  # noqa: E501
            )

        for comp_state_name, comp_state_value in kwargs.items():
            attribute_name = self._component_state_attr_map.get(comp_state_name, comp_state_name)
            attribute_variable = change_case(attribute_name)
            setattr(self, attribute_variable, comp_state_value)
            self.push_change_event(attribute_name, comp_state_value)
            self.push_archive_event(attribute_name, comp_state_value)

    def _wind_stow_inform(self, **computed_averages):
        """Updates the device state and status based on wind condition.

        If the dish is stowed due to high wind and the alarm has not been cleared,
        the device enters ALARM state with a message showing the wind data.

        If the dish is stowed but conditions have normalized (alarm reset allowed),
        the device returns to ON state and the stow flag is cleared.
        """
        wind_stow_active = self.component_manager.wind_stow_active
        reset_alarm = self.component_manager.reset_alarm

        if wind_stow_active and not reset_alarm:
            alarm_status_msg = f"Dish stowed due to extreme wind condition: {computed_averages}."
            dev_state, dev_status = DevState.ALARM, alarm_status_msg
            self._update_state(dev_state, dev_status)
        elif wind_stow_active and reset_alarm:
            self._update_state(DevState.ON, None)
            # ensure this runs only once after the conditions return to normal
            self.component_manager.wind_stow_active = False

    class InitCommand(SKAController.InitCommand):  # pylint: disable=too-few-public-methods
        """A class for the Dish Manager's init_device() method."""

        # pylint: disable=invalid-name
        # pylint: disable=too-many-statements
        # pylint: disable=arguments-differ
        def do(self):
            """Initializes the attributes and properties of the DishManager."""
            device: DishManager = self._device
            # pylint: disable=protected-access
            device._achieved_pointing_az = [0.0, 0.0]
            device._achieved_pointing_el = [0.0, 0.0]
            device._azimuth_over_wrap = False
            device._band5a_pointing_model_params = []
            device._band5b_pointing_model_params = []
            device._band1_sampler_frequency = 0.0
            device._band2_sampler_frequency = 0.0
            device._band3_sampler_frequency = 0.0
            device._band4_sampler_frequency = 0.0
            device._band5a_sampler_frequency = 0.0
            device._band5b_sampler_frequency = 0.0
            device._configure_target_lock = []
            device._dsh_max_short_term_power = 13.5
            device._dsh_power_curtailment = True
            device._frequency_response = [[], []]
            device._pointing_buffer_size = 0
            device._poly_track = []
            device._power_state = PowerState.LOW
            device._program_track_table = []
            device._track_interpolation_mode = TrackInterpolationMode.SPLINE
            device._track_program_mode = TrackProgramMode.TABLEA
            device._track_table_load_mode = TrackTableLoadMode.APPEND
            device._last_commanded_pointing_params = ""
            device._release_info = ReleaseInfo(
                ds_manager_address=device.DSDeviceFqdn,
                spfc_address=device.SPFDeviceFqdn,
                spfrx_address=device.SPFRxDeviceFqdn,
            )
            device._build_state = device._release_info.get_build_state()
            device._version_id = device._release_info.get_dish_manager_release_version()
            device._action_timeout_seconds = DEFAULT_ACTION_TIMEOUT_S

            # push change events, needed to use testing library

            device._component_state_attr_map = {
                "dishmode": "dishMode",
                "powerstate": "powerState",
                "pointingstate": "pointingState",
                "configuredband": "configuredBand",
                "achievedtargetlock": "achievedTargetLock",
                "dsccmdauth": "dscCmdAuth",
                "configuretargetlock": "configureTargetLock",
                "healthstate": "healthState",
                "b1capabilitystate": "b1CapabilityState",
                "b2capabilitystate": "b2CapabilityState",
                "b3capabilitystate": "b3CapabilityState",
                "b4capabilitystate": "b4CapabilityState",
                "b5acapabilitystate": "b5aCapabilityState",
                "b5bcapabilitystate": "b5bCapabilityState",
                "desiredpointingaz": "desiredPointingAz",
                "desiredpointingel": "desiredPointingEl",
                "achievedpointing": "achievedPointing",
                "band0pointingmodelparams": "band0PointingModelParams",
                "band1pointingmodelparams": "band1PointingModelParams",
                "band2pointingmodelparams": "band2PointingModelParams",
                "band3pointingmodelparams": "band3PointingModelParams",
                "band4pointingmodelparams": "band4PointingModelParams",
                "band5apointingmodelparams": "band5aPointingModelParams",
                "band5bpointingmodelparams": "band5bPointingModelParams",
                "attenuation1polh/x": "attenuation1PolH/X",
                "attenuation1polv/y": "attenuation1PolV/Y",
                "attenuation2polh/x": "attenuation2PolH/X",
                "attenuation2polv/y": "attenuation2PolV/Y",
                "kvalue": "kValue",
                "trackinterpolationmode": "trackInterpolationMode",
                "scanid": "scanID",
                "ignorespf": "ignoreSpf",
                "ignorespfrx": "ignoreSpfrx",
                "spfconnectionstate": "spfConnectionState",
                "spfrxconnectionstate": "spfrxConnectionState",
                "dsconnectionstate": "dsConnectionState",
                "wmsconnectionstate": "wmsConnectionState",
                "noisediodemode": "noiseDiodeMode",
                "periodicnoisediodepars": "periodicNoiseDiodePars",
                "pseudorandomnoisediodepars": "pseudoRandomNoiseDiodePars",
                "isklocked": "isKLocked",
                "spectralinversion": "spectralInversion",
                "actstaticoffsetvaluexel": "actStaticOffsetValueXel",
                "actstaticoffsetvalueel": "actStaticOffsetValueEl",
                "dscpowerlimitkw": "dscPowerLimitKw",
                "tracktablecurrentindex": "trackTableCurrentIndex",
                "tracktableendindex": "trackTableEndIndex",
                "lastwatchdogreset": "lastWatchdogReset",
                "watchdogtimeout": "watchdogTimeout",
                "meanwindspeed": "meanWindSpeed",
                "windgust": "windGust",
                "autowindstowenabled": "autoWindStowEnabled",
                "lastcommandedmode": "lastCommandedMode",
                "lastcommandinvoked": "lastCommandInvoked",
                "dscctrlstate": "dscCtrlState",
                "actiontimeoutseconds": "actionTimeoutSeconds",
            }
            for attr in device._component_state_attr_map.values():
                device.set_change_event(attr, True, False)
                device.set_archive_event(attr, True, False)

            # Configure events for base class attributes. These are not necessary for functionality
            # of Dish Manager but needed to suppress errors in DVS integration
            for attr in (
                "buildState",
                "versionId",
                "loggingLevel",
                "loggingTargets",
                "elementLoggerAddress",
                "elementAlarmAddress",
                "elementTelStateAddress",
                "elementDatabaseAddress",
            ):
                device.set_change_event(attr, True, False)
                device.set_archive_event(attr, True, False)

            # Configure events for attributes. The events for these attributes are not pushed
            # through callback updates
            for attr in (
                "maxCapabilities",
                "availableCapabilities",
                "azimuthOverWrap",
                "band1SamplerFrequency",
                "band2SamplerFrequency",
                "band3SamplerFrequency",
                "band4SamplerFrequency",
                "band5aSamplerFrequency",
                "band5bSamplerFrequency",
                "capturing",
                "dshMaxShortTermPower",
                "dshPowerCurtailment",
                "frequencyResponse",
                "noiseDiodeConfig",
                "programTrackTable",
                "pointingBufferSize",
                "polyTrack",
                "trackProgramMode",
                "trackTableLoadMode",
                "lastCommandedPointingParams",
            ):
                device.set_change_event(attr, True, False)
                device.set_archive_event(attr, True, False)

            # Try to connect to DB and update memorized attributes if TANGO_HOST is set
            device.component_manager.try_update_memorized_attributes_from_db()

            device.instances[device.get_name()] = device
            (result_code, message) = super().do()
            device.op_state_model.perform_action("component_on")
            device.component_manager.start_communicating()
            return (ResultCode(result_code), message)

    # ----------
    # Attributes
    # ----------

    # pylint: disable=invalid-name
    @attribute(
        dtype=(str, str),
        max_dim_x=2,
        access=AttrWriteType.READ,
        doc=(
            "Reports when and which was the last commanded mode change (not when completed). "
            "Time is a UNIX UTC timestamp."
        ),
    )
    @requires_component_manager
    def lastCommandedMode(self) -> tuple[str, str]:
        """Return the last commanded mode."""
        return self.component_manager.component_state["lastcommandedmode"]

    @attribute(
        dtype=(str, str),
        max_dim_x=2,
        access=AttrWriteType.READ,
        doc="Stores the name and timestamp (in UNIX UTC format) of the last invoked command.",
    )
    @requires_component_manager
    def lastCommandInvoked(self) -> tuple[str, str]:
        """Return the last command invoked and its timestamp."""
        return self.component_manager.component_state["lastcommandinvoked"]

    # pylint: disable=invalid-name
    @attribute(
        dtype=CommunicationStatus,
        access=AttrWriteType.READ,
        doc="Displays connection status to SPF device",
    )
    def spfConnectionState(self):
        """Returns the spf connection state."""
        return self.component_manager.component_state.get(
            "spfconnectionstate", CommunicationStatus.NOT_ESTABLISHED
        )

    @attribute(
        dtype=CommunicationStatus,
        access=AttrWriteType.READ,
        doc="Displays connection status to SPFRx device",
    )
    def spfrxConnectionState(self):
        """Returns the spfrx connection state."""
        return self.component_manager.component_state.get(
            "spfrxconnectionstate", CommunicationStatus.NOT_ESTABLISHED
        )

    @attribute(
        dtype=CommunicationStatus,
        access=AttrWriteType.READ,
        doc="Displays connection status to DS device",
    )
    def dsConnectionState(self):
        """Returns the ds connection state."""
        return self.component_manager.component_state.get(
            "dsconnectionstate", CommunicationStatus.NOT_ESTABLISHED
        )

    @attribute(
        dtype=CommunicationStatus,
        access=AttrWriteType.READ,
        doc="Displays connection status to wms device",
    )
    def wmsConnectionState(self):
        """Returns the wms connection state."""
        return self.component_manager.component_state.get(
            "wmsconnectionstate", CommunicationStatus.NOT_ESTABLISHED
        )

    @attribute(
        max_dim_x=3,
        dtype=(float,),
        doc="[0] Timestamp\n[1] Azimuth\n[2] Elevation",
        access=AttrWriteType.READ,
    )
    def achievedPointing(self):
        """Returns the current achieved pointing for both axis."""
        return self.component_manager.component_state.get("achievedpointing", [0.0, 0.0, 0.0])

    @attribute(
        dtype=bool,
        doc="Indicates whether the Dish is on target or not based on the "
        "pointing error and time period parameters defined in "
        "configureTargetLock.",
        access=AttrWriteType.READ,
    )
    def achievedTargetLock(self):
        """Returns the achievedTargetLock."""
        return self.component_manager.component_state.get("achievedtargetlock", False)

    @attribute(
        dtype=DscCmdAuthType,
        doc="Indicates who has command authority",
        access=AttrWriteType.READ,
    )
    def dscCmdAuth(self) -> DscCmdAuthType:
        """Returns the DSC command authority."""
        return self.component_manager.component_state.get("dsccmdauth", None)

    @attribute(
        dtype=int,
        doc="Actual used index in the track table",
        access=AttrWriteType.READ,
    )
    def trackTableCurrentIndex(self) -> int:
        """Index of current point being tracked in the track table."""
        return self.component_manager.component_state.get("tracktablecurrentindex", 0)

    @attribute(
        dtype=int,
        doc="End index in the track table",
        access=AttrWriteType.READ,
    )
    def trackTableEndIndex(self) -> int:
        """Index of last point in the track table."""
        return self.component_manager.component_state.get("tracktableendindex", 0)

    # Band agnostic attenuation attributes getter methods
    def get_attenuation_1_pol_h_x(self):
        """Get the attenuation Pol H/X for attenuator 1."""
        return self.component_manager.component_state.get("attenuation1polh/x", 0.0)

    def get_attenuation_1_pol_v_y(self):
        """Get the attenuation Pol V/Y for attenuator 1."""
        return self.component_manager.component_state.get("attenuation1polv/y", 0.0)

    def get_attenuation_2_pol_h_x(self):
        """Get the attenuation Pol H/X for attenuator 2."""
        return self.component_manager.component_state.get("attenuation2polh/x", 0.0)

    def get_attenuation_2_pol_v_y(self):
        """Get the attenuation Pol V/Y for attenuator 2."""
        return self.component_manager.component_state.get("attenuation2polv/y", 0.0)

    @attribute(
        dtype=int,
        access=AttrWriteType.READ,
        doc="Returns the kValue for SPFRX",
    )
    def kValue(self):
        """Returns the kValue for SPFRX."""
        return self.component_manager.component_state["kvalue"]

    @attribute(
        dtype=bool,
        doc="Indicates that the Dish has moved beyond an azimuth wrap limit.",
    )
    def azimuthOverWrap(self):
        """Returns the azimuthOverWrap."""
        return self._azimuth_over_wrap

    @attribute(
        dtype=float,
        doc="Actual cross-elevation static offset (arcsec)",
        access=AttrWriteType.READ,
    )
    def actStaticOffsetValueXel(self) -> float:
        """Indicate actual cross-elevation static offset in arcsec."""
        return self.component_manager.component_state.get("actstaticoffsetvaluexel", 0.0)

    @attribute(
        dtype=float,
        doc="Actual elevation static offset (arcsec)",
        access=AttrWriteType.READ,
    )
    def actStaticOffsetValueEl(self) -> float:
        """Indicate actual elevation static offset in arcsec."""
        return self.component_manager.component_state.get("actstaticoffsetvalueel", 0.0)

    @attribute(
        dtype=(float,),
        max_dim_x=BAND_POINTING_MODEL_PARAMS_LENGTH,
        doc="""
            Parameters for (local) Band 0 pointing models used by Dish to do pointing corrections.

            When writing to this attribute, the selected band for correction will be set to B0.

            Band pointing model parameters are:
            [0] IA, [1] CA, [2] NPAE, [3] AN, [4] AN0, [5] AW, [6] AW0, [7] ACEC, [8] ACES,
            [9] ABA, [10] ABphi, [11] IE, [12] ECEC, [13] ECES, [14] HECE4,
            [15] HESE4, [16] HECE8, [17] HESE8
        """,
        access=AttrWriteType.READ_WRITE,
    )
    def band0PointingModelParams(self):
        """Returns the band0PointingModelParams."""
        return self.component_manager.component_state.get("band0pointingmodelparams", [])

    @band0PointingModelParams.write
    def band0PointingModelParams(self, value):
        """Set the band0PointingModelParams."""
        self.logger.debug("band0PointingModelParams write method called with params %s", value)

        if hasattr(self, "component_manager"):
            self.component_manager.update_pointing_model_params("band0PointingModelParams", value)
        else:
            self.logger.warning("No component manager to write band0PointingModelParams yet")
            raise RuntimeError("Failed to write to band0PointingModelParams on DishManager")

    @attribute(
        dtype=(float,),
        max_dim_x=BAND_POINTING_MODEL_PARAMS_LENGTH,
        doc="""
            Parameters for (local) Band 1 pointing models used by Dish to do pointing corrections.

            When writing to this attribute, the selected band for correction will be set to B1.

            Band pointing model parameters are:
            [0] IA, [1] CA, [2] NPAE, [3] AN, [4] AN0, [5] AW, [6] AW0, [7] ACEC, [8] ACES,
            [9] ABA, [10] ABphi, [11] IE, [12] ECEC, [13] ECES, [14] HECE4,
            [15] HESE4, [16] HECE8, [17] HESE8
        """,
        access=AttrWriteType.READ_WRITE,
    )
    def band1PointingModelParams(self):
        """Returns the band1PointingModelParams."""
        return self.component_manager.component_state.get("band1pointingmodelparams", [])

    @band1PointingModelParams.write
    def band1PointingModelParams(self, value):
        """Set the band1PointingModelParams."""
        self.logger.debug("band1PointingModelParams write method called with params %s", value)

        if hasattr(self, "component_manager"):
            self.component_manager.update_pointing_model_params("band1PointingModelParams", value)
        else:
            self.logger.warning("No component manager to write band1PointingModelParams yet")
            raise RuntimeError("Failed to write to band1PointingModelParams on DishManager")

    @attribute(
        dtype=(float,),
        max_dim_x=BAND_POINTING_MODEL_PARAMS_LENGTH,
        doc="""
            Parameters for (local) Band 2 pointing models used by Dish to do pointing corrections.

            When writing to this attribute, the selected band for correction will be set to B2.

            Band pointing model parameters are:
            [0] IA, [1] CA, [2] NPAE, [3] AN, [4] AN0, [5] AW, [6] AW0, [7] ACEC, [8] ACES,
            [9] ABA, [10] ABphi, [11] IE, [12] ECEC, [13] ECES, [14] HECE4,
            [15] HESE4, [16] HECE8, [17] HESE8
        """,
        access=AttrWriteType.READ_WRITE,
    )
    def band2PointingModelParams(self):
        """Returns the band2PointingModelParams."""
        return self.component_manager.component_state.get("band2pointingmodelparams", [])

    @band2PointingModelParams.write
    def band2PointingModelParams(self, value):
        """Set the band2PointingModelParams."""
        self.logger.debug("band2PointingModelParams write method called with params %s", value)

        if hasattr(self, "component_manager"):
            self.component_manager.update_pointing_model_params("band2PointingModelParams", value)
        else:
            self.logger.warning("No component manager to write band2PointingModelParams yet")
            raise RuntimeError("Failed to write to band2PointingModelParams on DishManager")

    @attribute(
        dtype=(float,),
        max_dim_x=BAND_POINTING_MODEL_PARAMS_LENGTH,
        doc="""
            Parameters for (local) Band 3 pointing models used by Dish to do pointing corrections.

            When writing to this attribute, the selected band for correction will be set to B3.

            Band pointing model parameters are:
            [0] IA, [1] CA, [2] NPAE, [3] AN, [4] AN0, [5] AW, [6] AW0, [7] ACEC, [8] ACES,
            [9] ABA, [10] ABphi, [11] IE, [12] ECEC, [13] ECES, [14] HECE4,
            [15] HESE4, [16] HECE8, [17] HESE8
        """,
        access=AttrWriteType.READ_WRITE,
    )
    def band3PointingModelParams(self):
        """Returns the band3PointingModelParams."""
        return self.component_manager.component_state.get("band3pointingmodelparams", [])

    @band3PointingModelParams.write
    def band3PointingModelParams(self, value):
        """Set the band3PointingModelParams."""
        self.logger.debug("band3PointingModelParams write method called with params %s", value)

        if hasattr(self, "component_manager"):
            self.component_manager.update_pointing_model_params("band3PointingModelParams", value)
        else:
            self.logger.warning("No component manager to write band3PointingModelParams yet")
            raise RuntimeError("Failed to write to band3PointingModelParams on DishManager")

    @attribute(
        dtype=(float,),
        max_dim_x=BAND_POINTING_MODEL_PARAMS_LENGTH,
        doc="""
            Parameters for (local) Band 4 pointing models used by Dish to do pointing corrections.

            When writing to this attribute, the selected band for correction will be set to B4.

            Band pointing model parameters are:
            [0] IA, [1] CA, [2] NPAE, [3] AN, [4] AN0, [5] AW, [6] AW0, [7] ACEC, [8] ACES,
            [9] ABA, [10] ABphi, [11] IE, [12] ECEC, [13] ECES, [14] HECE4,
            [15] HESE4, [16] HECE8, [17] HESE8
        """,
        access=AttrWriteType.READ_WRITE,
    )
    def band4PointingModelParams(self):
        """Returns the band4PointingModelParams."""
        return self.component_manager.component_state.get("band4pointingmodelparams", [])

    @band4PointingModelParams.write
    def band4PointingModelParams(self, value):
        """Set the band4PointingModelParams."""
        self.logger.debug("band4PointingModelParams write method called with params %s", value)

        if hasattr(self, "component_manager"):
            self.component_manager.update_pointing_model_params("band4PointingModelParams", value)
        else:
            self.logger.warning("No component manager to write band4PointingModelParams yet")
            raise RuntimeError("Failed to write to band4PointingModelParams on DishManager")

    @attribute(
        dtype=(float,),
        max_dim_x=18,
        access=AttrWriteType.READ_WRITE,
        doc="Parameters for (local) Band 5a pointing models used by Dish to "
        "do pointing corrections.",
    )
    def band5aPointingModelParams(self):
        """Returns the band5aPointingModelParams."""
        return self._band5a_pointing_model_params

    @band5aPointingModelParams.write
    def band5aPointingModelParams(self, value):
        """Set the band5aPointingModelParams."""
        self.logger.debug("band5aPointingModelParams write method called with params %s", value)
        if hasattr(self, "component_manager"):
            self.component_manager.update_pointing_model_params("band5aPointingModelParams", value)
        else:
            self.logger.warning("No component manager to write band5aPointingModelParams yet")
            raise RuntimeError("Failed to write to band5aPointingModelParams on DishManager")

    @attribute(
        dtype=(float,),
        max_dim_x=18,
        access=AttrWriteType.READ_WRITE,
        doc="Parameters for (local) Band 5b pointing models used by Dish to "
        "do pointing corrections.",
    )
    def band5bPointingModelParams(self):
        """Returns the band5bPointingModelParams."""
        return self._band5b_pointing_model_params

    @band5bPointingModelParams.write
    def band5bPointingModelParams(self, value):
        """Set the band5bPointingModelParams."""
        self.logger.debug("band5bPointingModelParams write method called with params %s", value)

        if hasattr(self, "component_manager"):
            self.component_manager.update_pointing_model_params("band5bPointingModelParams", value)
        else:
            self.logger.warning("No component manager to write band5bPointingModelParams yet")
            raise RuntimeError("Failed to write to band5bPointingModelParams on DishManager")

    @attribute(
        dtype=float,
        access=AttrWriteType.WRITE,
        doc="BAND1 absolute sampler clock frequency (base plus offset).",
    )
    def band1SamplerFrequency(self):
        """Returns the band1SamplerFrequency."""
        return self._band1_sampler_frequency

    @band1SamplerFrequency.write
    def band1SamplerFrequency(self, value):
        """Set the band1SamplerFrequency."""
        # pylint: disable=attribute-defined-outside-init
        self._band1_sampler_frequency = value
        self.push_change_event("band1SamplerFrequency", value)
        self.push_archive_event("band1SamplerFrequency", value)

    @attribute(
        dtype=float,
        access=AttrWriteType.WRITE,
        doc="BAND2 absolute sampler clock frequency (base plus offset).",
    )
    def band2SamplerFrequency(self):
        """Returns the band2SamplerFrequency."""
        return self._band2_sampler_frequency

    @band2SamplerFrequency.write
    def band2SamplerFrequency(self, value):
        """Set the band2SamplerFrequency."""
        # pylint: disable=attribute-defined-outside-init
        self._band2_sampler_frequency = value
        self.push_change_event("band2SamplerFrequency", value)
        self.push_archive_event("band2SamplerFrequency", value)

    @attribute(
        dtype=float,
        access=AttrWriteType.WRITE,
        doc="BAND3 absolute sampler clock frequency (base plus offset).",
    )
    def band3SamplerFrequency(self):
        """Returns the band3SamplerFrequency."""
        return self._band3_sampler_frequency

    @band3SamplerFrequency.write
    def band3SamplerFrequency(self, value):
        """Set the band3SamplerFrequency."""
        # pylint: disable=attribute-defined-outside-init
        self._band3_sampler_frequency = value
        self.push_change_event("band3SamplerFrequency", value)
        self.push_archive_event("band3SamplerFrequency", value)

    @attribute(
        dtype=float,
        access=AttrWriteType.WRITE,
        doc="BAND4 absolute sampler clock frequency (base plus offset).",
    )
    def band4SamplerFrequency(self):
        """Returns the band4SamplerFrequency."""
        return self._band4_sampler_frequency

    @band4SamplerFrequency.write
    def band4SamplerFrequency(self, value):
        """Set the band4SamplerFrequency."""
        # pylint: disable=attribute-defined-outside-init
        self._band4_sampler_frequency = value
        self.push_change_event("band4SamplerFrequency", value)
        self.push_archive_event("band4SamplerFrequency", value)

    @attribute(
        dtype=float,
        access=AttrWriteType.WRITE,
        doc="BAND5a absolute sampler clock frequency (base plus offset).",
    )
    def band5aSamplerFrequency(self):
        """Returns the band5aSamplerFrequency."""
        return self._band5a_sampler_frequency

    @band5aSamplerFrequency.write
    def band5aSamplerFrequency(self, value):
        """Set the band5aSamplerFrequency."""
        # pylint: disable=attribute-defined-outside-init
        self._band5a_sampler_frequency = value
        self.push_change_event("band5aSamplerFrequency", value)
        self.push_archive_event("band5aSamplerFrequency", value)

    @attribute(
        dtype=float,
        access=AttrWriteType.WRITE,
        doc="BAND5b absolute sampler clock frequency (base plus offset).",
    )
    def band5bSamplerFrequency(self):
        """Returns the band5bSamplerFrequency."""
        return self._band5b_sampler_frequency

    @band5bSamplerFrequency.write
    def band5bSamplerFrequency(self, value):
        """Set the band5bSamplerFrequency."""
        # pylint: disable=attribute-defined-outside-init
        self._band5b_sampler_frequency = value
        self.push_change_event("band5bSamplerFrequency", value)
        self.push_archive_event("band5bSamplerFrequency", value)

    @attribute(
        dtype=bool,
        doc="Indicates whether Dish is capturing data in the configured band or not.",
    )
    def capturing(self):
        """Returns the capturing."""
        return self.component_manager.component_state.get("capturing", False)

    @attribute(
        dtype=Band,
        doc="The frequency band that the Dish is configured to capture data in.",
    )
    def configuredBand(self):
        """Returns the configuredBand."""
        return self.component_manager.component_state.get("configuredband", Band.UNKNOWN)

    @attribute(
        dtype=(float,),
        max_dim_x=2,
        access=AttrWriteType.WRITE,
        doc="[0] Pointing error\n[1] Time period",
    )
    def configureTargetLock(self):
        """Returns the configureTargetLock."""
        return self._configure_target_lock

    @configureTargetLock.write
    def configureTargetLock(self, value):
        """Set the configureTargetLock."""
        # pylint: disable=attribute-defined-outside-init
        self._configure_target_lock = value
        ds_com_man = self.component_manager.sub_component_managers["DS"]
        ds_com_man.write_attribute_value("configureTargetLock", value)

    @attribute(
        max_dim_x=2,
        dtype=(float,),
        access=AttrWriteType.READ,
        doc="Azimuth axis desired pointing as reported by the dish structure controller's"
        " Tracking.TrackStatus.p_desired_Az field.",
    )
    def desiredPointingAz(self) -> list[float]:
        """Returns the azimuth desiredPointing."""
        return self.component_manager.component_state.get("desiredpointingaz", [0.0, 0.0])

    @attribute(
        max_dim_x=2,
        dtype=(float,),
        access=AttrWriteType.READ,
        doc="Elevation axis desired pointing as reported by the dish structure controller's"
        " Tracking.TrackStatus.p_desired_El field.",
    )
    def desiredPointingEl(self) -> list[float]:
        """Returns the elevation desiredPointing."""
        return self.component_manager.component_state.get("desiredpointingel", [0.0, 0.0])

    @attribute(
        dtype=DishMode,
        doc="Dish rolled-up operating mode in Dish Control Model (SCM) notation",
    )
    def dishMode(self):
        """Returns the dishMode."""
        return self.component_manager.component_state.get("dishmode", DishMode.UNKNOWN)

    @attribute(
        dtype=float,
        access=AttrWriteType.WRITE,
        doc="Configures the Max Short Term Average Power (5sec‐10min) in "
        "kilowatt that the DSH instance is curtailed to while "
        "dshPowerCurtailment is [TRUE]. The default value is 13.5.",
    )
    def dshMaxShortTermPower(self):
        """Returns the dshMaxShortTermPower."""
        return self._dsh_max_short_term_power

    @dshMaxShortTermPower.write
    def dshMaxShortTermPower(self, value):
        """Set the dshMaxShortTermPower."""
        # pylint: disable=attribute-defined-outside-init
        self._dsh_max_short_term_power = value
        self.push_change_event("dshMaxShortTermPower", value)
        self.push_archive_event("dshMaxShortTermPower", value)

    @attribute(
        dtype=bool,
        access=AttrWriteType.READ_WRITE,
        doc="The Max Short Term Average Power (5sec‐10min) of each DSH "
        "instance is curtailed to the value configured in "
        "dshMaxShortTermPower. The default condition is [TRUE] ‐ "
        "power curtailment is on. With power curtailment [TRUE], all DSH "
        "functionality is available but at reduced performance (for example "
        "reduced slew rates). With power curtailment [FALSE], all DSH "
        "functionality is available at full performance (for example "
        "maximum slew rates).",
    )
    def dshPowerCurtailment(self):
        """Returns the dshPowerCurtailment."""
        return self._dsh_power_curtailment

    @dshPowerCurtailment.write
    def dshPowerCurtailment(self, value):
        """Set the dshPowerCurtailment."""
        # pylint: disable=attribute-defined-outside-init
        self._dsh_power_curtailment = value
        self.push_change_event("dshPowerCurtailment", value)
        self.push_archive_event("dshPowerCurtailment", value)

    @attribute(dtype=(((float),),), max_dim_x=1024, max_dim_y=1024)
    def frequencyResponse(self):
        """Returns the frequencyResponse."""
        return self._frequency_response

    @attribute(dtype=(float,), access=AttrWriteType.WRITE)
    def noiseDiodeConfig(self):
        """Returns the noiseDiodeConfig."""
        return self._noise_diode_config

    @noiseDiodeConfig.write
    def noiseDiodeConfig(self, value):
        """Set the noiseDiodeConfig."""
        # pylint: disable=attribute-defined-outside-init
        self._noise_diode_config = value
        self.push_change_event("noiseDiodeConfig", value)
        self.push_archive_event("noiseDiodeConfig", value)

    @attribute(dtype=PointingState)
    def pointingState(self):
        """Returns the pointingState."""
        return self.component_manager.component_state.get("pointingstate", PointingState.UNKNOWN)

    @attribute(
        dtype=(float,),
        max_dim_x=150,
        access=AttrWriteType.READ_WRITE,
        doc="Timestamp of i-th coordinate in table (max 50 coordinates) given "
        "in milliseconds since TAI epoch, representing time at which "
        "Dish should track i-th coordinate.\n Azimuth of i-th coordinate in "
        "table (max 50 coordinates) given in degrees.\n Elevation of i-th "
        "coordinate in table (max 50 coordinates) given in degrees",
    )
    def programTrackTable(self):
        """Returns the programTrackTable."""
        return self._program_track_table

    @programTrackTable.write
    def programTrackTable(self, table):
        """Set the programTrackTable."""
        # pylint: disable=attribute-defined-outside-init
        # Spectrum that is a multiple of 3 values:
        # - (timestamp, azimuth coordinate, elevation coordinate)
        # i.e. [tai_0, az_pos_0, el_pos_0, ..., tai_n, az_pos_n, el_pos_n]

        # perform input validation on table
        try:
            TrackLoadTableFormatting().check_track_table_input_valid(
                table,
                TRACK_LOAD_FUTURE_THRESHOLD_SEC,
            )
        except TrackTableTimestampError as te:
            self.logger.warning("Track table timestamp warning: %s", te)
        except ValueError as ve:
            raise ve

        length_of_table = len(table)
        sequence_length = length_of_table / 3
        task_status, msg = self.component_manager.track_load_table(
            sequence_length, table, self._track_table_load_mode
        )

        if task_status == TaskStatus.FAILED:
            raise RuntimeError(f"Write to programTrackTable failed: {msg}")
        self._program_track_table = table
        self.push_change_event("programTrackTable", table)
        self.push_archive_event("programTrackTable", table)

    @attribute(
        dtype=int,
        doc="Number of desiredPointing write values that the buffer has space "
        "for.\nNote: desiredPointing write values are stored by Dish in a "
        "buffer for application at the time specified in each desiredPointing "
        "record.",
    )
    def pointingBufferSize(self):
        """Returns the pointingBufferSize."""
        return self._pointing_buffer_size

    @attribute(
        dtype=(float,),
        max_dim_x=9,
        access=AttrWriteType.WRITE,
        doc="[0] Timestamp\n[1] Azimuth\n[2] Elevation\n[3] Azimuth speed\n"
        "[4] Elevation speed\n[5] Azimuth acceleration\n"
        "[6] Elevation acceleration\n[7] Azimuth jerk\n[8] Elevation jerk",
    )
    def polyTrack(self):
        """Returns the polyTrack."""
        return self._poly_track

    @polyTrack.write
    def polyTrack(self, value):
        """Set the polyTrack."""
        # pylint: disable=attribute-defined-outside-init
        self._poly_track = value
        self.push_change_event("polyTrack", value)
        self.push_archive_event("polyTrack", value)

    @attribute(dtype=PowerState)
    def powerState(self):
        """Returns the powerState."""
        return self._power_state

    @attribute(
        dtype=TrackInterpolationMode,
        access=AttrWriteType.READ_WRITE,
        doc="Selects the type of interpolation to be used in program tracking.",
    )
    def trackInterpolationMode(self):
        """Returns the trackInterpolationMode."""
        return self._track_interpolation_mode

    @trackInterpolationMode.write
    def trackInterpolationMode(self, value):
        """Set the trackInterpolationMode."""
        self.component_manager.set_track_interpolation_mode(value)

    @attribute(
        dtype=TrackProgramMode,
        access=AttrWriteType.READ_WRITE,
        doc="Selects the track program source (table A, table B, polynomial "
        "stream) used in the ACU for tracking. Coordinates given in the "
        "programTrackTable attribute are loaded in ACU in the selected table.",
    )
    def trackProgramMode(self):
        """Returns the trackProgramMode."""
        return self._track_program_mode

    @trackProgramMode.write
    def trackProgramMode(self, value):
        """Set the trackProgramMode."""
        # pylint: disable=attribute-defined-outside-init
        self._track_program_mode = value
        self.push_change_event("trackProgramMode", value)
        self.push_archive_event("trackProgramMode", value)

    @attribute(
        dtype=TrackTableLoadMode,
        access=AttrWriteType.READ_WRITE,
        doc="Selects track table load mode.\nWith ADD selected, Dish will "
        "add the coordinate set given in programTrackTable attribute to the "
        "list of pointing coordinates already loaded in ACU.\nWith NEW "
        "selected, Dish will delete the list of pointing coordinates "
        "previously loaded in ACU when new coordinates are given in the "
        "programTrackTable attribute.",
    )
    def trackTableLoadMode(self):
        """Returns the trackTableLoadMode."""
        return self._track_table_load_mode

    @trackTableLoadMode.write
    def trackTableLoadMode(self, value):
        """Set the trackTableLoadMode."""
        # pylint: disable=attribute-defined-outside-init
        self._track_table_load_mode = value
        self.push_change_event("trackTableLoadMode", value)
        self.push_archive_event("trackTableLoadMode", value)

    @attribute(
        dtype=CapabilityStates,
        access=AttrWriteType.READ,
        doc="Report the device b1CapabilityState",
    )
    def b1CapabilityState(self):
        """Returns the b1CapabilityState."""
        return self.component_manager.component_state.get(
            "b1capabilitystate", CapabilityStates.UNKNOWN
        )

    @attribute(
        dtype=CapabilityStates,
        access=AttrWriteType.READ,
        doc="Report the device b2CapabilityState",
    )
    def b2CapabilityState(self):
        """Returns the b2CapabilityState."""
        return self.component_manager.component_state.get(
            "b2capabilitystate", CapabilityStates.UNKNOWN
        )

    @attribute(
        dtype=CapabilityStates,
        access=AttrWriteType.READ,
        doc="Report the device b3CapabilityState",
    )
    def b3CapabilityState(self):
        """Returns the b3CapabilityState."""
        return self.component_manager.component_state.get(
            "b3capabilitystate", CapabilityStates.UNKNOWN
        )

    @attribute(
        dtype=CapabilityStates,
        access=AttrWriteType.READ,
        doc="Report the device b4CapabilityState",
    )
    def b4CapabilityState(self):
        """Returns the b4CapabilityState."""
        return self.component_manager.component_state.get(
            "b4capabilitystate", CapabilityStates.UNKNOWN
        )

    @attribute(
        dtype=CapabilityStates,
        access=AttrWriteType.READ,
        doc="Report the device b5aCapabilityState",
    )
    def b5aCapabilityState(self):
        """Returns the b5aCapabilityState."""
        return self.component_manager.component_state.get(
            "b5acapabilitystate", CapabilityStates.UNKNOWN
        )

    @attribute(
        dtype=CapabilityStates,
        access=AttrWriteType.READ,
        doc="Report the device b5bCapabilityState",
    )
    def b5bCapabilityState(self):
        """Returns the b5aCapabilityState."""
        return self.component_manager.component_state.get(
            "b5bcapabilitystate", CapabilityStates.UNKNOWN
        )

    @attribute(
        dtype=str,
        access=AttrWriteType.READ_WRITE,
        doc="Report the scanID for Scan",
    )
    def scanID(self):
        """Returns the scanID."""
        return self.component_manager.component_state.get("scanid", "")

    @scanID.write
    def scanID(self, scanid):
        """Sets the scanID."""
        self.component_manager._update_component_state(scanid=scanid)

    @attribute(
        dtype=bool,
        access=AttrWriteType.READ_WRITE,
        doc="Flag to disable SPF device communication. When ignored, no commands will be issued "
        "to the device, it will be excluded from state aggregation, and no device related "
        "attributes will be updated.",
        memorized=True,
    )
    def ignoreSpf(self):
        """Returns ignoreSpf."""
        return self.component_manager.component_state.get("ignorespf", False)

    @ignoreSpf.write
    def ignoreSpf(self, value):
        """Sets ignoreSpf."""
        self.logger.debug("Write to ignoreSpf, %s", value)
        self.component_manager.set_spf_device_ignored(value)

    @attribute(
        dtype=bool,
        access=AttrWriteType.READ_WRITE,
        doc="Flag to disable SPFRx device communication. When ignored, no commands will be issued "
        "to the device, it will be excluded from state aggregation, and no device related "
        "attributes will be updated.",
        memorized=True,
    )
    def ignoreSpfrx(self):
        """Returns ignoreSpfrx."""
        return self.component_manager.component_state.get("ignorespfrx", False)

    @ignoreSpfrx.write
    def ignoreSpfrx(self, value):
        """Sets ignoreSpfrx."""
        self.logger.debug("Write to ignoreSpfrx, %s", value)
        self.component_manager.set_spfrx_device_ignored(value)

    @attribute(
        dtype=NoiseDiodeMode,
        access=AttrWriteType.READ_WRITE,
        doc="""
            Noise diode mode.

            0: OFF, 1: PERIODIC, 2: PSEUDO-RANDOM

            Note: This attribute does not persist after a power cycle. A default value is included
            as a device property on the SPFRx.
        """,
    )
    def noiseDiodeMode(self):
        """Returns the noise diode mode."""
        self.logger.debug("Read noiseDiodeMode")
        return self.component_manager.component_state.get("noisediodemode", NoiseDiodeMode.OFF)

    @noiseDiodeMode.write
    def noiseDiodeMode(self, mode: NoiseDiodeMode):
        """Set the device noise diode mode."""
        self.component_manager.set_noise_diode_mode(mode)

    @attribute(
        dtype=(DevLong64,),
        max_dim_x=3,
        doc="""
            Periodic noise diode pars (units are in time quanta).

            [0]: period, [1]: duty cycle, [2]: phase shift

            Note: This attribute does not persist after a power cycle. A default value is included
            as a device property on the SPFRx.
        """,
        access=AttrWriteType.READ_WRITE,
    )
    def periodicNoiseDiodePars(self):
        """Returns the device periodic noise diode pars."""
        self.logger.debug("Read periodicNoiseDiodePars")
        return self.component_manager.component_state.get("periodicnoisediodepars", [])

    @periodicNoiseDiodePars.write
    def periodicNoiseDiodePars(self, values):
        """Set the device periodic noise diode pars."""
        self.component_manager.set_periodic_noise_diode_pars(values)

    @attribute(
        dtype=(DevLong64,),
        max_dim_x=3,
        doc="""
            Pseudo random noise diode pars (units are in time quanta).

            [0]: binary polynomial, [1]: seed, [2]: dwell

            Note: This attribute does not persist after a power cycle. A default value is included
            as a device property on the SPFRx.
        """,
        access=AttrWriteType.READ_WRITE,
    )
    def pseudoRandomNoiseDiodePars(self):
        """Returns the device pseudo random noise diode pars."""
        self.logger.debug("Read noiseDiodeMode")
        return self.component_manager.component_state.get("pseudorandomnoisediodepars", [])

    @pseudoRandomNoiseDiodePars.write
    def pseudoRandomNoiseDiodePars(self, values):
        """Set the device pseudo random noise diode pars."""
        self.component_manager.set_pseudo_random_noise_diode_pars(values)

    @attribute(
        dtype=bool,
        doc="""
            Check the SAT.RM module to see if
            the k- value is locked. If not false is returned.
        """,
        access=AttrWriteType.READ,
    )
    def isKLocked(self):
        """Returns the status of the SPFRx isKLocked attribute."""
        self.logger.debug("Read isKLocked")
        return self.component_manager.component_state.get("isklocked", False)

    @attribute(
        dtype=bool,
        doc="""
            Spectral inversion to correct the frequency sense of the currently
            configured band with respect to the RF signal.

            Logic 0: Output signal in the same frequency sense as input.

            Logic 1: Output signal in the opposite frequency sense as input.

            Setting this attribute to true will set the
            spectrum to be flipped.

        """,
        access=AttrWriteType.READ,
    )
    def spectralInversion(self):
        """Returns the status of the SPFRx spectralInversion attribute."""
        self.logger.debug("Read spectralInversion")
        return self.component_manager.component_state.get("spectralinversion", False)

    @attribute(
        dtype=str,
        access=AttrWriteType.READ,
        doc=(
            "Default empty string when not set, and is a JSON string"
            "of the last requested global pointing model when set."
        ),
    )
    def lastCommandedPointingParams(self) -> str:
        """Tango string attribute that returns the
        last JSON input passed to the ApplyPointingModel command.
        Defaults to an empty string.
        """
        return self._last_commanded_pointing_params

    @attribute(
        dtype=float,
        access=AttrWriteType.READ_WRITE,
        doc="""
            DSC Power Limit (kW). Note that this attribute can also be set by calling
            SetPowerMode. This value does not reflect the power limit in reality because
            the current PowerLimit(kW) is not reported as it cannot be read from the DSC.
            """,
    )
    def dscPowerLimitKw(self):
        """Returns the DSC Power Limit (Kw)."""
        return self.component_manager.component_state.get(
            "dscpowerlimitkw", DSC_MIN_POWER_LIMIT_KW
        )

    @dscPowerLimitKw.write
    def dscPowerLimitKw(self, value):
        """Sets the DSC Power Limit (Kw)."""
        # pylint: disable=attribute-defined-outside-init
        if DSC_MIN_POWER_LIMIT_KW <= value <= DSC_MAX_POWER_LIMIT_KW:
            self.component_manager.set_dsc_power_limit_kw(value)
        else:
            raise ValueError(
                f"Invalid value, {value}, for DSC Power Limit (kW),"
                f" valid range is [{DSC_MIN_POWER_LIMIT_KW}, {DSC_MAX_POWER_LIMIT_KW}]."
            )

    @attribute(
        dtype=float,
        access=AttrWriteType.READ,
        doc="Returns the timestamp of the last watchdog reset in unix seconds.",
    )
    def lastWatchdogReset(self):
        """Returns lastWatchdogReset."""
        return self.component_manager.component_state["lastwatchdogreset"]

    @attribute(
        dtype=float,
        access=AttrWriteType.READ_WRITE,
        doc="Sets dish manager watchdog timeout interval in seconds. "
        "By writing a value greater than 0, the watchdog will be enabled. If the watchdog "
        "is not reset within this interval, the dish will Stow on expiry of the timer. "
        "The watchdog timer can be reset by calling the `ResetWatchdog()` command. "
        "The watchdog can be disabled by writing a value less than or equal to 0.",
    )
    @requires_component_manager
    def watchdogTimeout(self):
        """Returns watchdogTimeout."""
        return self.component_manager.component_state["watchdogtimeout"]

    @watchdogTimeout.write
    @requires_component_manager
    def watchdogTimeout(self, value):
        """Writes watchdogTimeout."""
        self.component_manager._update_component_state(watchdogtimeout=value)
        if value <= 0:
            self.component_manager.watchdog_timer.disable()
        else:
            self.component_manager.watchdog_timer.enable(value)

    @attribute(
        dtype=float,
        access=AttrWriteType.READ,
        doc="""
            The average wind speed in m/s of the last 10 minutes
            calculated from the connected weather stations.
            """,
    )
    def meanWindSpeed(self):
        """Returns the mean wind speed from connected weather stations."""
        return self.component_manager.component_state.get("meanwindspeed", -1)

    @attribute(
        dtype=float,
        access=AttrWriteType.READ,
        doc="""
            The maximum wind speed in m/s of the last 3 seconds
            calculated from the connected weather stations.
            """,
    )
    def windGust(self):
        """Returns the mean wind speed over a short window from the weather stations."""
        return self.component_manager.component_state.get("windgust", -1)

    @attribute(
        dtype=bool,
        access=AttrWriteType.READ_WRITE,
        doc="""
            Flag to enable or disable auto wind stow on wind speed
            or wind gust for values exeeding the configured threshold.
            """,
    )
    def autoWindStowEnabled(self):
        """Returns the value for the auto wind stow flag."""
        # Ideally, the default should be True (pretty much like auto record on zoom).
        # This will remain False pending decision on which subsystem will monitor WMS
        return self.component_manager.component_state.get("autowindstowenabled", False)

    @autoWindStowEnabled.write
    def autoWindStowEnabled(self, enabled: bool):
        """Flag to toggle the auto wind stow on or off."""
        self.logger.debug("autoWindStowEnabled updated to, %s", enabled)
        self.component_manager._update_component_state(autowindstowenabled=enabled)
        # if flag is disabled mid operation, the device might stay
        # in ALARM forever, the wind_stow_active flag should be unset
        # to allow other functions depending on its value unblocked
        if not enabled:
            self.component_manager.wind_stow_active = enabled

    @attribute(
        dtype=DscCtrlState,
        access=AttrWriteType.READ,
        doc=("DSC Control State - an aggregation of DSC Command Authority and DSC State"),
    )
    def dscCtrlState(self) -> str:
        """Returns DSC Control State."""
        return self.component_manager.component_state.get(
            "dscctrlstate", DscCtrlState.NO_AUTHORITY
        )

    @attribute(
        dtype=float,
        access=AttrWriteType.READ_WRITE,
        doc="""
            Timeout (in seconds) to be used for each action. On each action DishManager will wait
            for the timeout duration for expected subservient device attribute updates. A value
            <= 0 will disable waiting and no monitoring will occur, commands will be fanned out to
            their respective subsevient devices and then the DishManager command will return as
            COMPLETED immediately.
        """,
    )
    def actionTimeoutSeconds(self):
        """Returns actionTimeoutSeconds."""
        return self.component_manager.get_action_timeout()

    @actionTimeoutSeconds.write
    def actionTimeoutSeconds(self, value):
        """Sets actionTimeoutSeconds."""
        self.logger.debug("Write to actionTimeoutSeconds, %s", value)
        self.component_manager.set_action_timeout(value)

    # --------
    # Commands
    # --------
    @record_command(False)
    @BaseInfoIt(show_args=True, show_kwargs=True, show_ret=True)
    @command(
        doc_in="Abort currently executing long running command on "
        "DishManager including stopping dish movement and transitioning "
        "dishMode to StandbyFP. For details consult DishManager documentation",
        display_level=DispLevel.OPERATOR,
        dtype_out="DevVarLongStringArray",
    )
    def Abort(self) -> DevVarLongStringArrayType:
        """Empty out long running commands in queue.

        :return: A tuple containing a return code and a string
            message indicating status. The message is for
            information purpose only.
        """
        handler = self.get_command_object("Abort")
        (return_code, message) = handler()
        return ([return_code], [message])

    @record_command(False)
    @BaseInfoIt(show_args=True, show_kwargs=True, show_ret=True)
    @command(
        dtype_in=bool,
        doc_in="If the synchronise argument is True, the SPFRx FPGA is instructed to synchronise "
        "its internal flywheel 1PPS to the SAT-1PPS for the ADC that is applicable to the band "
        "being configured, and the band counters are reset. (Should be default to False).",
        dtype_out="DevVarLongStringArray",
        display_level=DispLevel.OPERATOR,
    )
    def ConfigureBand1(self, synchronise) -> DevVarLongStringArrayType:
        """This command triggers the Dish to transition to the CONFIG Dish
        Element Mode, and returns to the caller. To configure the Dish to
        operate in frequency band 1. On completion of the band
        configuration, Dish will automatically transition to Dish
        mode OPERATE.

        :return: A tuple containing a return code and a string
            message indicating status.
        """
        handler = self.get_command_object("ConfigureBand1")

        result_code, unique_id = handler(Band.B1, synchronise)
        return ([result_code], [unique_id])

    @record_command(False)
    @BaseInfoIt(show_args=True, show_kwargs=True, show_ret=True)
    @command(
        dtype_in=bool,
        doc_in="If the synchronise argument is True, the SPFRx FPGA is instructed to synchronise "
        "its internal flywheel 1PPS to the SAT-1PPS for the ADC that is applicable to the band "
        "being configured, and the band counters are reset. (Should be default to False).",
        dtype_out="DevVarLongStringArray",
        display_level=DispLevel.OPERATOR,
    )
    def ConfigureBand2(self, synchronise) -> DevVarLongStringArrayType:
        """Implemented as a Long Running Command.

        This command triggers the Dish to transition to the CONFIG Dish
        Element Mode, and returns to the caller. To configure the Dish to
        operate in frequency band 2. On completion of the band
        configuration, Dish will automatically transition to Dish
        mode OPERATE.

        :return: A tuple containing a return code and a string
            message indicating status.
        """
        handler = self.get_command_object("ConfigureBand2")

        result_code, unique_id = handler(Band.B2, synchronise)
        return ([result_code], [unique_id])

    @record_command(False)
    @BaseInfoIt(show_args=True, show_kwargs=True, show_ret=True)
    @command(
        dtype_in=bool,
        doc_in="If the synchronise argument is True, the SPFRx FPGA is instructed to synchronise "
        "its internal flywheel 1PPS to the SAT-1PPS for the ADC that is applicable to the band "
        "being configured, and the band counters are reset. (Should be default to False).",
        dtype_out="DevVarLongStringArray",
        display_level=DispLevel.OPERATOR,
    )
    def ConfigureBand3(self, synchronise):  # pylint: disable=unused-argument
        """This command triggers the Dish to transition to the CONFIG Dish
        Element Mode, and returns to the caller. To configure the Dish to
        operate in frequency band 3. On completion of the band
        configuration, Dish will automatically transition to Dish
        mode OPERATE.
        """
        handler = self.get_command_object("ConfigureBand3")

        result_code, unique_id = handler(Band.B3, synchronise)
        return ([result_code], [unique_id])

    @record_command(False)
    @BaseInfoIt(show_args=True, show_kwargs=True, show_ret=True)
    @command(
        dtype_in=bool,
        doc_in="If the synchronise argument is True, the SPFRx FPGA is instructed to synchronise "
        "its internal flywheel 1PPS to the SAT-1PPS for the ADC that is applicable to the band "
        "being configured, and the band counters are reset. (Should be default to False).",
        dtype_out="DevVarLongStringArray",
        display_level=DispLevel.OPERATOR,
    )
    def ConfigureBand4(self, synchronise):  # pylint: disable=unused-argument
        """This command triggers the Dish to transition to the CONFIG Dish
        Element Mode, and returns to the caller. To configure the Dish to
        operate in frequency band 4. On completion of the band
        configuration, Dish will automatically transition to Dish
        mode OPERATE.
        """
        handler = self.get_command_object("ConfigureBand4")

        result_code, unique_id = handler(Band.B4, synchronise)
        return ([result_code], [unique_id])

    @record_command(False)
    @BaseInfoIt(show_args=True, show_kwargs=True, show_ret=True)
    @command(
        dtype_in=bool,
        doc_in="If the synchronise argument is True, the SPFRx FPGA is instructed to synchronise "
        "its internal flywheel 1PPS to the SAT-1PPS for the ADC that is applicable to the band "
        "being configured, and the band counters are reset. (Should be default to False).",
        dtype_out="DevVarLongStringArray",
        display_level=DispLevel.OPERATOR,
    )
    def ConfigureBand5a(self, synchronise):  # pylint: disable=unused-argument
        """This command triggers the Dish to transition to the CONFIG Dish
        Element Mode, and returns to the caller. To configure the Dish to
        operate in frequency band 5a. On completion of the band
        configuration, Dish will automatically transition to Dish
        mode OPERATE.
        """
        handler = self.get_command_object("ConfigureBand5a")

        result_code, unique_id = handler(Band.B5a, synchronise)
        return ([result_code], [unique_id])

    @record_command(False)
    @BaseInfoIt(show_args=True, show_kwargs=True, show_ret=True)
    @command(
        dtype_in=bool,
        doc_in="If the synchronise argument is True, the SPFRx FPGA is instructed to synchronise "
        "its internal flywheel 1PPS to the SAT-1PPS for the ADC that is applicable to the band "
        "being configured, and the band counters are reset. (Should be default to False).",
        dtype_out="DevVarLongStringArray",
        display_level=DispLevel.OPERATOR,
    )
    def ConfigureBand5b(self, synchronise):  # pylint: disable=unused-argument
        """This command triggers the Dish to transition to the CONFIG Dish
        Element Mode, and returns to the caller. To configure the Dish to
        operate in frequency band 5b. On completion of the band
        configuration, Dish will automatically transition to Dish
        mode OPERATE.
        """
        handler = self.get_command_object("ConfigureBand5b")

        self.logger.warning("ConfigureBand5b called, but we're configuring B1 until 5B is ready.")
        result_code, unique_id = handler(Band.B1, synchronise)

        return ([result_code], [unique_id])

    @record_command(False)
    @command(dtype_in=None, dtype_out=None, display_level=DispLevel.OPERATOR)
    def FlushCommandQueue(self):
        """Flushes the queue of time stamped commands."""
        raise NotImplementedError

    @record_command(False)
    @BaseInfoIt(show_args=True, show_kwargs=True, show_ret=True)
    @command(dtype_in=str, dtype_out="DevVarLongStringArray", display_level=DispLevel.OPERATOR)
    def Scan(self, scanid) -> DevVarLongStringArrayType:
        """The Dish records the scanID for an ongoing scan.

        :param args: the scanID in string format
        """
        handler = self.get_command_object("Scan")
        result_code, unique_id = handler(scanid)

        return ([result_code], [unique_id])

    @record_command(False)
    @BaseInfoIt(show_args=True, show_kwargs=True, show_ret=True)
    @command(dtype_in=None, dtype_out="DevVarLongStringArray", display_level=DispLevel.OPERATOR)
    def EndScan(self) -> DevVarLongStringArrayType:
        """This command clears out the scan_id."""
        handler = self.get_command_object("EndScan")
        result_code, unique_id = handler()

        return ([result_code], [unique_id])

    @record_command(True)
    @BaseInfoIt(show_args=True, show_kwargs=True, show_ret=True)
    @command(dtype_in=None, dtype_out="DevVarLongStringArray", display_level=DispLevel.OPERATOR)
    def SetMaintenanceMode(self) -> DevVarLongStringArrayType:
        """This command triggers the Dish to transition to the MAINTENANCE
        Dish Element Mode, and returns to the caller. To go into a state
        that is safe to approach the Dish by a maintainer, and to enable the
        Engineering interface to allow direct access to low level control and
        monitoring by engineers and maintainers. This mode will also enable
        engineers and maintainers to upgrade SW and FW. Dish also enters this
        mode when an emergency stop button is pressed.
        """
        handler = self.get_command_object("SetMaintenanceMode")
        result_code, unique_id = handler()

        return ([result_code], [unique_id])

    @record_command(True)
    @BaseInfoIt(show_args=True, show_kwargs=True, show_ret=True)
    @command(
        dtype_in=None,
        dtype_out="DevVarLongStringArray",
        display_level=DispLevel.OPERATOR,
    )
    def SetOperateMode(self) -> DevVarLongStringArrayType:
        """Deprecated command.

        This command was previously used to trigger the Dish to transition to the OPERATE Dish
        Element Mode, however, this command has now been deprecated. To transition to OPERATE dish
        mode the ConfigureBand<N> command should be used to configure a band, this will
        automatically transition to OPERATE dish mode on successfull configuration.

        :return: A tuple containing a return code and a string
            message indicating status.
        """
        return (
            [ResultCode.REJECTED],
            [
                "SetOperateMode command is deprecated. To transition to OPERATE dish mode use the"
                " ConfigureBand<N> command to configure a band, this will automatically transition"
                " to OPERATE dish mode on successfull configuration."
            ],
        )

    @record_command(True)
    @BaseInfoIt(show_args=True, show_kwargs=True, show_ret=True)
    @command(
        dtype_in=None,
        dtype_out="DevVarLongStringArray",
        display_level=DispLevel.OPERATOR,
    )
    def SetStandbyLPMode(self) -> DevVarLongStringArrayType:
        """Implemented as a Long Running Command.

        This command triggers the Dish to transition to the STANDBY‐LP Dish
        Element Mode, and returns to the caller. Standby_LP is the default
        mode when the Dish is configured for low power consumption, and is
        the mode wherein Dish ends after a start-up procedure.
        All subsystems go into a low power state to power only the essential
        equipment. Specifically the Helium compressor will be set to a low
        power consumption, and the drives will be disabled. When issued a
        STOW command while in LOW power, the DS controller should be
        able to turn the drives on, stow the dish and turn the drives off
        again. The purpose of this mode is to enable the observatory to
        perform power management (load curtailment), and also to conserve
        energy for non‐operating dishes.

        :return: A tuple containing a return code and a string
            message indicating status.
        """
        handler = self.get_command_object("SetStandbyLPMode")
        result_code, unique_id = handler()

        return ([result_code], [unique_id])

    @record_command(True)
    @BaseInfoIt(show_args=True, show_kwargs=True, show_ret=True)
    @command(
        dtype_in=None,
        dtype_out="DevVarLongStringArray",
        display_level=DispLevel.OPERATOR,
    )
    def SetStandbyFPMode(self) -> DevVarLongStringArrayType:
        """Implemented as a Long Running Command.

        This command triggers the Dish to transition to the STANDBY‐FP Dish
        Element Mode, and returns to the caller.
        To prepare all subsystems for active observation, once a command is
        received by TM to go to the FULL_POWER mode.

        :return: A tuple containing a return code and a string
            message indicating status.
        """
        handler = self.get_command_object("SetStandbyFPMode")
        result_code, unique_id = handler()

        return ([result_code], [unique_id])

    @record_command(True)
    @BaseInfoIt(show_args=True, show_kwargs=True, show_ret=True)
    @command(
        dtype_in=None,
        dtype_out="DevVarLongStringArray",
        display_level=DispLevel.OPERATOR,
    )
    @requires_component_manager
    def SetStowMode(self) -> DevVarLongStringArrayType:
        """Implemented as a Long Running Command.

        This command immediately triggers the Dish to transition to STOW Dish Element
        Mode. It subsequently aborts all queued LRC tasks and then returns to the caller.
        It points the dish in a direction that minimises the wind loads on the structure,
        for survival in strong wind conditions. The Dish is able to observe in the STOW
        position, for the purpose of transient detection.

        :return: A tuple containing a return code and a string
            message indicating status.
        """
        # Handle the exit from maintenance mode if the dish is in maintenance mode.
        if self.component_manager.component_state["dishmode"] == DishMode.MAINTENANCE:
            self.component_manager.handle_exit_maintenance_mode_transition()

        handler = self.get_command_object("SetStowMode")
        result_code, unique_id = handler()

        return ([result_code], [unique_id])

    @record_command(False)
    @BaseInfoIt(show_args=True, show_kwargs=True, show_ret=True)
    @command(
        dtype_in="DevVarFloatArray",
        doc_in="[0]: Azimuth\n[1]: Elevation",
        dtype_out="DevVarLongStringArray",
        display_level=DispLevel.OPERATOR,
    )
    def Slew(self, values):  # pylint: disable=unused-argument
        """Trigger the Dish to start moving to the commanded (Az,El) position.

        :param argin: the az, el for the pointing in stringified json format

        :return: A tuple containing a return code and a string
            message indicating status.
        """
        handler = self.get_command_object("Slew")
        result_code, unique_id = handler(values)

        return ([result_code], [unique_id])

    @record_command(False)
    @command(dtype_in=None, dtype_out=None, display_level=DispLevel.OPERATOR)
    def Synchronise(self):
        """Reset configured band sample counters. Command only valid in
        SPFRx OPERATE mode.
        """
        raise NotImplementedError

    @record_command(False)
    @BaseInfoIt(show_args=True, show_kwargs=True, show_ret=True)
    @command(
        dtype_in=None,
        dtype_out="DevVarLongStringArray",
        display_level=DispLevel.OPERATOR,
    )
    def Track(self) -> DevVarLongStringArrayType:
        """Implemented as a Long Running Command.

        When the Track command is received the Dish will start tracking the
        commanded positions.
        The pointingState attribute will report SLEW while the Dish is settling
        onto a target and is still not within the specified pointing accuracy.
        As soon as the pointing accuracy is within specifications, the
        pointingState attribute will report TRACK.
        Track data source (TABLE-A, TABLE-B, POLY) used for tracking is pre‐
        configured using trackProgramMode attribute.
        Tracking using program table (A, B) is pre‐configured using the
        following attributes:
        1. trackInterpolationMode: to select type of
        interpolation, Newton (default) or Spline.
        2. programTrackTable: to load program table data
        (Az,El,timestamp sets) on selected ACU table
        3. trackTableLoadMode: to add/append/reset track table data

        :return: A tuple containing a return code and a string
            message indicating status.
        """
        handler = self.get_command_object("Track")
        result_code, unique_id = handler()

        return ([result_code], [unique_id])

    @record_command(False)
    @BaseInfoIt(show_args=True, show_kwargs=True, show_ret=True)
    @command(
        dtype_in=None,
        dtype_out="DevVarLongStringArray",
        display_level=DispLevel.OPERATOR,
    )
    def TrackStop(self) -> DevVarLongStringArrayType:
        """Implemented as a Long Running Command.

        When the TrackStop command is received the Dish will stop moving
        but will not apply brakes.

        :return: A tuple containing a return code and a string
            message indicating status.
        """
        handler = self.get_command_object("TrackStop")
        result_code, unique_id = handler()

        return ([result_code], [unique_id])

    @record_command(False)
    @BaseInfoIt(show_args=True, show_kwargs=True, show_ret=True)
    @command(  # type: ignore[misc]
        dtype_in=(float,),
        dtype_out="DevVarLongStringArray",
        doc_in="""
            Load (global) static tracking offsets.

            The offset is loaded immediately and is not cancelled
            between tracks. The static offset introduces a positional adjustment to facilitate
            reference pointing and the five-point calibration. The static offsets are added the
            output of the interpolator before the correction of the static pointing model.

            Note: If the static pointing correction is switched off, the static offsets remain as
            an offset to the Azimuth and Elevation positions and need to be set to zero manually.

            Static offset parameters are:
            [0] Off_Xel, [1] Off_El
        """,
    )
    def TrackLoadStaticOff(self, values) -> DevVarLongStringArrayType:
        """Loads the given static pointing model offsets.

        :return: A tuple containing a return code and a string
            message indicating status.
        """
        handler = self.get_command_object("TrackLoadStaticOff")
        result_code, unique_id = handler(values)
        return ([result_code], [unique_id])

    @record_command(False)
    @BaseInfoIt(show_args=True, show_kwargs=True, show_ret=True)
    @command(
        dtype_in="DevLong64",
        dtype_out="DevVarLongStringArray",
        display_level=DispLevel.OPERATOR,
    )
    def SetKValue(self, value) -> DevVarLongStringArrayType:
        """This command sets the kValue on SPFRx.
        Note that it will only take effect after
        SPFRx has been restarted.
        """
        handler = self.get_command_object("SetKValue")
        return_code, message = handler(value)
        return ([return_code], [message])

    @record_command(False)
    @BaseInfoIt(show_args=True, show_kwargs=True, show_ret=True)
    @command(
        dtype_in="DevString",
        doc_in="""The command accepts a JSON input (value) containing data to update a particular
        band's (b1-b5b). The following 18 coefficients need to be within the JSON object:
            [0] IA, [1] CA, [2] NPAE, [3] AN, [4] AN0, [5] AW, [6] AW0, [7] ACEC, [8] ACES,
            [9] ABA, [10] ABphi, [11] IE, [12] ECEC, [13] ECES, [14] HECE4,
            [15] HESE4, [16] HECE8, [17] HESE8.

        The command only looks for the antenna, band and coefficients
        - everything else is ignored. A typical structure would be:
            "interface": "...",
            "antenna": "....",
            "band": "Band_...",
            "attrs": {...},
            "coefficients": {
                "IA": {...},
                ...
                "HESE8":{...}
            },
            "rms_fits": {
                "xel_rms": {...},
                "el_rms": {...},
                "sky_rms": {...}
            }
        }""",
        dtype_out="DevVarLongStringArray",
        display_level=DispLevel.OPERATOR,
    )
    def ApplyPointingModel(self, value) -> DevVarLongStringArrayType:
        """Updates a band's coefficient parameters with a given JSON input.
        Note, all 18 coefficients need to be present in the JSON object,the Dish ID
        should be correct, the appropriate unit should be present and coefficient values
        should be in range. Each time the command is called all parameters will get
        updated not just the ones that have been modified.
        """
        last_commanded_pointing_params = value
        self._last_commanded_pointing_params = last_commanded_pointing_params
        # Push change and archive events with the recorded value
        self.push_change_event("lastCommandedPointingParams", last_commanded_pointing_params)
        self.push_archive_event("lastCommandedPointingParams", last_commanded_pointing_params)
        handler = self.get_command_object("ApplyPointingModel")
        return_code, message = handler(value)
        return ([return_code], [message])

    @record_command(False)
    @BaseInfoIt(show_args=True, show_kwargs=True, show_ret=True)
    @command(
        dtype_in=None,
        doc_in="Stops communication with subdevices and stops the watchdog timer, "
        "if it is active.",
        dtype_out=None,
        display_level=DispLevel.OPERATOR,
    )
    def StopCommunication(self):
        """Stop communicating with monitored devices."""
        self.component_manager.stop_communicating()

    @record_command(False)
    @BaseInfoIt(show_args=True, show_kwargs=True, show_ret=True)
    @command(
        dtype_in=None,
        doc_in="Starts communication with subdevices and starts the watchdog timer, "
        "if it is configured via `watchdogTimeout` attribute.",
        dtype_out=None,
        display_level=DispLevel.OPERATOR,
    )
    def StartCommunication(self):
        """Start communicating with monitored devices."""
        self.component_manager.start_communicating()

    @record_command(False)
    @BaseInfoIt(show_args=True, show_kwargs=True, show_ret=True)
    @command(
        dtype_in=None,
        dtype_out=str,
        display_level=DispLevel.OPERATOR,
        doc_out=("Retrieve the states of SPF, SPFRx and DS as DishManager sees it."),
    )
    def GetComponentStates(self):
        """Get the current component states of subservient devices.

        Subservient devices constiture SPF, SPFRx, DS and WMS. Used for debugging.
        """
        component_states = {}
        for (
            device,
            component_state,
        ) in self.component_manager.sub_component_managers.items():
            component_states[device] = component_state._component_state
        component_states["DM"] = self.component_manager._component_state
        return json.dumps(str(component_states))

    @record_command(False)
    @BaseInfoIt(show_args=True, show_kwargs=True, show_ret=True)
    @command(
        dtype_in=None,
        dtype_out=None,
        display_level=DispLevel.OPERATOR,
    )
    def SyncComponentStates(self) -> None:
        """Sync each subservient device component state with its tango device
        to refresh the dish manager component state.
        """
        if hasattr(self, "component_manager"):
            self.component_manager.sync_component_states()

    @record_command(False)
    @BaseInfoIt(show_args=True, show_kwargs=True, show_ret=True)
    @command(
        dtype_out="DevVarLongStringArray",
        display_level=DispLevel.OPERATOR,
        doc_in="This command resets the watchdog timer. "
        "`lastWatchdogReset` attribute will be updated with the unix timestamp. "
        "By default, the watchdog timer is disabled and can be enabled by setting the "
        "`watchdogTimeout` attribute to a value greater than 0.",
        doc_out="Returns a DevVarLongStringArray with the return code and message.",
    )
    @requires_component_manager
    def ResetWatchdogTimer(self) -> DevVarLongStringArrayType:
        """This command resets the watchdog timer."""
        value = datetime.now().timestamp()
        try:
            self.component_manager.watchdog_timer.reset()
        except WatchdogTimerInactiveError:
            if (
                self.component_manager.component_state["dishmode"] == DishMode.STOW
                and self.component_manager.component_state["watchdogtimeout"] > 0
            ):
                return (
                    [ResultCode.FAILED],
                    ["Watchdog timer is not active when dish is in STOW mode."],
                )
            else:
                return ([ResultCode.FAILED], ["Watchdog timer is not active."])
        self.component_manager._update_component_state(lastwatchdogreset=value)
        return (
            [ResultCode.OK],
            [f"Watchdog timer reset at {value}s"],
        )

    @record_command(False)
    @BaseInfoIt(show_args=False, show_kwargs=False, show_ret=True)
    @command(
        dtype_in=None,
        doc_in="""This command resets the program track table on the controller""",
        dtype_out="DevVarLongStringArray",
        display_level=DispLevel.OPERATOR,
    )
    def ResetTrackTable(self) -> DevVarLongStringArrayType:
        """Resets the program track table on the controller.

        Track table is cleared on the controller in RESET load mode
        """
        handler = self.get_command_object("ResetTrackTable")
        result_code, message = handler()
        if result_code == ResultCode.FAILED:
            raise RuntimeError(f"{message}")
        assert isinstance(message, list), f"Expected a table from the handler but got: {message}"

        self._program_track_table = message
        self.push_change_event("programTrackTable", message)
        self.push_archive_event("programTrackTable", message)
        return ([result_code], ["programTrackTable successfully reset"])

    @record_command(False)
    @BaseInfoIt(show_args=True, show_kwargs=True, show_ret=True)
    @command(dtype_out="DevVarLongStringArray")
    def On(self) -> DevVarLongStringArrayType:
        """The On command inherited from base classes."""
        raise NotImplementedError("DishManager does not implement the On command.")

    @record_command(False)
    @BaseInfoIt(show_args=True, show_kwargs=True, show_ret=True)
    @command(dtype_out="DevVarLongStringArray")
    def Off(self) -> DevVarLongStringArrayType:
        """The Off command inherited from base classes."""
        raise NotImplementedError("DishManager does not implement the Off command.")

    @record_command(False)
    @BaseInfoIt(show_args=True, show_kwargs=True, show_ret=True)
    @command(dtype_out="DevVarLongStringArray")
    def Standby(self) -> DevVarLongStringArrayType:
        """The Standby command inherited from base classes."""
        raise NotImplementedError("DishManager does not implement the Standby command.")

    @record_command(False)
    @BaseInfoIt(show_args=True, show_kwargs=True, show_ret=True)
    @command(dtype_out="DevVarLongStringArray")
    def Reset(self) -> DevVarLongStringArrayType:
        """The Reset command inherited from base classes."""
        raise NotImplementedError("DishManager does not implement the Reset command.")


def main(args=None, **kwargs):
    """Launch a DishManager device."""
    return run((DishManager,), args=args, **kwargs)


if __name__ == "__main__":
    main()<|MERGE_RESOLUTION|>--- conflicted
+++ resolved
@@ -96,98 +96,11 @@
         doc="Threshold value for wind gust speed (in m/s) used to trigger stow.",
         default_value=WIND_GUST_THRESHOLD_MPS,
     )
-<<<<<<< HEAD
-
-    attenuation_1_pol_h_x = attribute(
-        name="attenuation1PolH/X",
-        dtype=float,
-        access=AttrWriteType.READ,
-        fget="get_attenuation_1_pol_h_x",
-        doc="""The current attenuation value for attenuator 1 on the
-            H/X polarization.""",
-    )
-
-    attenuation_1_pol_v_y = attribute(
-        name="attenuation1PolV/Y",
-        dtype=float,
-        access=AttrWriteType.READ,
-        fget="get_attenuation_1_pol_v_y",
-        doc="""The current attenuation value for attenuator 1 on the
-            V/Y polarization.""",
-    )
-
-    attenuation_2_pol_h_x = attribute(
-        name="attenuation2PolH/X",
-        dtype=float,
-        access=AttrWriteType.READ,
-        fget="get_attenuation_2_pol_h_x",
-        doc="""The current attenuation value for the attenuator 2 on the
-            H/X polarization.""",
-    )
-
-    attenuation_2_pol_v_y = attribute(
-        name="attenuation2PolV/Y",
-        dtype=float,
-        access=AttrWriteType.READ,
-        fget="get_attenuation_2_pol_v_y",
-        doc="""The current attenuation value for the attenuator 2 on the
-            V/Y polarization.""",
-    )
-
-    def _create_lrc_attributes(self) -> None:
-        """Create attributes for the long running commands.
-
-        This is an override to update the max_dim_x of longRunningCommandInProgress.
-        DishManager reports progress from its running command and from the sub devices
-        commands were fanned out to.
-
-        :raises AssertionError: if max_queued_tasks or max_executing_tasks is not
-            equal to or greater than 0 or 1 respectively.
-        """
-        assert self.component_manager.max_queued_tasks >= 0, (
-            "max_queued_tasks property must be equal to or greater than 0."
-        )
-        assert self.component_manager.max_executing_tasks >= 1, (
-            "max_executing_tasks property must be equal to or greater than 1."
-        )
-        self._status_queue_size = max(
-            self.component_manager.max_queued_tasks * 2
-            + self.component_manager.max_executing_tasks,
-            _MAXIMUM_STATUS_QUEUE_SIZE,
-        )
-        self._create_attribute(
-            "longRunningCommandStatus",
-            self._status_queue_size * 2,  # 2 per command
-            self.longRunningCommandStatus,
-        )
-        self._create_attribute(
-            "longRunningCommandsInQueue",
-            self._status_queue_size,
-            self.longRunningCommandsInQueue,
-        )
-        self._create_attribute(
-            "longRunningCommandIDsInQueue",
-            self._status_queue_size,
-            self.longRunningCommandIDsInQueue,
-        )
-        self._create_attribute(
-            "longRunningCommandInProgress",
-            self.component_manager.max_executing_tasks + _DISH_SUB_COMPONENTS_CONTROLLED,
-            self.longRunningCommandInProgress,
-        )
-        self._create_attribute(
-            "longRunningCommandProgress",
-            self.component_manager.max_executing_tasks
-            * 2,  # cmd name and progress for each command
-            self.longRunningCommandProgress,
-        )
-=======
     DefaultActionTimeoutSeconds = device_property(
         dtype=float,
         doc="The default timeout value (in seconds) for each fanned out action.",
         default_value=DEFAULT_ACTION_TIMEOUT_S,
     )
->>>>>>> 7c8771af
 
     def create_component_manager(self) -> DishManagerComponentManager:
         """Create the component manager for DishManager.
@@ -320,38 +233,6 @@
                 "Failed to update build state information for [%s] device.", device.value
             )
 
-<<<<<<< HEAD
-    def _attr_quality_state_changed(self, attribute_name, new_attribute_quality, attr_value):
-        device_attribute_name = self._component_state_attr_map.get(attribute_name, None)
-        if device_attribute_name:
-            attribute_object = getattr(self, device_attribute_name, None)
-
-            # Account for attributes whose attribute class object names are
-            # different from the name of the attribute
-            if device_attribute_name in [
-                "attenuation1PolH/X",
-                "attenuation1PolV/Y",
-                "attenuation2PolH/X",
-                "attenuation2PolV/Y",
-            ]:
-                match device_attribute_name:
-                    case "attenuation1PolH/X":
-                        attribute_object = self.attenuation_1_pol_v_y
-                    case "attenuation1PolV/Y":
-                        attribute_object = self.attenuation_1_pol_v_y
-                    case "attenuation2PolH/X":
-                        attribute_object = self.attenuation_2_pol_h_x
-                    case "attenuation2PolV/Y":
-                        attribute_object = self.attenuation_2_pol_v_y
-
-            if attribute_object:
-                if attribute_object.get_quality() is not new_attribute_quality:
-                    if new_attribute_quality == AttrQuality.ATTR_INVALID:
-                        attribute_object.set_quality(new_attribute_quality, True)
-                    else:
-                        attribute_object.set_quality(new_attribute_quality, False)
-                        self.push_change_event(device_attribute_name, attr_value)
-=======
     def _attr_quality_state_changed(
         self, attribute_name: str, new_attribute_quality: AttrQuality
     ) -> None:
@@ -362,7 +243,6 @@
             if attribute_object:
                 attribute_object.set_value(attr_value)
                 attribute_object.set_quality(new_attribute_quality, True)
->>>>>>> 7c8771af
 
     def _communication_state_changed(self, communication_state: CommunicationStatus) -> None:
         wind_stow_active = self.component_manager.wind_stow_active
