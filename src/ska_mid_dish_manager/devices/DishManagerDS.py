--- conflicted
+++ resolved
@@ -17,11 +17,7 @@
 from ska_control_model import CommunicationStatus, ResultCode
 from ska_tango_base import SKAController
 from ska_tango_base.commands import FastCommand, SlowCommand, SubmittedSlowCommand
-<<<<<<< HEAD
-from tango import AttrWriteType, DevFloat, DevString, DispLevel
-=======
-from tango import AttrWriteType, DispLevel, InfoIt
->>>>>>> fdd38a7c
+from tango import AttrWriteType, DispLevel
 from tango.server import attribute, command, device_property, run
 
 from ska_mid_dish_manager.component_managers.dish_manager_cm import DishManagerComponentManager
@@ -38,11 +34,8 @@
     TrackProgramMode,
     TrackTableLoadMode,
 )
-<<<<<<< HEAD
 from ska_mid_dish_manager.utils.command_logger import BaseInfoIt
-=======
 from ska_mid_dish_manager.utils.decorators import record_mode_change_request
->>>>>>> fdd38a7c
 from ska_mid_dish_manager.utils.track_table_input_validation import (
     TrackLoadTableFormatting,
     TrackTableTimestampError,
@@ -1440,15 +1433,8 @@
         """Flushes the queue of time stamped commands."""
         raise NotImplementedError
 
-<<<<<<< HEAD
-    @command(
-        dtype_in=DevString, dtype_out="DevVarLongStringArray", display_level=DispLevel.OPERATOR
-    )
-    @BaseInfoIt(show_args=True, show_kwargs=True, show_ret=True)
-=======
     @command(dtype_in=str, dtype_out="DevVarLongStringArray", display_level=DispLevel.OPERATOR)
     @InfoIt(show_args=True, show_kwargs=True, show_ret=True)
->>>>>>> fdd38a7c
     def Scan(self, scanid) -> DevVarLongStringArrayType:
         """
         The Dish records the scanID for an ongoing scan
@@ -1472,12 +1458,8 @@
         return ([result_code], [unique_id])
 
     @command(dtype_in=None, dtype_out=None, display_level=DispLevel.OPERATOR)
-<<<<<<< HEAD
-    @BaseInfoIt(show_args=True, show_kwargs=True, show_ret=True)
-=======
-    @InfoIt(show_args=True, show_kwargs=True, show_ret=True)
+    @BaseInfoIt(show_args=True, show_kwargs=True, show_ret=True)
     @record_mode_change_request
->>>>>>> fdd38a7c
     def SetMaintenanceMode(self):
         """
         This command triggers the Dish to transition to the MAINTENANCE
@@ -1495,12 +1477,8 @@
         dtype_out="DevVarLongStringArray",
         display_level=DispLevel.OPERATOR,
     )
-<<<<<<< HEAD
-    @BaseInfoIt(show_args=True, show_kwargs=True, show_ret=True)
-=======
-    @InfoIt(show_args=True, show_kwargs=True, show_ret=True)
+    @BaseInfoIt(show_args=True, show_kwargs=True, show_ret=True)
     @record_mode_change_request
->>>>>>> fdd38a7c
     def SetOperateMode(self) -> DevVarLongStringArrayType:
         """
         Implemented as a Long Running Command
@@ -1524,12 +1502,8 @@
         dtype_out="DevVarLongStringArray",
         display_level=DispLevel.OPERATOR,
     )
-<<<<<<< HEAD
-    @BaseInfoIt(show_args=True, show_kwargs=True, show_ret=True)
-=======
-    @InfoIt(show_args=True, show_kwargs=True, show_ret=True)
+    @BaseInfoIt(show_args=True, show_kwargs=True, show_ret=True)
     @record_mode_change_request
->>>>>>> fdd38a7c
     def SetStandbyLPMode(self) -> DevVarLongStringArrayType:
         """
         Implemented as a Long Running Command
@@ -1560,12 +1534,8 @@
         dtype_out="DevVarLongStringArray",
         display_level=DispLevel.OPERATOR,
     )
-<<<<<<< HEAD
-    @BaseInfoIt(show_args=True, show_kwargs=True, show_ret=True)
-=======
-    @InfoIt(show_args=True, show_kwargs=True, show_ret=True)
+    @BaseInfoIt(show_args=True, show_kwargs=True, show_ret=True)
     @record_mode_change_request
->>>>>>> fdd38a7c
     def SetStandbyFPMode(self) -> DevVarLongStringArrayType:
         """
         Implemented as a Long Running Command
@@ -1588,12 +1558,8 @@
         dtype_out="DevVarLongStringArray",
         display_level=DispLevel.OPERATOR,
     )
-<<<<<<< HEAD
-    @BaseInfoIt(show_args=True, show_kwargs=True, show_ret=True)
-=======
-    @InfoIt(show_args=True, show_kwargs=True, show_ret=True)
+    @BaseInfoIt(show_args=True, show_kwargs=True, show_ret=True)
     @record_mode_change_request
->>>>>>> fdd38a7c
     def SetStowMode(self) -> DevVarLongStringArrayType:
         """
         Implemented as a Long Running Command
