--- conflicted
+++ resolved
@@ -243,12 +243,9 @@
                 "b5acapabilitystate": "b5aCapabilityState",
                 "b5bcapabilitystate": "b5bCapabilityState",
                 "achievedpointing": "achievedPointing",
-<<<<<<< HEAD
                 "band2pointingmodelparams": "band2PointingModelParams",
-=======
                 "attenuationpolh": "attenuationPolH",
                 "attenuationpolv": "attenuationPolV",
->>>>>>> 73d33ab0
             }
             for attr in device._component_state_attr_map.values():
                 device.set_change_event(attr, True, False)
