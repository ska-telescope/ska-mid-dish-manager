--- conflicted
+++ resolved
@@ -28,261 +28,6 @@
     "UNKNOWN",
 )
 
-<<<<<<< HEAD
-DISH_MODE_RULES = {
-    "CONFIG": rule_engine.Rule(
-        "DS.operatingmode in "
-        "   ['DSOperatingMode.POINT', "
-        "    'DSOperatingMode.STOW', "
-        "    'DSOperatingMode.STANDBY_LP', "
-        "    'DSOperatingMode.STANDBY_FP'] "
-        " and "
-        "SPF.operatingmode  in "
-        " ['SPFOperatingMode.OPERATE', "
-        "  'SPFOperatingMode.STANDBY_LP'] "
-        "and "
-        "SPFRX.operatingmode  == 'SPFRxOperatingMode.CONFIGURE'"
-    ),
-    "MAINTENANCE": rule_engine.Rule(
-        "DS.operatingmode  == 'DSOperatingMode.STOW' and "
-        "SPF.operatingmode  == 'SPFOperatingMode.MAINTENANCE' and "
-        "SPFRX.operatingmode  == 'SPFRxOperatingMode.MAINTENANCE'"
-    ),
-    "OPERATE": rule_engine.Rule(
-        "DS.operatingmode  == 'DSOperatingMode.POINT' and "
-        "SPF.operatingmode  == 'SPFOperatingMode.OPERATE' and "
-        "SPFRX.operatingmode  == 'SPFRxOperatingMode.DATA_CAPTURE'"
-    ),
-    "STANDBY_FP": rule_engine.Rule(
-        "DS.operatingmode  == 'DSOperatingMode.STANDBY_FP' and "
-        "SPF.operatingmode  == 'SPFOperatingMode.OPERATE' and "
-        "SPFRX.operatingmode  in "
-        " ['SPFRxOperatingMode.STANDBY', "
-        "  'SPFRxOperatingMode.DATA_CAPTURE']"
-    ),
-    "STANDBY_LP": rule_engine.Rule(
-        "DS.operatingmode == 'DSOperatingMode.STANDBY_LP' and "
-        "SPF.operatingmode  == 'SPFOperatingMode.STANDBY_LP' and "
-        "SPFRX.operatingmode  == 'SPFRxOperatingMode.STANDBY'"
-    ),
-    "STOW": rule_engine.Rule("DS.operatingmode  == 'DSOperatingMode.STOW'"),
-}
-
-HEALTH_STATE_RULES = {
-    "DEGRADED": rule_engine.Rule(
-        "("
-        "    DS.healthstate == 'HealthState.DEGRADED' and "
-        "    SPF.healthstate in "
-        "       ['HealthState.NORMAL', "
-        "        'HealthState.DEGRADED', "
-        "        'HealthState.UNKNOWN'] "
-        "    and "
-        "    SPFRX.healthstate in "
-        "      ['HealthState.NORMAL', "
-        "       'HealthState.DEGRADED', "
-        "       'HealthState.UNKNOWN']"
-        ") "
-        " or "
-        "("
-        "    DS.healthstate in "
-        "       ['HealthState.NORMAL', "
-        "        'HealthState.DEGRADED', "
-        "        'HealthState.UNKNOWN'] "
-        "    and "
-        "    SPF.healthstate == 'HealthState.DEGRADED' "
-        "    and "
-        "    SPFRX.healthstate in "
-        "       ['HealthState.NORMAL', "
-        "        'HealthState.DEGRADED', "
-        "        'HealthState.UNKNOWN']"
-        ") "
-        "or "
-        "("
-        "    DS.healthstate in "
-        "       ['HealthState.NORMAL', "
-        "        'HealthState.DEGRADED', "
-        "        'HealthState.UNKNOWN'] "
-        "    and "
-        "    SPF.healthstate in "
-        "        ['HealthState.NORMAL', "
-        "         'HealthState.DEGRADED', "
-        "         'HealthState.UNKNOWN'] "
-        "    and "
-        "    SPFRX.healthstate == 'HealthState.DEGRADED'"
-        ")"
-    ),
-    "FAILED": rule_engine.Rule(
-        "DS.healthstate == 'HealthState.FAILED' or "
-        "SPF.healthstate == 'HealthState.FAILED' or "
-        "SPFRX.healthstate == 'HealthState.FAILED'"
-    ),
-    "NORMAL": rule_engine.Rule(
-        "DS.healthstate == 'HealthState.NORMAL' and "
-        "SPF.healthstate == 'HealthState.NORMAL' and "
-        "SPFRX.healthstate == 'HealthState.NORMAL'"
-    ),
-    "UNKNOWN": rule_engine.Rule(
-        "("
-        "    DS.healthstate == 'HealthState.UNKNOWN' and "
-        "    SPF.healthstate in ['HealthState.NORMAL', 'HealthState.UNKNOWN'] and "
-        "    SPFRX.healthstate in ['HealthState.NORMAL', 'HealthState.UNKNOWN']"
-        ") "
-        "or "
-        "("
-        "    DS.healthstate in ['HealthState.NORMAL', 'HealthState.UNKNOWN'] and "
-        "    SPF.healthstate == 'HealthState.UNKNOWN' and "
-        "    SPFRX.healthstate in ['HealthState.NORMAL', 'HealthState.UNKNOWN']"
-        ") "
-        "or "
-        "("
-        "    DS.healthstate in ['HealthState.NORMAL', 'HealthState.UNKNOWN'] and "
-        "    SPF.healthstate in ['HealthState.NORMAL', 'HealthState.UNKNOWN'] and "
-        "    SPFRX.healthstate == 'HealthState.UNKNOWN'"
-        ")"
-    ),
-}
-
-CONFIGURED_BAND_RULES = {
-    "NONE": rule_engine.Rule("SPFRX.configuredband  == 'Band.NONE'"),
-    "B1": rule_engine.Rule(
-        "DS.indexerposition  == 'IndexerPosition.B1' and "
-        "SPFRX.configuredband  == 'Band.B1' and "
-        "SPF.bandinfocus == 'SPFBandInFocus.B1'"
-    ),
-    "B2": rule_engine.Rule(
-        "DS.indexerposition  == 'IndexerPosition.B2' and "
-        "SPFRX.configuredband  == 'Band.B2' and "
-        "SPF.bandinfocus == 'SPFBandInFocus.B2'"
-    ),
-    "B3": rule_engine.Rule(
-        "DS.indexerposition  == 'IndexerPosition.B3' and "
-        "SPFRX.configuredband  == 'Band.B3' and "
-        "SPF.bandinfocus == 'SPFBandInFocus.B3'"
-    ),
-    "B4": rule_engine.Rule(
-        "DS.indexerposition  == 'IndexerPosition.B4' and "
-        "SPFRX.configuredband  == 'Band.B4' and "
-        "SPF.bandinfocus == 'SPFBandInFocus.B4'"
-    ),
-    "B5a": rule_engine.Rule(
-        "DS.indexerposition  == 'IndexerPosition.B5' and "
-        "SPFRX.configuredband  == 'Band.B5a' and "
-        "SPF.bandinfocus == 'SPFBandInFocus.B5a'"
-    ),
-    "B5b": rule_engine.Rule(
-        "DS.indexerposition  == 'IndexerPosition.B5' and "
-        "SPFRX.configuredband  == 'Band.B5b' and "
-        "SPF.bandinfocus == 'SPFBandInFocus.B5b'"
-    ),
-}
-
-SPF_BAND_IN_FOCUS_RULES = {
-    "B1": rule_engine.Rule(
-        "DS.indexerposition  == 'IndexerPosition.B1' and SPFRX.configuredband  == 'Band.B1'"
-    ),
-    "B2": rule_engine.Rule(
-        "DS.indexerposition  == 'IndexerPosition.B2' and SPFRX.configuredband  == 'Band.B2'"
-    ),
-    "B3": rule_engine.Rule(
-        "DS.indexerposition  == 'IndexerPosition.B3' and SPFRX.configuredband  == 'Band.B3'"
-    ),
-    "B4": rule_engine.Rule(
-        "DS.indexerposition  == 'IndexerPosition.B4' and SPFRX.configuredband  == 'Band.B4'"
-    ),
-    "B5a": rule_engine.Rule(
-        "DS.indexerposition  == 'IndexerPosition.B5' and SPFRX.configuredband == 'Band.B5a'"
-    ),
-    "B5b": rule_engine.Rule(
-        "DS.indexerposition  == 'IndexerPosition.B5' and SPFRX.configuredband == 'Band.B5b'"
-    ),
-}
-
-CAPABILITY_STATE_RULES = {
-    "UNAVAILABLE": rule_engine.Rule(
-        "(DS.operatingmode  == 'DSOperatingMode.STARTUP' or "
-        "DS.operatingmode  == 'DSOperatingMode.ESTOP') "
-        " and "
-        "SPF.capabilitystate  == 'SPFCapabilityStates.UNAVAILABLE'"
-        " and "
-        "SPFRX.capabilitystate  == 'SPFRxCapabilityStates.UNAVAILABLE'"
-    ),
-    "STANDBY_1": rule_engine.Rule(
-        "DM.dishmode in "
-        "    ['DishMode.STANDBY_LP', "
-        "     'DishMode.STANDBY_FP']"
-        " and "
-        "SPF.capabilitystate in "
-        "    ['SPFCapabilityStates.STANDBY', "
-        "     'SPFCapabilityStates.OPERATE_DEGRADED', "
-        "     'SPFCapabilityStates.OPERATE_FULL']"
-        " and "
-        "SPFRX.capabilitystate in "
-        "    ['SPFRxCapabilityStates.STANDBY', "
-        "     'SPFRxCapabilityStates.OPERATE']"
-    ),
-    "STANDBY_2": rule_engine.Rule(
-        "( "
-        "  DM.dishmode == 'DishMode.STOW'"
-        "  and "
-        # Added line below otherwise matches OPERATE_DEGRADED
-        "  DS.indexerposition  != 'IndexerPosition.MOVING' "
-        ") "
-        " and "
-        "SPF.capabilitystate == 'SPFCapabilityStates.STANDBY'"
-        " and "
-        "SPFRX.capabilitystate in "
-        "    ['SPFRxCapabilityStates.STANDBY', "
-        "     'SPFRxCapabilityStates.OPERATE']"
-    ),
-    "STANDBY_3": rule_engine.Rule(
-        "DM.dishmode == 'DishMode.MAINTENANCE'"
-        " and "
-        "SPF.capabilitystate in "
-        "    ['SPFCapabilityStates.STANDBY', "
-        "     'SPFCapabilityStates.OPERATE_DEGRADED', "
-        "     'SPFCapabilityStates.OPERATE_FULL']"
-        " and "
-        "SPFRX.capabilitystate == 'SPFRxCapabilityStates.STANDBY' "
-    ),
-    "OPERATE_FULL": rule_engine.Rule(
-        " DM.dishmode in ['DishMode.STOW', 'DishMode.OPERATE'] "
-        " and "
-        " SPF.capabilitystate == 'SPFCapabilityStates.OPERATE_FULL' "
-        " and "
-        " SPFRX.capabilitystate == 'SPFRxCapabilityStates.OPERATE'"
-    ),
-    "CONFIGURING": rule_engine.Rule(
-        "( "
-        "   DM.dishmode == 'DishMode.CONFIG' "
-        "   or "
-        "   DS.indexerposition == 'IndexerPosition.MOVING' "
-        ")  "
-        " and "
-        "SPF.capabilitystate in "
-        "     ['SPFCapabilityStates.OPERATE_DEGRADED', "
-        "     'SPFCapabilityStates.OPERATE_FULL']"
-        " and "
-        "SPFRX.capabilitystate in "
-        "    ['SPFRxCapabilityStates.CONFIGURE', "
-        "     'SPFRxCapabilityStates.OPERATE']"
-    ),
-    "OPERATE_DEGRADED": rule_engine.Rule(
-        "( "
-        "   DS.indexerposition  != 'IndexerPosition.MOVING' "
-        "   and  "
-        "   DS.operatingmode in "
-        "       ['DSOperatingMode.STOW', "
-        "        'DSOperatingMode.POINT']"
-        ") "
-        " and "
-        " SPF.capabilitystate == 'SPFCapabilityStates.OPERATE_DEGRADED' "
-        " and "
-        " SPFRX.capabilitystate == 'SPFRxCapabilityStates.OPERATE'"
-    ),
-}
-
-=======
->>>>>>> fa87364c
 
 class CommandNotAllowed(Exception):
     """Exception for illegal transitions"""
@@ -371,197 +116,4 @@
                 f"Command [{command_name}] not allowed in dishMode "
                 f"[{dishmode}], only allowed to do {allowed_commands}"
             )
-<<<<<<< HEAD
-        )
-
-    def compute_dish_mode(
-        self,
-        ds_component_state: dict,
-        spfrx_component_state: dict,
-        spf_component_state: dict,
-    ) -> DishMode:
-        """Compute the dishMode based off component_states
-
-        :param ds_component_state: DS device component state
-        :type ds_component_state: dict
-        :param spfrx_component_state: SPFRX device component state
-        :type spfrx_component_state: dict
-        :param spf_component_state: SPF device component state
-        :type spf_component_state: dict
-        :return: the calculated dishMode
-        :rtype: DishMode
-        """
-        dish_manager_states = self._collapse(
-            ds_component_state, spfrx_component_state, spf_component_state
-        )
-
-        for mode, rule in DISH_MODE_RULES.items():
-            if rule.matches(dish_manager_states):
-                return DishMode[mode]
-        return DishMode.UNKNOWN
-
-    def compute_dish_health_state(
-        self,
-        ds_component_state: dict,
-        spfrx_component_state: dict,
-        spf_component_state: dict,
-    ) -> HealthState:
-        """Compute the HealthState based off component_states
-
-        :param ds_component_state: DS device component state
-        :type ds_component_state: dict
-        :param spfrx_component_state: SPFRX device component state
-        :type spfrx_component_state: dict
-        :param spf_component_state: SPF device component state
-        :type spf_component_state: dict
-        :return: the calculated HealthState
-        :rtype: HealthState
-        """
-        dish_manager_states = self._collapse(
-            ds_component_state, spfrx_component_state, spf_component_state
-        )
-
-        for healthstate, rule in HEALTH_STATE_RULES.items():
-            if rule.matches(dish_manager_states):
-                return HealthState[healthstate]
-        return HealthState.UNKNOWN
-
-    def compute_configured_band(
-        self,
-        ds_component_state: dict,
-        spfrx_component_state: dict,
-        spf_component_state: dict,
-    ) -> Band:
-        """Compute the configuredband based off component_states
-
-        :param ds_component_state: DS device component state
-        :type ds_component_state: dict
-        :param spfrx_component_state: SPFRX device component state
-        :type spfrx_component_state: dict
-        :param spf_component_state: SPF device component state
-        :type spf_component_state: dict
-        :return: the calculated configuredband
-        :rtype: Band
-        """
-        dish_manager_states = self._collapse(
-            ds_component_state, spfrx_component_state, spf_component_state
-        )
-
-        for band_number, rule in CONFIGURED_BAND_RULES.items():
-            if rule.matches(dish_manager_states):
-                return Band[band_number]
-        return Band.UNKNOWN
-
-    def compute_spf_band_in_focus(
-        self,
-        ds_component_state: dict,
-        spfrx_component_state: dict,
-    ) -> SPFBandInFocus:
-        """Compute the bandinfocus based off component_states
-
-        :param ds_component_state: DS device component state
-        :type ds_component_state: dict
-        :param spfrx_component_state: SPFRX device component state
-        :type spfrx_component_state: dict
-        :return: the calculated bandinfocus
-        :rtype: SPFBandInFocus
-        """
-        dish_manager_states = self._collapse(ds_component_state, spfrx_component_state)
-
-        for band_number, rule in SPF_BAND_IN_FOCUS_RULES.items():
-            if rule.matches(dish_manager_states):
-                return SPFBandInFocus[band_number]
-        return SPFBandInFocus.UNKNOWN
-
-    # pylint: disable=too-many-arguments
-    def compute_capability_state(
-        self,
-        band,  # Literal["b1", "b2", "b3", "b4", "b5a", "b5b"],
-        ds_component_state: dict,
-        spfrx_component_state: dict,
-        spf_component_state: dict,
-        dish_manager_component_state: dict,
-    ) -> CapabilityStates:
-        """Compute the capabilityState based off component_states
-
-        The same rules are used regardless of band.
-        This method renames b5aCapabilityState to capabilitystate to
-        apply the generic rules.
-
-        :param band: The band to calculate for
-        :type band: str
-        :param ds_component_state: DS device component state
-        :type ds_component_state: dict
-        :param spfrx_component_state: SPFRX device component state
-        :type spfrx_component_state: dict
-        :param spf_component_state: SPF device component state
-        :type spf_component_state: dict
-        :param dish_manager_component_state: Dish Manager device component state
-        :type dish_manager_component_state: dict
-        :return: the calculated capabilityState
-        :rtype: CapabilityStates
-        """
-        # Add the generic name so the rules can be applied
-        # SPF
-        cap_state = spf_component_state.get(f"{band}capabilitystate", None)
-        spf_component_state["capabilitystate"] = cap_state
-        # SPFRX
-        cap_state = spfrx_component_state.get(f"{band}capabilitystate", None)
-        spfrx_component_state["capabilitystate"] = cap_state
-
-        dish_manager_states = self._collapse(
-            ds_component_state,
-            spfrx_component_state,
-            spf_component_state,
-            dish_manager_component_state,
-        )
-
-        new_cap_state = CapabilityStates.UNKNOWN
-        for capability_state, rule in CAPABILITY_STATE_RULES.items():
-            if rule.matches(dish_manager_states):
-                if capability_state.startswith("STANDBY"):
-                    new_cap_state = CapabilityStates["STANDBY"]
-                else:
-                    new_cap_state = CapabilityStates[capability_state]
-                break
-
-        # Clean up state dicts
-        for state_dict in [
-            spfrx_component_state,
-            spf_component_state,
-            dish_manager_component_state,
-        ]:
-            if "capabilitystate" in state_dict:
-                del state_dict["capabilitystate"]
-
-        return new_cap_state
-
-    @classmethod
-    def _collapse(
-        cls,
-        ds_component_state: dict,
-        spfrx_component_state,
-        spf_component_state: dict = None,
-        dish_manager_component_state: dict = None,
-    ) -> dict:
-        """Collapse multiple state dicts into one"""
-        dish_manager_states = {"DS": {}, "SPF": {}, "SPFRX": {}, "DM": {}}
-
-        for key, val in ds_component_state.items():
-            dish_manager_states["DS"][key] = str(val)
-
-        for key, val in spfrx_component_state.items():
-            dish_manager_states["SPFRX"][key] = str(val)
-
-        if spf_component_state:
-            for key, val in spf_component_state.items():
-                dish_manager_states["SPF"][key] = str(val)
-
-        if dish_manager_component_state:
-            for key, val in dish_manager_component_state.items():
-                dish_manager_states["DM"][key] = str(val)
-
-        return dish_manager_states
-=======
-        )
->>>>>>> fa87364c
+        )