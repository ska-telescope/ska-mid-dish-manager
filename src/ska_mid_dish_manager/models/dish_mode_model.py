"""
This model enforces the legal transitions when a command is triggered. It assesses the current
state of the device to decide if the requested state is a nearby node to allow or reject a command.
"""

import typing
from dataclasses import dataclass, field

<<<<<<< HEAD
# pylint: disable=too-few-public-methods,protected-access
from typing import Any
=======
# pylint: disable=too-few-public-methods
from typing import Any, Callable
>>>>>>> 97e8d84a

import networkx as nx
import tango

from ska_mid_dish_manager.models.dish_enums import DishMode

CONFIG_COMMANDS = (
    "ConfigureBand1",
    "ConfigureBand2",
    "ConfigureBand3",
    "ConfigureBand4",
    "ConfigureBand5a",
    "ConfigureBand5b",
)

DISH_MODE_NODES = (
    "STARTUP",
    "SHUTDOWN",
    "STANDBY_LP",
    "STANDBY_FP",
    "MAINTENANCE",
    "STOW",
    "CONFIG",
    "OPERATE",
    "UNKNOWN",
)


class DishModeModel:
    """A representation of the mode transition diagram"""

    def __init__(self) -> None:
        self.dishmode_graph = self._build_model()

    @classmethod
    def _build_model(cls) -> Any:
        dishmode_graph = nx.DiGraph()
        for node in DISH_MODE_NODES:
            dishmode_graph.add_node(node)

        # From Shutdown mode
        dishmode_graph.add_edge("SHUTDOWN", "STARTUP")

        # From Startup to other modes
        dishmode_graph.add_edge("STARTUP", "STANDBY_LP")

        # From Standby_LP to other modes
        dishmode_graph.add_edge("STANDBY_LP", "STANDBY_FP", commands=["SetStandbyFPMode"])
        dishmode_graph.add_edge("STANDBY_LP", "MAINTENANCE", commands=["SetMaintenanceMode"])

        # From Standby_FP to other modes
        dishmode_graph.add_edge("STANDBY_FP", "STANDBY_LP", commands=["SetStandbyLPMode"])
        dishmode_graph.add_edge("STANDBY_FP", "CONFIG", commands=CONFIG_COMMANDS)
        dishmode_graph.add_edge("STANDBY_FP", "OPERATE", commands=["SetOperateMode"])
        dishmode_graph.add_edge("STANDBY_FP", "MAINTENANCE", commands=["SetMaintenanceMode"])

        # From Operate to other modes
        dishmode_graph.add_edge("OPERATE", "STANDBY_FP", commands=["SetStandbyFPMode"])
        dishmode_graph.add_edge("OPERATE", "CONFIG", commands=CONFIG_COMMANDS)

        # From Config to other modes
        dishmode_graph.add_edge("CONFIG", "STANDBY_FP")
        dishmode_graph.add_edge("CONFIG", "OPERATE")
        # config to stow is covered in "any mode to stow" but that
        # transition must be triggered by the SetStowMode cmd
        # However, CONFIG to STOW can also be an automatic transition
        dishmode_graph.add_edge("CONFIG", "STOW")

        # From Stow to other modes
        dishmode_graph.add_edge("STOW", "STANDBY_FP", commands=["SetStandbyFPMode"])
        dishmode_graph.add_edge("STOW", "STANDBY_LP", commands=["SetStandbyLPMode"])
        dishmode_graph.add_edge("STOW", "CONFIG", commands=CONFIG_COMMANDS)

        # From any mode to Stow
        for node in DISH_MODE_NODES:
            if node == "STOW":
                continue
            dishmode_graph.add_edge(node, "STOW", commands=["SetStowMode"])

        # From any mode to Shutdown
        for node in DISH_MODE_NODES:
            if node == "SHUTDOWN":
                continue
            dishmode_graph.add_edge(node, "SHUTDOWN")

        # From Maintenance to other modes
        dishmode_graph.add_edge(
            "MAINTENANCE",
            "STANDBY_LP",
            commands=["SetStandbyLPMode"],
        )
        dishmode_graph.add_edge("MAINTENANCE", "STANDBY_FP", commands=["SetStandbyFPMode"])

        return dishmode_graph

    @typing.no_type_check
    def is_command_allowed(
        self,
        cmd_name: str,
        dish_mode: str | None = None,
        component_manager: Any | None = None,
        task_callback: Callable | None = None,
    ) -> bool:
        """
        Determine if requested tango command is allowed based on current dish mode

        This method is used by the executor to evaluate the command pre-condition after it's
        taken off the queue. To ensure the evaluation is always performed using an updated
        component state (and not the old state used when the command is queued), the component
        manager should be passed for the enqueue operation. In testing scenarios for example,
        the function can be evoked directly with the dishmode parameter.

        NOTE: Though the function signature has only one required argument, it still needs either
        the dish_mode or component_manager passed to it to perform the evaluation.

        :param cmd_name: the requested command
        :param dish_mode: the current dishMode reported by the component state
        :param component_manager: the component manager containing the component state
        :param task_callback: callback to update the command info

        :raises TypeError: when no dish_mode or component_manager is provided to function call

        :return: boolean indicating the function execution is allowed
        """
        try:
            current_dish_mode = (
                dish_mode or DishMode(component_manager.component_state["dishmode"]).name
            )
        except AttributeError as exc:
            raise TypeError(
                "is_command_allowed() requires either the dish_mode or"
                " the component_manager to be specified"
            ) from exc

        allowed_commands = []
        for from_node, to_node in self.dishmode_graph.edges(current_dish_mode):
            commands = self.dishmode_graph.get_edge_data(from_node, to_node).get("commands", None)
            if commands:
                allowed_commands.extend(commands)

        if cmd_name in allowed_commands:
            return True

<<<<<<< HEAD
        if component_manager:
            msg = (
                f"{cmd_name} not allowed in {current_dish_mode} dishMode."
                f" Commands allowed from {current_dish_mode} are: {allowed_commands}."
            )
            logger = component_manager.logger
            # task_callback = component_manager._command_tracker

            # report the reason for the command rejection to logs and lrc attribute
            # task_callback(progress=msg)  # status and result are handled in executor
            logger.debug(msg)

=======
        # report the reason for the command rejection to logs and lrc attribute
        msg = (
            f"{cmd_name} not allowed in {current_dish_mode} dishMode."
            f" Commands allowed from {current_dish_mode} are: {allowed_commands}."
        )
        if component_manager:
            logger = component_manager.logger
            logger.debug(msg)

        if task_callback:
            task_callback(progress=msg)  # status and result are handled in executor

>>>>>>> 97e8d84a
        return False


@dataclass(order=True)
class PrioritizedEventData:
    """Tango event data with a priority attribute"""

    priority: int
    item: tango.EventData = field(compare=False)<|MERGE_RESOLUTION|>--- conflicted
+++ resolved
@@ -6,13 +6,8 @@
 import typing
 from dataclasses import dataclass, field
 
-<<<<<<< HEAD
-# pylint: disable=too-few-public-methods,protected-access
-from typing import Any
-=======
 # pylint: disable=too-few-public-methods
 from typing import Any, Callable
->>>>>>> 97e8d84a
 
 import networkx as nx
 import tango
@@ -156,20 +151,6 @@
         if cmd_name in allowed_commands:
             return True
 
-<<<<<<< HEAD
-        if component_manager:
-            msg = (
-                f"{cmd_name} not allowed in {current_dish_mode} dishMode."
-                f" Commands allowed from {current_dish_mode} are: {allowed_commands}."
-            )
-            logger = component_manager.logger
-            # task_callback = component_manager._command_tracker
-
-            # report the reason for the command rejection to logs and lrc attribute
-            # task_callback(progress=msg)  # status and result are handled in executor
-            logger.debug(msg)
-
-=======
         # report the reason for the command rejection to logs and lrc attribute
         msg = (
             f"{cmd_name} not allowed in {current_dish_mode} dishMode."
@@ -182,7 +163,6 @@
         if task_callback:
             task_callback(progress=msg)  # status and result are handled in executor
 
->>>>>>> 97e8d84a
         return False
 
 
