--- conflicted
+++ resolved
@@ -446,12 +446,8 @@
             commands_for_sub_devices,
             "SetMaintenanceMode",
             ["dishmode"],
-<<<<<<< HEAD
-            [DishMode.STOW],
-=======
             [DishMode.MAINTENANCE],
             timeout=300,  # stow can take longer time
->>>>>>> 08e96fd7
         )
 
     def track_cmd(
