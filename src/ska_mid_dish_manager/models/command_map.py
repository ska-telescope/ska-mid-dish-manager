--- conflicted
+++ resolved
@@ -2,10 +2,7 @@
 
 import enum
 import json
-<<<<<<< HEAD
 from threading import Lock
-=======
->>>>>>> 6c8916b8
 from typing import Any, Callable, List, Optional
 
 from ska_control_model import ResultCode, TaskStatus
