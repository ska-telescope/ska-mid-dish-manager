"""Module to manage the mapping of commands to subservient devices."""

import time
from typing import Any, Callable, Dict, List, Optional, Tuple

import tango
from ska_control_model import AdminMode, ResultCode, TaskStatus

from ska_mid_dish_manager.models.dish_enums import (
    Band,
    DishMode,
    DSOperatingMode,
    IndexerPosition,
    PointingState,
    SPFOperatingMode,
    SPFRxOperatingMode,
)
from ska_mid_dish_manager.utils.helper_module import convert_enums_to_names, update_task_status


class CommandMap:
    """Handles mapping of DishManager commands to subservient devices."""

    def __init__(self, dish_manager_cm, logger):
        self._dish_manager_cm = dish_manager_cm
        self.logger = logger

    # --------------
    # helper methods
    # --------------

    def _is_device_ignored(self, device: str) -> bool:
        return self._dish_manager_cm.is_device_ignored(device)

    def _is_dish_at_commanded_state(self, attributes, expected_values) -> bool:
        """Checks if the dish state matches the commanded state for given attributes."""
        component_state = self._dish_manager_cm.component_state
        for attribute, expected_value in zip(attributes, expected_values):
            if component_state[attribute] != expected_value:
                return False
        return True

    def _complete_lrc(self, message: str, task_callback: Optional[Callable]) -> None:
        update_task_status(
            task_callback,
            progress=message,
            status=TaskStatus.COMPLETED,
            result=(ResultCode.OK, message),
        )
        self.logger.info(message)

    def _abort_lrc(self, running_command: str, task_callback: Optional[Callable]) -> None:
        msg = f"{running_command} Aborted"
        update_task_status(
            task_callback,
            progress=msg,
            status=TaskStatus.ABORTED,
            result=(ResultCode.ABORTED, msg),
        )
        self.logger.warning(msg)

    def _report_awaited_attributes(
        self, task_callback, awaited_attrs, awaited_values, device=None
    ):
        """Report the awaited attributes and their expected values."""
        if awaited_attrs:
            awaited_attrs = ", ".join(map(str, awaited_attrs))
            awaited_values = convert_enums_to_names(awaited_values)
            awaited_values = ", ".join(map(str, awaited_values))
            if device:
                msg = f"Awaiting {device} {awaited_attrs} change to {awaited_values}"
            else:
                msg = f"Awaiting {awaited_attrs} change to {awaited_values}"
            update_task_status(task_callback, progress=msg)

    def _fan_out_cmd(self, task_callback, device, fan_out_args) -> Tuple[TaskStatus, str]:
        """Fan out the respective command to the subservient devices."""
        command_name = fan_out_args["command"]
        command_argument = fan_out_args.get("commandArgument")
        awaited_attrs = fan_out_args["awaitedAttributes"]
        awaited_values = fan_out_args["awaitedValuesList"]
        device_cm = self._dish_manager_cm.sub_component_managers[device]

        task_status, msg = device_cm.execute_command(command_name, command_argument)
        if task_status == TaskStatus.FAILED:
            return task_status, msg

        self._report_awaited_attributes(task_callback, awaited_attrs, awaited_values, device)
        return task_status, msg

    def _track_fanned_out_commands(self, sub_cmds: dict):
        """Track the fanned out commands to subservient devices."""
        pass

    def _refresh_sub_component_states(self, sub_cmds, task_abort_event):
        """Poll the monitored attributes on each subcomponent manager to update its state."""
        for device, fan_out_args in sub_cmds.items():
            if not self._is_device_ignored(device):
                awaited_attrs = tuple(fan_out_args["awaitedAttributes"])
                component_manager = self._dish_manager_cm.sub_component_managers[device]
                component_manager.update_state_from_monitored_attributes(awaited_attrs)

    def _report_sub_device_command_progress(self, sub_cmds, task_callback):
        """Report progress of awaited attributes from sub-devices."""
        devices_to_remove = []
        for device, fan_out_args in sub_cmds.items():
            if self._is_device_ignored(device):
                continue

            component_manager = self._dish_manager_cm.sub_component_managers[device]
            component_state = component_manager.component_state
            awaited_attrs = fan_out_args["awaitedAttributes"]
            awaited_values = fan_out_args["awaitedValuesList"]
            all_matched = []
            for attr, expected_val in zip(awaited_attrs, awaited_values):
                if component_state[attr] == expected_val:
                    all_matched.append(True)
                else:
                    all_matched.append(False)

            if all(all_matched):
                awaited_values = convert_enums_to_names(awaited_values)
                for attr, expected_val in zip(awaited_attrs, awaited_values):
                    update_task_status(
                        task_callback,
                        progress=f"{device} {attr} changed to {expected_val}",
                    )
                devices_to_remove.append(device)

        for device in devices_to_remove:
            sub_cmds.pop(device, None)

    def _ensure_spfrx_online(self, task_callback) -> bool:
        """Ensure SPFRX is ONLINE if not ignored and in ENGINEERING mode."""
        if self._is_device_ignored("SPFRX"):
            return True
        spfrx_cm = self._dish_manager_cm.sub_component_managers["SPFRX"]
        if spfrx_cm.component_state["adminmode"] == AdminMode.ENGINEERING:
            try:
                spfrx_cm.write_attribute_value("adminmode", AdminMode.ONLINE)
            except tango.DevFailed:
                update_task_status(
                    task_callback,
                    status=TaskStatus.FAILED,
                    result=(
                        ResultCode.FAILED,
                        "Failed to transition SPFRx from AdminMode ENGINEERING to ONLINE",
                    ),
                )
                return False
        return True

    def _wait_for_commanded_dish_state(
        self,
        task_callback: Optional[Callable],
        task_abort_event: Any,
        sub_cmds: Dict[str, dict],
        running_command: str,
        awaited_event_attributes: Optional[List[str]],
        awaited_event_values: Optional[List[Any]],
        ok_msg: str,
        timeout: int,
    ) -> None:
        """Wait for the dish to reach the commanded state.

        Monitors the dish until its attributes match the expected values,
        or until the task is aborted.
        """
        # Nothing to wait for complete immediately
        if not awaited_event_values:
            self._complete_lrc(ok_msg, task_callback)
            return

        self._report_awaited_attributes(
            task_callback, awaited_event_attributes, awaited_event_values
        )

        start_time = time.time()
        while time.time() - start_time <= timeout:
            if task_abort_event.is_set():
                self._abort_lrc(running_command, task_callback)
                return
            self._refresh_sub_component_states(sub_cmds, task_abort_event)
            self._report_sub_device_command_progress(sub_cmds, task_callback)

            if self._is_dish_at_commanded_state(awaited_event_attributes, awaited_event_values):
                self._complete_lrc(ok_msg, task_callback)
                return

            task_abort_event.wait(1)

        self.logger.debug(f"Timed out waiting for {running_command} to complete")
        update_task_status(
            task_callback,
            progress=f"Timed out waiting for {running_command} to complete",
            status=TaskStatus.FAILED,
            result=(ResultCode.FAILED, f"Timed out waiting for {running_command} to complete"),
        )

    def _run_long_running_command(
        self,
        task_callback: Optional[Callable],
        task_abort_event: Any,
        commands_for_sub_devices: Dict[str, dict],
        running_command: str,
        awaited_event_attributes: Optional[List[str]] = None,
        awaited_event_values: Optional[List[Any]] = None,
        completed_response_msg: Optional[str] = None,
        timeout: int = 3600,  # default timeout of 1 hour
    ) -> None:
        """Executes a long-running command.

        task_callback: Callback to report progress, status, and result.
        task_abort_event: Event to signal abortion of the ongoing task.
        commands_for_sub_devices: Mapping of device names to their respective command arguments.
        running_command: Name of the command being executed.
        awaited_event_attributes: List of attributes to monitor for completion.
        awaited_event_values: Expected values for the awaited attributes.
        completed_response_msg: Custom completion message for the callback.
        timeout: Maximum time to wait for the command to complete (in seconds).
        """
        if task_abort_event.is_set():
            self._abort_lrc(running_command, task_callback)
            return

        update_task_status(task_callback, status=TaskStatus.IN_PROGRESS)

        failed_cmds, successful_cmds, error_messages = {}, {}, []

        for device, fan_out_args in commands_for_sub_devices.items():
            cmd_name = fan_out_args["command"]

            if self._is_device_ignored(device):
                self.logger.debug(
                    f"{device} device is disabled. Ignoring {device}.{cmd_name} "
                    f"call for DishManager.{running_command}"
                )
                continue

            status, message = self._fan_out_cmd(task_callback, device, fan_out_args)
            if status == TaskStatus.FAILED:
                failed_cmds[device] = f"{device}.{cmd_name}"
                error_messages.append(message)
            else:
                successful_cmds[device] = f"{device}.{cmd_name}"

        if failed_cmds:
            sub_cmds = ", ".join(failed_cmds.values())
            msg = f"DishManager.{running_command} failed: {sub_cmds} failed to execute"
            self.logger.error(f"{msg}. Errors: {'; '.join(error_messages)}")
            update_task_status(
                task_callback,
                progress=msg,
                status=TaskStatus.FAILED,
                result=(ResultCode.FAILED, f"{running_command} failed"),
            )
            return

        update_task_status(
            task_callback,
            progress=f"Fanned out commands: {', '.join(successful_cmds.values())}",
        )

        ok_msg = completed_response_msg or f"{running_command} completed"

        self._wait_for_commanded_dish_state(
            task_callback,
            task_abort_event,
            commands_for_sub_devices,
            running_command,
            awaited_event_attributes,
            awaited_event_values,
            ok_msg,
            timeout,
        )

    # --------------
    # command fanout
    # --------------

    def set_standby_lp_mode(self, task_callback: Optional[Callable] = None, task_abort_event=None):
        """Transition the dish to STANDBY_LP mode."""
        if not self._ensure_spfrx_online(task_callback):
            return

        commands_for_sub_devices = {
            "SPF": {
                "command": "SetStandbyLPMode",
                "awaitedAttributes": ["operatingmode"],
                "awaitedValuesList": [SPFOperatingMode.STANDBY_LP],
            },
            "SPFRX": {
                "command": "SetStandbyMode",
                "awaitedAttributes": ["operatingmode"],
                "awaitedValuesList": [SPFRxOperatingMode.STANDBY],
            },
            "DS": {
                "command": "SetStandbyLPMode",
                "awaitedAttributes": ["operatingmode"],
                "awaitedValuesList": [DSOperatingMode.STANDBY_LP],
            },
        }

        self._run_long_running_command(
            task_callback,
            task_abort_event,
            commands_for_sub_devices,
            "SetStandbyLPMode",
            ["dishmode"],
            [DishMode.STANDBY_LP],
        )

    def set_standby_fp_mode(
        self,
        task_abort_event=None,
        task_callback: Optional[Callable] = None,
    ):
        """Transition the dish to STANDBY_FP mode."""
        dishmode = self._dish_manager_cm.component_state["dishmode"].name
        if dishmode == "OPERATE":
            commands_for_sub_devices = {
                "DS": {
                    "command": "SetStandbyFPMode",
                    "awaitedAttributes": ["operatingmode"],
                    "awaitedValuesList": [DSOperatingMode.STANDBY_FP],
                },
            }
        elif dishmode == "MAINTENANCE":
            if not self._ensure_spfrx_online(task_callback):
                return
            commands_for_sub_devices = {
                "SPF": {
                    "command": "SetOperateMode",
                    "awaitedAttributes": ["operatingmode"],
                    "awaitedValuesList": [SPFOperatingMode.OPERATE],
                },
                "DS": {
                    "command": "SetStandbyFPMode",
                    "awaitedAttributes": ["operatingmode"],
                    "awaitedValuesList": [DSOperatingMode.STANDBY_FP],
                },
                "SPFRX": {
                    "command": "SetStandbyMode",
                    "awaitedAttributes": ["operatingmode"],
                    "awaitedValuesList": [SPFRxOperatingMode.STANDBY],
                },
            }
        else:
            commands_for_sub_devices = {
                "SPF": {
                    "command": "SetOperateMode",
                    "awaitedAttributes": ["operatingmode"],
                    "awaitedValuesList": [SPFOperatingMode.OPERATE],
                },
                "DS": {
                    "command": "SetStandbyFPMode",
                    "awaitedAttributes": ["operatingmode"],
                    "awaitedValuesList": [DSOperatingMode.STANDBY_FP],
                },
            }

        self._run_long_running_command(
            task_callback,
            task_abort_event,
            commands_for_sub_devices,
            "SetStandbyFPMode",
            ["dishmode"],
            [DishMode.STANDBY_FP],
        )

    def set_operate_mode(
        self,
        task_abort_event=None,
        task_callback: Optional[Callable] = None,
    ):
        """Transition the dish to OPERATE mode."""
        if self._dish_manager_cm.component_state["configuredband"] in [Band.NONE, Band.UNKNOWN]:
            update_task_status(
                task_callback,
                progress="No configured band: SetOperateMode execution not allowed",
                status=TaskStatus.REJECTED,
                result=(ResultCode.NOT_ALLOWED, "SetOperateMode requires a configured band"),
            )
            return

        commands_for_sub_devices = {
            "SPF": {
                "command": "SetOperateMode",
                "awaitedAttributes": ["operatingmode"],
                "awaitedValuesList": [SPFOperatingMode.OPERATE],
            },
            "DS": {
                "command": "SetPointMode",
                "awaitedAttributes": ["operatingmode"],
                "awaitedValuesList": [DSOperatingMode.POINT],
            },
        }

        self._run_long_running_command(
            task_callback,
            task_abort_event,
            commands_for_sub_devices,
            "SetOperateMode",
            ["dishmode"],
            [DishMode.OPERATE],
        )

    def set_maintenance_mode(
        self,
        task_abort_event=None,
        task_callback: Optional[Callable] = None,
    ):
        """Transition the dish to MAINTENANCE mode."""
<<<<<<< HEAD
=======
        if not self._is_device_ignored("SPFRX"):
            try:
                # TODO: Wait for the SPFRx to implement maintenance mode
                self.logger.debug("Nothing done on SPFRx, awaiting implementation on it.")
            except tango.DevFailed as err:
                self.logger.error(
                    "SPFRx adminMode ENGINEERING update failed in SetMaintenanceMode."
                )
                update_task_status(task_callback, status=TaskStatus.FAILED, exception=err)
                return

>>>>>>> b0d2474b
        commands_for_sub_devices = {
            "DS": {
                "command": "Stow",
                "awaitedAttributes": ["operatingmode"],
                "awaitedValuesList": [DSOperatingMode.STOW],
            },
            "SPFRX": {
                "command": "SetStandbyMode",
                "awaitedAttributes": ["operatingmode"],
                "awaitedValuesList": [SPFRxOperatingMode.STANDBY],
            },
            "SPF": {
                "command": "SetMaintenanceMode",
                "awaitedAttributes": ["operatingmode"],
                "awaitedValuesList": [SPFOperatingMode.MAINTENANCE],
            },
        }
        self._run_long_running_command(
            task_callback,
            task_abort_event,
            commands_for_sub_devices,
            "SetMaintenanceMode",
            ["dishmode"],
            [DishMode.STOW],
        )

    def track_cmd(
        self,
        task_abort_event=None,
        task_callback: Optional[Callable] = None,
    ):
        """Transition the dish to Track mode."""
        commands_for_sub_devices = {
            "DS": {
                "command": "Track",
                "awaitedAttributes": [],
                "awaitedValuesList": [],
            },
        }
        status_message = (
            "Track command has been executed on DS. "
            "Monitor the achievedTargetLock attribute to determine when the dish is on source."
        )
        self._run_long_running_command(
            task_callback,
            task_abort_event,
            commands_for_sub_devices,
            "Track",
            None,
            None,
            status_message,
        )

    def track_stop_cmd(
        self,
        task_abort_event=None,
        task_callback: Optional[Callable] = None,
    ):
        """Stop Tracking."""
        commands_for_sub_devices = {
            "DS": {
                "command": "TrackStop",
                "awaitedAttributes": ["pointingstate"],
                "awaitedValuesList": [PointingState.READY],
            },
        }

        self._run_long_running_command(
            task_callback,
            task_abort_event,
            commands_for_sub_devices,
            "TrackStop",
            ["pointingstate"],
            [PointingState.READY],
        )

    def configure_band_cmd(
        self,
        band_number,
        synchronise,
        task_abort_event=None,
        task_callback: Optional[Callable] = None,
    ):
        """Configure band on DS and SPFRx."""
        band_enum = Band[f"B{band_number}"]
        indexer_enum = IndexerPosition[f"B{band_number}"]
        requested_cmd = f"ConfigureBand{band_number}"

        if self._dish_manager_cm.component_state["configuredband"] == band_enum:
            update_task_status(
                task_callback,
                progress=f"Already in band {band_enum}",
                status=TaskStatus.COMPLETED,
                result=(ResultCode.OK, f"{requested_cmd} completed"),
            )
            return

        self.logger.info(f"{requested_cmd} called with synchronise = {synchronise}")

        commands_for_sub_devices = {
            "DS": {
                "command": "SetIndexPosition",
                "commandArgument": int(band_number),
                "awaitedAttributes": ["indexerposition"],
                "awaitedValuesList": [indexer_enum],
            },
            "SPFRX": {
                "command": requested_cmd,
                "commandArgument": synchronise,
                "awaitedAttributes": ["configuredband"],
                "awaitedValuesList": [band_enum],
            },
        }

        self._run_long_running_command(
            task_callback,
            task_abort_event,
            commands_for_sub_devices,
            requested_cmd,
            ["configuredband"],
            [band_enum],
        )

    def slew(
        self, argin: list[float], task_abort_event=None, task_callback: Optional[Callable] = None
    ):
        """Transition the dish to Slew mode."""
        commands_for_sub_devices = {
            "DS": {
                "command": "Slew",
                "commandArgument": argin,
                "awaitedAttributes": [],
                "awaitedValuesList": [],
            },
        }
        status_message = (
            f"The DS has been commanded to Slew to {argin}. "
            "Monitor the pointing attributes for the completion status of the task."
        )
        self._run_long_running_command(
            task_callback,
            task_abort_event,
            commands_for_sub_devices,
            "Slew",
            None,
            None,
            status_message,
        )

    def scan(self, task_abort_event=None, task_callback: Optional[Callable] = None):
        """Transition the dish to Scan mode."""
        # TODO: This is a temporary workaround (Pending further implementation details)
        # to support TMC integration.
        self.logger.info("Scan command called")
        update_task_status(
            task_callback,
            progress="Scan completed",
            status=TaskStatus.COMPLETED,
            result=(ResultCode.OK, "Scan completed"),
        )

    def track_load_static_off(
        self, off_xel, off_el, task_abort_event=None, task_callback: Optional[Callable] = None
    ):
        """Transition the dish to Track Load Static Off mode."""
        commands_for_sub_devices = {
            "DS": {
                "command": "TrackLoadStaticOff",
                "commandArgument": [off_xel, off_el],
                "awaitedAttributes": ["actstaticoffsetvaluexel", "actstaticoffsetvalueel"],
                "awaitedValuesList": [off_xel, off_el],
            },
        }

        self._run_long_running_command(
            task_callback,
            task_abort_event,
            commands_for_sub_devices,
            "TrackLoadStaticOff",
            ["actstaticoffsetvaluexel", "actstaticoffsetvalueel"],
            [off_xel, off_el],
        )<|MERGE_RESOLUTION|>--- conflicted
+++ resolved
@@ -411,8 +411,6 @@
         task_callback: Optional[Callable] = None,
     ):
         """Transition the dish to MAINTENANCE mode."""
-<<<<<<< HEAD
-=======
         if not self._is_device_ignored("SPFRX"):
             try:
                 # TODO: Wait for the SPFRx to implement maintenance mode
@@ -424,7 +422,6 @@
                 update_task_status(task_callback, status=TaskStatus.FAILED, exception=err)
                 return
 
->>>>>>> b0d2474b
         commands_for_sub_devices = {
             "DS": {
                 "command": "Stow",
