--- conflicted
+++ resolved
@@ -380,16 +380,9 @@
 
         for device, fan_out_args in commands_for_sub_devices.items():
             try:
-<<<<<<< HEAD
-                device_command_ids[device] = self._fan_out_cmd(
-                    task_callback, device, fan_out_args, skip_progress_updates
-                )
-            except RuntimeError:
-=======
                 device_command_ids[device] = self._fan_out_cmd(task_callback, device, fan_out_args)
             except RuntimeError as ex:
                 device_command_ids[device] = ex.args[0]
->>>>>>> 015ccfd0
                 cmd_name = fan_out_args["command"]
                 task_callback(
                     progress=(
