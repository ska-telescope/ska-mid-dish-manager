--- conflicted
+++ resolved
@@ -182,17 +182,6 @@
     EGUI = 3
 
 
-<<<<<<< HEAD
-class FannedOutCommandStatus(enum.IntEnum):
-    """Fanned out command status enums."""
-
-    PENDING = 0
-    RUNNING = 1
-    COMPLETED = 2
-    TIMED_OUT = 3
-    FAILED = 4
-    IGNORED = 5
-=======
 class DscCtrlState(enum.IntEnum):
     """Dish structure control state enums."""
 
@@ -202,4 +191,14 @@
     ENGINEERING_CONTROL = 2
     REMOTE_CONTROL = 3
     NO_AUTHORITY = 4
->>>>>>> 05858565
+
+
+class FannedOutCommandStatus(enum.IntEnum):
+    """Fanned out command status enums."""
+
+    PENDING = 0
+    RUNNING = 1
+    COMPLETED = 2
+    TIMED_OUT = 3
+    FAILED = 4
+    IGNORED = 5