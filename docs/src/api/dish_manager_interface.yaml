--- conflicted
+++ resolved
@@ -1538,10 +1538,6 @@
     - name: SPFDeviceFqdn
     - name: SPFRxDeviceFqdn
     - name: SkaLevel
-<<<<<<< HEAD
     - name: __SubDevices
     - name: polled_cmd
-=======
-    - name: polled_cmd
-    
->>>>>>> 4bd7e91e
+    