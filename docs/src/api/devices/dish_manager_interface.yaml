- class: DishManager
  meta:
    commands:
    - name: Abort
      disp_level: OPERATOR
      doc_in: Abort currently executing long running command on DishManager including
        stopping dish movement and transitioning dishMode to StandbyFP. For details
        consult DishManager documentation
      doc_out: Uninitialised
      dtype_in: DevVoid
      dtype_out: DevVarLongStringArray
    - name: AbortCommands
      disp_level: OPERATOR
      doc_in: Uninitialised
      doc_out: Uninitialised
      dtype_in: DevVoid
      dtype_out: DevVarLongStringArray
    - name: ApplyPointingModel
      disp_level: OPERATOR
      doc_in: "The command accepts a JSON input (value) containing data to update\
        \ a particular\n        band's (b1-b5b). The following 18 coefficients need\
        \ to be within the JSON object:\n            [0] IA, [1] CA, [2] NPAE, [3]\
        \ AN, [4] AN0, [5] AW, [6] AW0, [7] ACEC, [8] ACES,\n            [9] ABA,\
        \ [10] ABphi, [11] IE, [12] ECEC, [13] ECES, [14] HECE4,\n            [15]\
        \ HESE4, [16] HECE8, [17] HESE8.\n\n        The command only looks for the\
        \ antenna, band and coefficients\n        - everything else is ignored. A\
        \ typical structure would be:\n            \"interface\": \"...\",\n     \
        \       \"antenna\": \"....\",\n            \"band\": \"Band_...\",\n    \
        \        \"attrs\": {...},\n            \"coefficients\": {\n            \
        \    \"IA\": {...},\n                ...\n                \"HESE8\":{...}\n\
        \            },\n            \"rms_fits\": {\n                \"xel_rms\"\
        : {...},\n                \"el_rms\": {...},\n                \"sky_rms\"\
        : {...}\n            }\n        }"
      doc_out: Uninitialised
      dtype_in: DevString
      dtype_out: DevVarLongStringArray
    - name: CheckLongRunningCommandStatus
      disp_level: OPERATOR
      doc_in: Uninitialised
      doc_out: Uninitialised
      dtype_in: DevString
      dtype_out: DevString
    - name: ConfigureBand
      disp_level: OPERATOR
      doc_in: "The command accepts a JSON string containing data to configure the\
        \ SPFRx.\n        The JSON structure is as follows:\n        {\n         \
        \   \"receiver_band\": <string>,\n            \"sub_band\": <integer>,\n \
        \           \"spfrx_processing_parameters\": {\n                \"dishes\"\
        : List[<string>],\n                \"sync_pps\":  <bool>,\n              \
        \  \"attenuation_pol_x\": <float>,\n                \"attenuation_pol_y\"\
        : <float>,\n                \"attenuation_1_pol_x\": <float>,\n          \
        \      \"attenuation_1_pol_y\": <float>,\n                \"attenuation_2_pol_x\"\
        : <float>,\n                \"attenuation_2_pol_y\": <float>,\n          \
        \      \"saturation_threshold\": <float>,\n                \"noise_diode\"\
        : {\n                    \"pseudo_random\": {\n                        \"\
        binary_polynomial\": <long>,\n                        \"seed\": <long>,\n\
        \                        \"dwell\": <long>,\n                    },\n    \
        \                \"periodic\": {\n                        \"period\": <long>,\n\
        \                        \"duty_cycle\": <long>,\n                       \
        \ \"phase_shift\": <long>,\n                    }\n                }\n   \
        \         }\n        }\n        where 'receiver_band', 'dishes' and 'sync_pps'\
        \ are mandatory fields.\n        when 'receiver_band' is set to '5b', the\
        \ 'sub_band' field is mandatory.\n        The 'dishes' field is a list of\
        \ dish names that the SPFRx should be configured for,\n        if 'all' is\
        \ specified in the list, the SPFRx will be configured for all dishes.\n  \
        \      "
      doc_out: Uninitialised
      dtype_in: DevString
      dtype_out: DevVarLongStringArray
    - name: ConfigureBand1
      disp_level: OPERATOR
      doc_in: If the synchronise argument is True, the SPFRx FPGA is instructed to
        synchronise its internal flywheel 1PPS to the SAT-1PPS for the ADC that is
        applicable to the band being configured, and the band counters are reset.
        (Should be default to False).
      doc_out: Uninitialised
      dtype_in: DevBoolean
      dtype_out: DevVarLongStringArray
    - name: ConfigureBand2
      disp_level: OPERATOR
      doc_in: If the synchronise argument is True, the SPFRx FPGA is instructed to
        synchronise its internal flywheel 1PPS to the SAT-1PPS for the ADC that is
        applicable to the band being configured, and the band counters are reset.
        (Should be default to False).
      doc_out: Uninitialised
      dtype_in: DevBoolean
      dtype_out: DevVarLongStringArray
    - name: ConfigureBand3
      disp_level: OPERATOR
      doc_in: If the synchronise argument is True, the SPFRx FPGA is instructed to
        synchronise its internal flywheel 1PPS to the SAT-1PPS for the ADC that is
        applicable to the band being configured, and the band counters are reset.
        (Should be default to False).
      doc_out: Uninitialised
      dtype_in: DevBoolean
      dtype_out: DevVarLongStringArray
    - name: ConfigureBand4
      disp_level: OPERATOR
      doc_in: If the synchronise argument is True, the SPFRx FPGA is instructed to
        synchronise its internal flywheel 1PPS to the SAT-1PPS for the ADC that is
        applicable to the band being configured, and the band counters are reset.
        (Should be default to False).
      doc_out: Uninitialised
      dtype_in: DevBoolean
      dtype_out: DevVarLongStringArray
    - name: ConfigureBand5a
      disp_level: OPERATOR
      doc_in: If the synchronise argument is True, the SPFRx FPGA is instructed to
        synchronise its internal flywheel 1PPS to the SAT-1PPS for the ADC that is
        applicable to the band being configured, and the band counters are reset.
        (Should be default to False).
      doc_out: Uninitialised
      dtype_in: DevBoolean
      dtype_out: DevVarLongStringArray
    - name: ConfigureBand5b
      disp_level: OPERATOR
      doc_in: If the synchronise argument is True, the SPFRx FPGA is instructed to
        synchronise its internal flywheel 1PPS to the SAT-1PPS for the ADC that is
        applicable to the band being configured, and the band counters are reset.
        (Should be default to False).
      doc_out: Uninitialised
      dtype_in: DevBoolean
      dtype_out: DevVarLongStringArray
    - name: DebugDevice
      disp_level: OPERATOR
      doc_in: Uninitialised
      doc_out: The TCP port the debugger is listening on.
      dtype_in: DevVoid
      dtype_out: DevUShort
    - name: EndScan
      disp_level: OPERATOR
      doc_in: Uninitialised
      doc_out: Uninitialised
      dtype_in: DevVoid
      dtype_out: DevVarLongStringArray
    - name: ExecutePendingOperations
      disp_level: OPERATOR
      doc_in: Uninitialised
      doc_out: Uninitialised
      dtype_in: DevVoid
      dtype_out: DevVoid
    - name: FlushCommandQueue
      disp_level: OPERATOR
      doc_in: Uninitialised
      doc_out: Uninitialised
      dtype_in: DevVoid
      dtype_out: DevVoid
    - name: GetComponentStates
      disp_level: OPERATOR
      doc_in: Uninitialised
      doc_out: Retrieve the states of SPF, SPFRx and DS as DishManager sees it.
      dtype_in: DevVoid
      dtype_out: DevString
    - name: GetVersionInfo
      disp_level: OPERATOR
      doc_in: Uninitialised
      doc_out: Uninitialised
      dtype_in: DevVoid
      dtype_out: DevVarStringArray
    - name: Init
      disp_level: OPERATOR
      doc_in: Uninitialised
      doc_out: Uninitialised
      dtype_in: DevVoid
      dtype_out: DevVoid
    - name: IsCapabilityAchievable
      disp_level: OPERATOR
      doc_in: '[nrInstances][Capability types]'
      doc_out: (ResultCode, 'Command unique ID')
      dtype_in: DevVarLongStringArray
      dtype_out: DevBoolean
    - name: 'Off'
      disp_level: OPERATOR
      doc_in: Uninitialised
      doc_out: Uninitialised
      dtype_in: DevVoid
      dtype_out: DevVarLongStringArray
    - name: 'On'
      disp_level: OPERATOR
      doc_in: Uninitialised
      doc_out: Uninitialised
      dtype_in: DevVoid
      dtype_out: DevVarLongStringArray
    - name: Reset
      disp_level: OPERATOR
      doc_in: Uninitialised
      doc_out: Uninitialised
      dtype_in: DevVoid
      dtype_out: DevVarLongStringArray
    - name: ResetTrackTable
      disp_level: OPERATOR
      doc_in: This command resets the program track table on the controller
      doc_out: Uninitialised
      dtype_in: DevVoid
      dtype_out: DevVarLongStringArray
    - name: ResetWatchdogTimer
      disp_level: OPERATOR
      doc_in: This command resets the watchdog timer. `lastWatchdogReset` attribute
        will be updated with the unix timestamp. By default, the watchdog timer is
        disabled and can be enabled by setting the `watchdogTimeout` attribute to
        a value greater than 0.
      doc_out: Returns a DevVarLongStringArray with the return code and message.
      dtype_in: DevVoid
      dtype_out: DevVarLongStringArray
    - name: Scan
      disp_level: OPERATOR
      doc_in: Uninitialised
      doc_out: Uninitialised
      dtype_in: DevString
      dtype_out: DevVarLongStringArray
    - name: SetKValue
      disp_level: OPERATOR
      doc_in: Uninitialised
      doc_out: Uninitialised
      dtype_in: DevLong64
      dtype_out: DevVarLongStringArray
    - name: SetMaintenanceMode
      disp_level: OPERATOR
      doc_in: Uninitialised
      doc_out: Uninitialised
      dtype_in: DevVoid
      dtype_out: DevVarLongStringArray
    - name: SetOperateMode
      disp_level: OPERATOR
      doc_in: Uninitialised
      doc_out: Uninitialised
      dtype_in: DevVoid
      dtype_out: DevVarLongStringArray
    - name: SetStandbyFPMode
      disp_level: OPERATOR
      doc_in: Uninitialised
      doc_out: Uninitialised
      dtype_in: DevVoid
      dtype_out: DevVarLongStringArray
    - name: SetStandbyLPMode
      disp_level: OPERATOR
      doc_in: Uninitialised
      doc_out: Uninitialised
      dtype_in: DevVoid
      dtype_out: DevVarLongStringArray
    - name: SetStowMode
      disp_level: OPERATOR
      doc_in: Uninitialised
      doc_out: Uninitialised
      dtype_in: DevVoid
      dtype_out: DevVarLongStringArray
    - name: Slew
      disp_level: OPERATOR
      doc_in: '[0]: Azimuth

        [1]: Elevation'
      doc_out: Uninitialised
      dtype_in: DevVarFloatArray
      dtype_out: DevVarLongStringArray
    - name: Standby
      disp_level: OPERATOR
      doc_in: Uninitialised
      doc_out: Uninitialised
      dtype_in: DevVoid
      dtype_out: DevVarLongStringArray
    - name: StartCommunication
      disp_level: OPERATOR
      doc_in: Starts communication with subdevices and starts the watchdog timer,
        if it is configured via `watchdogTimeout` attribute.
      doc_out: Uninitialised
      dtype_in: DevVoid
      dtype_out: DevVoid
    - name: State
      disp_level: OPERATOR
      doc_in: Uninitialised
      doc_out: Device state
      dtype_in: DevVoid
      dtype_out: DevState
    - name: Status
      disp_level: OPERATOR
      doc_in: Uninitialised
      doc_out: Device status
      dtype_in: DevVoid
      dtype_out: DevString
    - name: StopCommunication
      disp_level: OPERATOR
      doc_in: Stops communication with subdevices and stops the watchdog timer, if
        it is active.
      doc_out: Uninitialised
      dtype_in: DevVoid
      dtype_out: DevVoid
    - name: SyncComponentStates
      disp_level: OPERATOR
      doc_in: Uninitialised
      doc_out: Uninitialised
      dtype_in: DevVoid
      dtype_out: DevVoid
    - name: Synchronise
      disp_level: OPERATOR
      doc_in: Uninitialised
      doc_out: Uninitialised
      dtype_in: DevVoid
      dtype_out: DevVoid
    - name: Track
      disp_level: OPERATOR
      doc_in: Uninitialised
      doc_out: Uninitialised
      dtype_in: DevVoid
      dtype_out: DevVarLongStringArray
    - name: TrackLoadStaticOff
      disp_level: OPERATOR
      doc_in: "\n            Load (global) static tracking offsets.\n\n          \
        \  The offset is loaded immediately and is not cancelled\n            between\
        \ tracks. The static offset introduces a positional adjustment to facilitate\n\
        \            reference pointing and the five-point calibration. The static\
        \ offsets are added the\n            output of the interpolator before the\
        \ correction of the static pointing model.\n\n            Note: If the static\
        \ pointing correction is switched off, the static offsets remain as\n    \
        \        an offset to the Azimuth and Elevation positions and need to be set\
        \ to zero manually.\n\n            Static offset parameters are:\n       \
        \     [0] Off_Xel, [1] Off_El\n        "
      doc_out: Uninitialised
      dtype_in: DevVarDoubleArray
      dtype_out: DevVarLongStringArray
    - name: TrackStop
      disp_level: OPERATOR
      doc_in: Uninitialised
      doc_out: Uninitialised
      dtype_in: DevVoid
      dtype_out: DevVarLongStringArray
    attributes:
    - name: State
      data_format: SCALAR
      data_type: DevState
      description: No description
      disp_level: OPERATOR
      display_unit: No display unit
      format: Not specified
      label: State
      max_alarm: Not specified
      max_dim_x: 1
      max_value: Not specified
      min_alarm: Not specified
      min_value: Not specified
      standard_unit: No standard unit
      writable: READ
      writable_attr_name: None
    - name: Status
      data_format: SCALAR
      data_type: DevString
      description: No description
      disp_level: OPERATOR
      display_unit: No display unit
      format: '%s'
      label: Status
      max_alarm: Not specified
      max_dim_x: 1
      max_value: Not specified
      min_alarm: Not specified
      min_value: Not specified
      standard_unit: No standard unit
      writable: READ
      writable_attr_name: None
    - name: _lrcEvent
      data_format: SPECTRUM
      data_type: DevString
      description: "\n        Read the long running commands events. Always returns\
        \ an empty list.\n\n        :return: empty list.\n        "
      disp_level: OPERATOR
      display_unit: No display unit
      format: '%s'
      label: _lrcEvent
      max_alarm: Not specified
      max_dim_x: 2
      max_value: Not specified
      min_alarm: Not specified
      min_value: Not specified
      standard_unit: No standard unit
      writable: READ
      writable_attr_name: None
    - name: achievedPointing
      data_format: SPECTRUM
      data_type: DevDouble
      description: '[0] Timestamp

        [1] Azimuth

        [2] Elevation'
      disp_level: OPERATOR
      display_unit: No display unit
      format: '%6.2f'
      label: achievedPointing
      max_alarm: Not specified
      max_dim_x: 3
      max_value: Not specified
      min_alarm: Not specified
      min_value: Not specified
      standard_unit: No standard unit
      writable: READ
      writable_attr_name: None
    - name: achievedTargetLock
      data_format: SCALAR
      data_type: DevBoolean
      description: Indicates whether the Dish is on target or not based on the pointing
        error and time period parameters defined in configureTargetLock.
      disp_level: OPERATOR
      display_unit: No display unit
      format: Not specified
      label: achievedTargetLock
      max_alarm: Not specified
      max_dim_x: 1
      max_value: Not specified
      min_alarm: Not specified
      min_value: Not specified
      standard_unit: No standard unit
      writable: READ
      writable_attr_name: None
    - name: actStaticOffsetValueEl
      data_format: SCALAR
      data_type: DevDouble
      description: Actual elevation static offset (arcsec)
      disp_level: OPERATOR
      display_unit: No display unit
      format: '%6.2f'
      label: actStaticOffsetValueEl
      max_alarm: Not specified
      max_dim_x: 1
      max_value: Not specified
      min_alarm: Not specified
      min_value: Not specified
      standard_unit: No standard unit
      writable: READ
      writable_attr_name: None
    - name: actStaticOffsetValueXel
      data_format: SCALAR
      data_type: DevDouble
      description: Actual cross-elevation static offset (arcsec)
      disp_level: OPERATOR
      display_unit: No display unit
      format: '%6.2f'
      label: actStaticOffsetValueXel
      max_alarm: Not specified
      max_dim_x: 1
      max_value: Not specified
      min_alarm: Not specified
      min_value: Not specified
      standard_unit: No standard unit
      writable: READ
      writable_attr_name: None
    - name: actionTimeoutSeconds
      data_format: SCALAR
      data_type: DevDouble
      description: "\n            Timeout (in seconds) to be used for each action.\
        \ On each action DishManager will wait\n            for the timeout duration\
        \ for expected subservient device attribute updates. A value\n           \
        \ <= 0 will disable waiting and no monitoring will occur, commands will be\
        \ fanned out to\n            their respective subsevient devices and then\
        \ the DishManager command will return as\n            COMPLETED immediately.\n\
        \        "
      disp_level: OPERATOR
      display_unit: No display unit
      format: '%6.2f'
      label: actionTimeoutSeconds
      max_alarm: Not specified
      max_dim_x: 1
      max_value: Not specified
      min_alarm: Not specified
      min_value: Not specified
      standard_unit: No standard unit
      writable: READ_WRITE
      writable_attr_name: actionTimeoutSeconds
    - name: adminMode
      data_format: SCALAR
      data_type: DevEnum
      description: "\n        Read the Admin Mode of the device.\n\n        It may\
        \ interpret the current device condition and condition of all managed\n  \
        \       devices to set this. Most possibly an aggregate attribute.\n\n   \
        \     :return: Admin Mode of the device\n        "
      disp_level: OPERATOR
      display_unit: No display unit
      enum_labels:
      - ONLINE
      - OFFLINE
      - ENGINEERING
      - NOT_FITTED
      - RESERVED
      format: '%s'
      label: adminMode
      max_alarm: Not specified
      max_dim_x: 1
      max_value: Not specified
      min_alarm: Not specified
      min_value: Not specified
      standard_unit: No standard unit
      writable: READ_WRITE
      writable_attr_name: adminMode
    - name: attenuation1PolHX
      data_format: SCALAR
      data_type: DevDouble
      description: "The current attenuation value for attenuator 1 on the\n      \
        \  H/X polarization."
      disp_level: OPERATOR
      display_unit: No display unit
      format: '%6.2f'
      label: attenuation1PolHX
      max_alarm: Not specified
      max_dim_x: 1
      max_value: Not specified
      min_alarm: Not specified
      min_value: Not specified
      standard_unit: No standard unit
      writable: READ
      writable_attr_name: None
    - name: attenuation1PolVY
      data_format: SCALAR
      data_type: DevDouble
      description: "The current attenuation value for attenuator 1 on the\n      \
        \  V/Y polarization."
      disp_level: OPERATOR
      display_unit: No display unit
      format: '%6.2f'
      label: attenuation1PolVY
      max_alarm: Not specified
      max_dim_x: 1
      max_value: Not specified
      min_alarm: Not specified
      min_value: Not specified
      standard_unit: No standard unit
      writable: READ
      writable_attr_name: None
    - name: attenuation2PolHX
      data_format: SCALAR
      data_type: DevDouble
      description: "The current attenuation value for attenuator 2 on the\n      \
        \  H/X polarization."
      disp_level: OPERATOR
      display_unit: No display unit
      format: '%6.2f'
      label: attenuation2PolHX
      max_alarm: Not specified
      max_dim_x: 1
      max_value: Not specified
      min_alarm: Not specified
      min_value: Not specified
      standard_unit: No standard unit
      writable: READ
      writable_attr_name: None
    - name: attenuation2PolVY
      data_format: SCALAR
      data_type: DevDouble
      description: "The current attenuation value for attenuator 2 on the\n      \
        \  V/Y polarization."
      disp_level: OPERATOR
      display_unit: No display unit
      format: '%6.2f'
      label: attenuation2PolVY
      max_alarm: Not specified
      max_dim_x: 1
      max_value: Not specified
      min_alarm: Not specified
      min_value: Not specified
      standard_unit: No standard unit
      writable: READ
      writable_attr_name: None
    - name: attenuationPolHX
      data_format: SCALAR
      data_type: DevDouble
      description: "The current total attenuation value across both attenuators on\
        \ the\n        H/X polarization."
      disp_level: OPERATOR
      display_unit: No display unit
      format: '%6.2f'
      label: attenuationPolHX
      max_alarm: Not specified
      max_dim_x: 1
      max_value: Not specified
      min_alarm: Not specified
      min_value: Not specified
      standard_unit: No standard unit
      writable: READ
      writable_attr_name: None
    - name: attenuationPolVY
      data_format: SCALAR
      data_type: DevDouble
      description: "The current total attenuation value across both attenuators on\
        \ the\n        V/Y polarization."
      disp_level: OPERATOR
      display_unit: No display unit
      format: '%6.2f'
      label: attenuationPolVY
      max_alarm: Not specified
      max_dim_x: 1
      max_value: Not specified
      min_alarm: Not specified
      min_value: Not specified
      standard_unit: No standard unit
      writable: READ
      writable_attr_name: None
    - name: autoWindStowEnabled
      data_format: SCALAR
      data_type: DevBoolean
      description: "\n            Flag to enable or disable auto wind stow on wind\
        \ speed\n            or wind gust for values exeeding the configured threshold.\n\
        \            "
      disp_level: OPERATOR
      display_unit: No display unit
      format: Not specified
      label: autoWindStowEnabled
      max_alarm: Not specified
      max_dim_x: 1
      max_value: Not specified
      min_alarm: Not specified
      min_value: Not specified
      standard_unit: No standard unit
      writable: READ_WRITE
      writable_attr_name: autoWindStowEnabled
    - name: availableCapabilities
      data_format: SPECTRUM
      data_type: DevString
      description: A list of available number of instances of each capability type,
        e.g. 'CORRELATOR:512', 'PSS-BEAMS:4'.
      disp_level: OPERATOR
      display_unit: No display unit
      format: '%s'
      label: availableCapabilities
      max_alarm: Not specified
      max_dim_x: 20
      max_value: Not specified
      min_alarm: Not specified
      min_value: Not specified
      standard_unit: No standard unit
      writable: READ
      writable_attr_name: None
    - name: azimuthOverWrap
      data_format: SCALAR
      data_type: DevBoolean
      description: Indicates that the Dish has moved beyond an azimuth wrap limit.
      disp_level: OPERATOR
      display_unit: No display unit
      format: Not specified
      label: azimuthOverWrap
      max_alarm: Not specified
      max_dim_x: 1
      max_value: Not specified
      min_alarm: Not specified
      min_value: Not specified
      standard_unit: No standard unit
      writable: READ
      writable_attr_name: None
    - name: b1CapabilityState
      data_format: SCALAR
      data_type: DevEnum
      description: Report the device b1CapabilityState
      disp_level: OPERATOR
      display_unit: No display unit
      enum_labels:
      - UNAVAILABLE
      - STANDBY
      - CONFIGURING
      - OPERATE_DEGRADED
      - OPERATE_FULL
      - UNKNOWN
      format: '%s'
      label: b1CapabilityState
      max_alarm: Not specified
      max_dim_x: 1
      max_value: Not specified
      min_alarm: Not specified
      min_value: Not specified
      standard_unit: No standard unit
      writable: READ
      writable_attr_name: None
    - name: b2CapabilityState
      data_format: SCALAR
      data_type: DevEnum
      description: Report the device b2CapabilityState
      disp_level: OPERATOR
      display_unit: No display unit
      enum_labels:
      - UNAVAILABLE
      - STANDBY
      - CONFIGURING
      - OPERATE_DEGRADED
      - OPERATE_FULL
      - UNKNOWN
      format: '%s'
      label: b2CapabilityState
      max_alarm: Not specified
      max_dim_x: 1
      max_value: Not specified
      min_alarm: Not specified
      min_value: Not specified
      standard_unit: No standard unit
      writable: READ
      writable_attr_name: None
    - name: b3CapabilityState
      data_format: SCALAR
      data_type: DevEnum
      description: Report the device b3CapabilityState
      disp_level: OPERATOR
      display_unit: No display unit
      enum_labels:
      - UNAVAILABLE
      - STANDBY
      - CONFIGURING
      - OPERATE_DEGRADED
      - OPERATE_FULL
      - UNKNOWN
      format: '%s'
      label: b3CapabilityState
      max_alarm: Not specified
      max_dim_x: 1
      max_value: Not specified
      min_alarm: Not specified
      min_value: Not specified
      standard_unit: No standard unit
      writable: READ
      writable_attr_name: None
    - name: b4CapabilityState
      data_format: SCALAR
      data_type: DevEnum
      description: Report the device b4CapabilityState
      disp_level: OPERATOR
      display_unit: No display unit
      enum_labels:
      - UNAVAILABLE
      - STANDBY
      - CONFIGURING
      - OPERATE_DEGRADED
      - OPERATE_FULL
      - UNKNOWN
      format: '%s'
      label: b4CapabilityState
      max_alarm: Not specified
      max_dim_x: 1
      max_value: Not specified
      min_alarm: Not specified
      min_value: Not specified
      standard_unit: No standard unit
      writable: READ
      writable_attr_name: None
    - name: b5aCapabilityState
      data_format: SCALAR
      data_type: DevEnum
      description: Report the device b5aCapabilityState
      disp_level: OPERATOR
      display_unit: No display unit
      enum_labels:
      - UNAVAILABLE
      - STANDBY
      - CONFIGURING
      - OPERATE_DEGRADED
      - OPERATE_FULL
      - UNKNOWN
      format: '%s'
      label: b5aCapabilityState
      max_alarm: Not specified
      max_dim_x: 1
      max_value: Not specified
      min_alarm: Not specified
      min_value: Not specified
      standard_unit: No standard unit
      writable: READ
      writable_attr_name: None
    - name: b5bCapabilityState
      data_format: SCALAR
      data_type: DevEnum
      description: Report the device b5bCapabilityState
      disp_level: OPERATOR
      display_unit: No display unit
      enum_labels:
      - UNAVAILABLE
      - STANDBY
      - CONFIGURING
      - OPERATE_DEGRADED
      - OPERATE_FULL
      - UNKNOWN
      format: '%s'
      label: b5bCapabilityState
      max_alarm: Not specified
      max_dim_x: 1
      max_value: Not specified
      min_alarm: Not specified
      min_value: Not specified
      standard_unit: No standard unit
      writable: READ
      writable_attr_name: None
    - name: band0PointingModelParams
      data_format: SPECTRUM
      data_type: DevDouble
      description: "\n            Parameters for (local) Band 0 pointing models used\
        \ by Dish to do pointing corrections.\n\n            When writing to this\
        \ attribute, the selected band for correction will be set to B0.\n\n     \
        \       Band pointing model parameters are:\n            [0] IA, [1] CA, [2]\
        \ NPAE, [3] AN, [4] AN0, [5] AW, [6] AW0, [7] ACEC, [8] ACES,\n          \
        \  [9] ABA, [10] ABphi, [11] IE, [12] ECEC, [13] ECES, [14] HECE4,\n     \
        \       [15] HESE4, [16] HECE8, [17] HESE8\n        "
      disp_level: OPERATOR
      display_unit: No display unit
      format: '%6.2f'
      label: band0PointingModelParams
      max_alarm: Not specified
      max_dim_x: 18
      max_value: Not specified
      min_alarm: Not specified
      min_value: Not specified
      standard_unit: No standard unit
      writable: READ_WRITE
      writable_attr_name: band0PointingModelParams
    - name: band1PointingModelParams
      data_format: SPECTRUM
      data_type: DevDouble
      description: "\n            Parameters for (local) Band 1 pointing models used\
        \ by Dish to do pointing corrections.\n\n            When writing to this\
        \ attribute, the selected band for correction will be set to B1.\n\n     \
        \       Band pointing model parameters are:\n            [0] IA, [1] CA, [2]\
        \ NPAE, [3] AN, [4] AN0, [5] AW, [6] AW0, [7] ACEC, [8] ACES,\n          \
        \  [9] ABA, [10] ABphi, [11] IE, [12] ECEC, [13] ECES, [14] HECE4,\n     \
        \       [15] HESE4, [16] HECE8, [17] HESE8\n        "
      disp_level: OPERATOR
      display_unit: No display unit
      format: '%6.2f'
      label: band1PointingModelParams
      max_alarm: Not specified
      max_dim_x: 18
      max_value: Not specified
      min_alarm: Not specified
      min_value: Not specified
      standard_unit: No standard unit
      writable: READ_WRITE
      writable_attr_name: band1PointingModelParams
    - name: band1SamplerFrequency
      data_format: SCALAR
      data_type: DevDouble
      description: BAND1 absolute sampler clock frequency (base plus offset).
      disp_level: OPERATOR
      display_unit: No display unit
      format: '%6.2f'
      label: band1SamplerFrequency
      max_alarm: Not specified
      max_dim_x: 1
      max_value: Not specified
      min_alarm: Not specified
      min_value: Not specified
      standard_unit: No standard unit
      writable: WRITE
      writable_attr_name: None
    - name: band2PointingModelParams
      data_format: SPECTRUM
      data_type: DevDouble
      description: "\n            Parameters for (local) Band 2 pointing models used\
        \ by Dish to do pointing corrections.\n\n            When writing to this\
        \ attribute, the selected band for correction will be set to B2.\n\n     \
        \       Band pointing model parameters are:\n            [0] IA, [1] CA, [2]\
        \ NPAE, [3] AN, [4] AN0, [5] AW, [6] AW0, [7] ACEC, [8] ACES,\n          \
        \  [9] ABA, [10] ABphi, [11] IE, [12] ECEC, [13] ECES, [14] HECE4,\n     \
        \       [15] HESE4, [16] HECE8, [17] HESE8\n        "
      disp_level: OPERATOR
      display_unit: No display unit
      format: '%6.2f'
      label: band2PointingModelParams
      max_alarm: Not specified
      max_dim_x: 18
      max_value: Not specified
      min_alarm: Not specified
      min_value: Not specified
      standard_unit: No standard unit
      writable: READ_WRITE
      writable_attr_name: band2PointingModelParams
    - name: band2SamplerFrequency
      data_format: SCALAR
      data_type: DevDouble
      description: BAND2 absolute sampler clock frequency (base plus offset).
      disp_level: OPERATOR
      display_unit: No display unit
      format: '%6.2f'
      label: band2SamplerFrequency
      max_alarm: Not specified
      max_dim_x: 1
      max_value: Not specified
      min_alarm: Not specified
      min_value: Not specified
      standard_unit: No standard unit
      writable: WRITE
      writable_attr_name: None
    - name: band3PointingModelParams
      data_format: SPECTRUM
      data_type: DevDouble
      description: "\n            Parameters for (local) Band 3 pointing models used\
        \ by Dish to do pointing corrections.\n\n            When writing to this\
        \ attribute, the selected band for correction will be set to B3.\n\n     \
        \       Band pointing model parameters are:\n            [0] IA, [1] CA, [2]\
        \ NPAE, [3] AN, [4] AN0, [5] AW, [6] AW0, [7] ACEC, [8] ACES,\n          \
        \  [9] ABA, [10] ABphi, [11] IE, [12] ECEC, [13] ECES, [14] HECE4,\n     \
        \       [15] HESE4, [16] HECE8, [17] HESE8\n        "
      disp_level: OPERATOR
      display_unit: No display unit
      format: '%6.2f'
      label: band3PointingModelParams
      max_alarm: Not specified
      max_dim_x: 18
      max_value: Not specified
      min_alarm: Not specified
      min_value: Not specified
      standard_unit: No standard unit
      writable: READ_WRITE
      writable_attr_name: band3PointingModelParams
    - name: band3SamplerFrequency
      data_format: SCALAR
      data_type: DevDouble
      description: BAND3 absolute sampler clock frequency (base plus offset).
      disp_level: OPERATOR
      display_unit: No display unit
      format: '%6.2f'
      label: band3SamplerFrequency
      max_alarm: Not specified
      max_dim_x: 1
      max_value: Not specified
      min_alarm: Not specified
      min_value: Not specified
      standard_unit: No standard unit
      writable: WRITE
      writable_attr_name: None
    - name: band4PointingModelParams
      data_format: SPECTRUM
      data_type: DevDouble
      description: "\n            Parameters for (local) Band 4 pointing models used\
        \ by Dish to do pointing corrections.\n\n            When writing to this\
        \ attribute, the selected band for correction will be set to B4.\n\n     \
        \       Band pointing model parameters are:\n            [0] IA, [1] CA, [2]\
        \ NPAE, [3] AN, [4] AN0, [5] AW, [6] AW0, [7] ACEC, [8] ACES,\n          \
        \  [9] ABA, [10] ABphi, [11] IE, [12] ECEC, [13] ECES, [14] HECE4,\n     \
        \       [15] HESE4, [16] HECE8, [17] HESE8\n        "
      disp_level: OPERATOR
      display_unit: No display unit
      format: '%6.2f'
      label: band4PointingModelParams
      max_alarm: Not specified
      max_dim_x: 18
      max_value: Not specified
      min_alarm: Not specified
      min_value: Not specified
      standard_unit: No standard unit
      writable: READ_WRITE
      writable_attr_name: band4PointingModelParams
    - name: band4SamplerFrequency
      data_format: SCALAR
      data_type: DevDouble
      description: BAND4 absolute sampler clock frequency (base plus offset).
      disp_level: OPERATOR
      display_unit: No display unit
      format: '%6.2f'
      label: band4SamplerFrequency
      max_alarm: Not specified
      max_dim_x: 1
      max_value: Not specified
      min_alarm: Not specified
      min_value: Not specified
      standard_unit: No standard unit
      writable: WRITE
      writable_attr_name: None
    - name: band5aPointingModelParams
      data_format: SPECTRUM
      data_type: DevDouble
      description: Parameters for (local) Band 5a pointing models used by Dish to
        do pointing corrections.
      disp_level: OPERATOR
      display_unit: No display unit
      format: '%6.2f'
      label: band5aPointingModelParams
      max_alarm: Not specified
      max_dim_x: 18
      max_value: Not specified
      min_alarm: Not specified
      min_value: Not specified
      standard_unit: No standard unit
      writable: READ_WRITE
      writable_attr_name: band5aPointingModelParams
    - name: band5aSamplerFrequency
      data_format: SCALAR
      data_type: DevDouble
      description: BAND5a absolute sampler clock frequency (base plus offset).
      disp_level: OPERATOR
      display_unit: No display unit
      format: '%6.2f'
      label: band5aSamplerFrequency
      max_alarm: Not specified
      max_dim_x: 1
      max_value: Not specified
      min_alarm: Not specified
      min_value: Not specified
      standard_unit: No standard unit
      writable: WRITE
      writable_attr_name: None
    - name: band5bPointingModelParams
      data_format: SPECTRUM
      data_type: DevDouble
      description: Parameters for (local) Band 5b pointing models used by Dish to
        do pointing corrections.
      disp_level: OPERATOR
      display_unit: No display unit
      format: '%6.2f'
      label: band5bPointingModelParams
      max_alarm: Not specified
      max_dim_x: 18
      max_value: Not specified
      min_alarm: Not specified
      min_value: Not specified
      standard_unit: No standard unit
      writable: READ_WRITE
      writable_attr_name: band5bPointingModelParams
    - name: band5bSamplerFrequency
      data_format: SCALAR
      data_type: DevDouble
      description: BAND5b absolute sampler clock frequency (base plus offset).
      disp_level: OPERATOR
      display_unit: No display unit
      format: '%6.2f'
      label: band5bSamplerFrequency
      max_alarm: Not specified
      max_dim_x: 1
      max_value: Not specified
      min_alarm: Not specified
      min_value: Not specified
      standard_unit: No standard unit
      writable: WRITE
      writable_attr_name: None
    - name: buildState
      data_format: SCALAR
      data_type: DevString
      description: "\n        Read the Build State of the device.\n\n        :return:\
        \ the build state of the device\n        "
      disp_level: OPERATOR
      display_unit: No display unit
      format: '%s'
      label: buildState
      max_alarm: Not specified
      max_dim_x: 1
      max_value: Not specified
      min_alarm: Not specified
      min_value: Not specified
      standard_unit: No standard unit
      writable: READ
      writable_attr_name: None
    - name: capturing
      data_format: SCALAR
      data_type: DevBoolean
      description: Indicates whether Dish is capturing data in the configured band
        or not.
      disp_level: OPERATOR
      display_unit: No display unit
      format: Not specified
      label: capturing
      max_alarm: Not specified
      max_dim_x: 1
      max_value: Not specified
      min_alarm: Not specified
      min_value: Not specified
      standard_unit: No standard unit
      writable: READ
      writable_attr_name: None
    - name: commandedState
      data_format: SCALAR
      data_type: DevString
      description: "\n        Read the last commanded operating state of the device.\n\
        \n        Initial string is \"None\". Only other strings it can change to\
        \ is \"OFF\",\n        \"STANDBY\" or \"ON\", following the start of the Off(),\
        \ Standby(), On() or Reset()\n        long running commands.\n\n        :return:\
        \ commanded operating state string.\n        "
      disp_level: OPERATOR
      display_unit: No display unit
      format: '%s'
      label: commandedState
      max_alarm: Not specified
      max_dim_x: 1
      max_value: Not specified
      min_alarm: Not specified
      min_value: Not specified
      standard_unit: No standard unit
      writable: READ
      writable_attr_name: None
    - name: configureTargetLock
      data_format: SPECTRUM
      data_type: DevDouble
      description: '[0] Pointing error

        [1] Time period'
      disp_level: OPERATOR
      display_unit: No display unit
      format: '%6.2f'
      label: configureTargetLock
      max_alarm: Not specified
      max_dim_x: 2
      max_value: Not specified
      min_alarm: Not specified
      min_value: Not specified
      standard_unit: No standard unit
      writable: WRITE
      writable_attr_name: None
    - name: configuredBand
      data_format: SCALAR
      data_type: DevEnum
      description: The frequency band that the Dish is configured to capture data
        in.
      disp_level: OPERATOR
      display_unit: No display unit
      enum_labels:
      - NONE
      - B1
      - B2
      - B3
      - B4
      - B5a
      - B5b
      - UNKNOWN
      format: '%s'
      label: configuredBand
      max_alarm: Not specified
      max_dim_x: 1
      max_value: Not specified
      min_alarm: Not specified
      min_value: Not specified
      standard_unit: No standard unit
      writable: READ
      writable_attr_name: None
    - name: controlMode
      data_format: SCALAR
      data_type: DevEnum
      description: "\n        Read the Control Mode of the device.\n\n        The\
        \ control mode of the device are REMOTE, LOCAL\n        Tango Device accepts\
        \ only from a \u2018local\u2019 client and ignores commands and\n        queries\
        \ received from TM or any other \u2018remote\u2019 clients. The Local clients\n\
        \        has to release LOCAL control before REMOTE clients can take control\
        \ again.\n\n        :return: Control Mode of the device\n        "
      disp_level: OPERATOR
      display_unit: No display unit
      enum_labels:
      - REMOTE
      - LOCAL
      format: '%s'
      label: controlMode
      max_alarm: Not specified
      max_dim_x: 1
      max_value: Not specified
      min_alarm: Not specified
      min_value: Not specified
      standard_unit: No standard unit
      writable: READ_WRITE
      writable_attr_name: controlMode
    - name: desiredPointingAz
      data_format: SPECTRUM
      data_type: DevDouble
      description: Azimuth axis desired pointing as reported by the dish structure
        controller's Tracking.TrackStatus.p_desired_Az field.
      disp_level: OPERATOR
      display_unit: No display unit
      format: '%6.2f'
      label: desiredPointingAz
      max_alarm: Not specified
      max_dim_x: 2
      max_value: Not specified
      min_alarm: Not specified
      min_value: Not specified
      standard_unit: No standard unit
      writable: READ
      writable_attr_name: None
    - name: desiredPointingEl
      data_format: SPECTRUM
      data_type: DevDouble
      description: Elevation axis desired pointing as reported by the dish structure
        controller's Tracking.TrackStatus.p_desired_El field.
      disp_level: OPERATOR
      display_unit: No display unit
      format: '%6.2f'
      label: desiredPointingEl
      max_alarm: Not specified
      max_dim_x: 2
      max_value: Not specified
      min_alarm: Not specified
      min_value: Not specified
      standard_unit: No standard unit
      writable: READ
      writable_attr_name: None
    - name: dishMode
      data_format: SCALAR
      data_type: DevEnum
      description: Dish rolled-up operating mode in Dish Control Model (SCM) notation
      disp_level: OPERATOR
      display_unit: No display unit
      enum_labels:
      - STARTUP
      - SHUTDOWN
      - STANDBY_LP
      - STANDBY_FP
      - MAINTENANCE
      - STOW
      - CONFIG
      - OPERATE
      - UNKNOWN
      format: '%s'
      label: dishMode
      max_alarm: Not specified
      max_dim_x: 1
      max_value: Not specified
      min_alarm: Not specified
      min_value: Not specified
      standard_unit: No standard unit
      writable: READ
      writable_attr_name: None
    - name: dsConnectionState
      data_format: SCALAR
      data_type: DevEnum
      description: Displays connection status to DS device
      disp_level: OPERATOR
      display_unit: No display unit
      enum_labels:
      - DISABLED
      - NOT_ESTABLISHED
      - ESTABLISHED
      format: '%s'
      label: dsConnectionState
      max_alarm: Not specified
      max_dim_x: 1
      max_value: Not specified
      min_alarm: Not specified
      min_value: Not specified
      standard_unit: No standard unit
      writable: READ
      writable_attr_name: None
    - name: dscCmdAuth
      data_format: SCALAR
      data_type: DevEnum
      description: Indicates who has command authority
      disp_level: OPERATOR
      display_unit: No display unit
      enum_labels:
      - NO_AUTHORITY
      - LMC
      - HHP
      - EGUI
      format: '%s'
      label: dscCmdAuth
      max_alarm: Not specified
      max_dim_x: 1
      max_value: Not specified
      min_alarm: Not specified
      min_value: Not specified
      standard_unit: No standard unit
      writable: READ
      writable_attr_name: None
    - name: dscCtrlState
      data_format: SCALAR
      data_type: DevEnum
      description: DSC Control State - an aggregation of DSC Command Authority and
        DSC State
      disp_level: OPERATOR
      display_unit: No display unit
      enum_labels:
      - LOCKED
      - MANUAL_CONTROL
      - ENGINEERING_CONTROL
      - REMOTE_CONTROL
      - NO_AUTHORITY
      format: '%s'
      label: dscCtrlState
      max_alarm: Not specified
      max_dim_x: 1
      max_value: Not specified
      min_alarm: Not specified
      min_value: Not specified
      standard_unit: No standard unit
      writable: READ
      writable_attr_name: None
    - name: dscPowerLimitKw
      data_format: SCALAR
      data_type: DevDouble
      description: "\n            DSC Power Limit (kW). Note that this attribute can\
        \ also be set by calling\n            SetPowerMode. This value does not reflect\
        \ the power limit in reality because\n            the current PowerLimit(kW)\
        \ is not reported as it cannot be read from the DSC.\n            "
      disp_level: OPERATOR
      display_unit: No display unit
      format: '%6.2f'
      label: dscPowerLimitKw
      max_alarm: Not specified
      max_dim_x: 1
      max_value: Not specified
      min_alarm: Not specified
      min_value: Not specified
      standard_unit: No standard unit
      writable: READ_WRITE
      writable_attr_name: dscPowerLimitKw
    - name: dshMaxShortTermPower
      data_format: SCALAR
      data_type: DevDouble
      description: "Configures the Max Short Term Average Power (5sec\u201010min)\
        \ in kilowatt that the DSH instance is curtailed to while dshPowerCurtailment\
        \ is [TRUE]. The default value is 13.5."
      disp_level: OPERATOR
      display_unit: No display unit
      format: '%6.2f'
      label: dshMaxShortTermPower
      max_alarm: Not specified
      max_dim_x: 1
      max_value: Not specified
      min_alarm: Not specified
      min_value: Not specified
      standard_unit: No standard unit
      writable: WRITE
      writable_attr_name: None
    - name: dshPowerCurtailment
      data_format: SCALAR
      data_type: DevBoolean
      description: "The Max Short Term Average Power (5sec\u201010min) of each DSH\
        \ instance is curtailed to the value configured in dshMaxShortTermPower. The\
        \ default condition is [TRUE] \u2010 power curtailment is on. With power curtailment\
        \ [TRUE], all DSH functionality is available but at reduced performance (for\
        \ example reduced slew rates). With power curtailment [FALSE], all DSH functionality\
        \ is available at full performance (for example maximum slew rates)."
      disp_level: OPERATOR
      display_unit: No display unit
      format: Not specified
      label: dshPowerCurtailment
      max_alarm: Not specified
      max_dim_x: 1
      max_value: Not specified
      min_alarm: Not specified
      min_value: Not specified
      standard_unit: No standard unit
      writable: READ_WRITE
      writable_attr_name: dshPowerCurtailment
    - name: elementAlarmAddress
      data_format: SCALAR
      data_type: DevString
      description: FQDN of Element Alarm Handlers
      disp_level: OPERATOR
      display_unit: No display unit
      format: '%s'
      label: elementAlarmAddress
      max_alarm: Not specified
      max_dim_x: 1
      max_value: Not specified
      min_alarm: Not specified
      min_value: Not specified
      standard_unit: No standard unit
      writable: READ
      writable_attr_name: None
    - name: elementDatabaseAddress
      data_format: SCALAR
      data_type: DevString
      description: FQDN of Element Database device
      disp_level: OPERATOR
      display_unit: No display unit
      format: '%s'
      label: elementDatabaseAddress
      max_alarm: Not specified
      max_dim_x: 1
      max_value: Not specified
      min_alarm: Not specified
      min_value: Not specified
      standard_unit: No standard unit
      writable: READ
      writable_attr_name: None
    - name: elementLoggerAddress
      data_format: SCALAR
      data_type: DevString
      description: FQDN of Element Logger
      disp_level: OPERATOR
      display_unit: No display unit
      format: '%s'
      label: elementLoggerAddress
      max_alarm: Not specified
      max_dim_x: 1
      max_value: Not specified
      min_alarm: Not specified
      min_value: Not specified
      standard_unit: No standard unit
      writable: READ
      writable_attr_name: None
    - name: elementTelStateAddress
      data_format: SCALAR
      data_type: DevString
      description: FQDN of Element TelState device
      disp_level: OPERATOR
      display_unit: No display unit
      format: '%s'
      label: elementTelStateAddress
      max_alarm: Not specified
      max_dim_x: 1
      max_value: Not specified
      min_alarm: Not specified
      min_value: Not specified
      standard_unit: No standard unit
      writable: READ
      writable_attr_name: None
    - name: frequencyResponse
      data_format: IMAGE
      data_type: DevDouble
      description: Returns the frequencyResponse.
      disp_level: OPERATOR
      display_unit: No display unit
      format: '%6.2f'
      label: frequencyResponse
      max_alarm: Not specified
      max_dim_x: 1024
      max_dim_y: 1024
      max_value: Not specified
      min_alarm: Not specified
      min_value: Not specified
      standard_unit: No standard unit
      writable: READ
      writable_attr_name: None
    - name: healthState
      data_format: SCALAR
      data_type: DevEnum
      description: "\n        Read the Health State of the device.\n\n        It interprets\
        \ the current device condition and condition of\n        all managed devices\
        \ to set this. Most possibly an aggregate attribute.\n\n        :return: Health\
        \ State of the device\n        "
      disp_level: OPERATOR
      display_unit: No display unit
      enum_labels:
      - OK
      - DEGRADED
      - FAILED
      - UNKNOWN
      format: '%s'
      label: healthState
      max_alarm: Not specified
      max_dim_x: 1
      max_value: Not specified
      min_alarm: Not specified
      min_value: Not specified
      standard_unit: No standard unit
      writable: READ
      writable_attr_name: None
    - name: ignoreSpf
      data_format: SCALAR
      data_type: DevBoolean
      description: Flag to disable SPF device communication. When ignored, no commands
        will be issued to the device, it will be excluded from state aggregation,
        and no device related attributes will be updated.
      disp_level: OPERATOR
      display_unit: No display unit
      format: Not specified
      label: ignoreSpf
      max_alarm: Not specified
      max_dim_x: 1
      max_value: Not specified
      min_alarm: Not specified
      min_value: Not specified
      standard_unit: No standard unit
      writable: READ_WRITE
      writable_attr_name: ignoreSpf
    - name: ignoreSpfrx
      data_format: SCALAR
      data_type: DevBoolean
      description: Flag to disable SPFRx device communication. When ignored, no commands
        will be issued to the device, it will be excluded from state aggregation,
        and no device related attributes will be updated.
      disp_level: OPERATOR
      display_unit: No display unit
      format: Not specified
      label: ignoreSpfrx
      max_alarm: Not specified
      max_dim_x: 1
      max_value: Not specified
      min_alarm: Not specified
      min_value: Not specified
      standard_unit: No standard unit
      writable: READ_WRITE
      writable_attr_name: ignoreSpfrx
    - name: isKLocked
      data_format: SCALAR
      data_type: DevBoolean
      description: "\n            Check the SAT.RM module to see if\n            the\
        \ k- value is locked. If not false is returned.\n        "
      disp_level: OPERATOR
      display_unit: No display unit
      format: Not specified
      label: isKLocked
      max_alarm: Not specified
      max_dim_x: 1
      max_value: Not specified
      min_alarm: Not specified
      min_value: Not specified
      standard_unit: No standard unit
      writable: READ
      writable_attr_name: None
    - name: kValue
      data_format: SCALAR
      data_type: DevLong64
      description: Returns the kValue for SPFRX
      disp_level: OPERATOR
      display_unit: No display unit
      format: '%d'
      label: kValue
      max_alarm: Not specified
      max_dim_x: 1
      max_value: Not specified
      min_alarm: Not specified
      min_value: Not specified
      standard_unit: No standard unit
      writable: READ
      writable_attr_name: None
    - name: lastCommandInvoked
      data_format: SPECTRUM
      data_type: DevString
      description: Stores the name and timestamp (in UNIX UTC format) of the last
        invoked command.
      disp_level: OPERATOR
      display_unit: No display unit
      format: '%s'
      label: lastCommandInvoked
      max_alarm: Not specified
      max_dim_x: 2
      max_value: Not specified
      min_alarm: Not specified
      min_value: Not specified
      standard_unit: No standard unit
      writable: READ
      writable_attr_name: None
    - name: lastCommandedMode
      data_format: SPECTRUM
      data_type: DevString
      description: Reports when and which was the last commanded mode change (not
        when completed). Time is a UNIX UTC timestamp.
      disp_level: OPERATOR
      display_unit: No display unit
      format: '%s'
      label: lastCommandedMode
      max_alarm: Not specified
      max_dim_x: 2
      max_value: Not specified
      min_alarm: Not specified
      min_value: Not specified
      standard_unit: No standard unit
      writable: READ
      writable_attr_name: None
    - name: lastCommandedPointingParams
      data_format: SCALAR
      data_type: DevString
      description: Default empty string when not set, and is a JSON stringof the last
        requested global pointing model when set.
      disp_level: OPERATOR
      display_unit: No display unit
      format: '%s'
      label: lastCommandedPointingParams
      max_alarm: Not specified
      max_dim_x: 1
      max_value: Not specified
      min_alarm: Not specified
      min_value: Not specified
      standard_unit: No standard unit
      writable: READ
      writable_attr_name: None
    - name: lastWatchdogReset
      data_format: SCALAR
      data_type: DevDouble
      description: Returns the timestamp of the last watchdog reset in unix seconds.
      disp_level: OPERATOR
      display_unit: No display unit
      format: '%6.2f'
      label: lastWatchdogReset
      max_alarm: Not specified
      max_dim_x: 1
      max_value: Not specified
      min_alarm: Not specified
      min_value: Not specified
      standard_unit: No standard unit
      writable: READ
      writable_attr_name: None
    - name: loggingLevel
      data_format: SCALAR
      data_type: DevEnum
      description: "\n        Read the logging level of the device.\n\n        Initialises\
        \ to LoggingLevelDefault on startup.\n        See :py:class:`~ska_control_model.LoggingLevel`\n\
        \n        :return:  Logging level of the device.\n        "
      disp_level: OPERATOR
      display_unit: No display unit
      enum_labels:
      - 'OFF'
      - FATAL
      - ERROR
      - WARNING
      - INFO
      - DEBUG
      format: '%s'
      label: loggingLevel
      max_alarm: Not specified
      max_dim_x: 1
      max_value: Not specified
      min_alarm: Not specified
      min_value: Not specified
      standard_unit: No standard unit
      writable: READ_WRITE
      writable_attr_name: loggingLevel
    - name: loggingTargets
      data_format: SPECTRUM
      data_type: DevString
      description: "\n        Read the additional logging targets of the device.\n\
        \n        Note that this excludes the handlers provided by the ska_ser_logging\n\
        \        library defaults - initialises to LoggingTargetsDefault on startup.\n\
        \n        :return:  Logging level of the device.\n        "
      disp_level: OPERATOR
      display_unit: No display unit
      format: '%s'
      label: loggingTargets
      max_alarm: Not specified
      max_dim_x: 4
      max_value: Not specified
      min_alarm: Not specified
      min_value: Not specified
      standard_unit: No standard unit
      writable: READ_WRITE
      writable_attr_name: loggingTargets
    - name: longRunningCommandIDsInQueue
      data_format: SPECTRUM
      data_type: DevString
      description: "\n        Read the IDs of the long running commands in the queue.\n\
        \n        Every client that executes a command will receive a command ID as\
        \ response.\n        Keep track of IDs currently allocated.\n        Entries\
        \ are removed `self._command_tracker._removal_time` seconds\n        after\
        \ they have finished.\n\n        :param attr: Tango attribute being read\n\
        \        "
      disp_level: OPERATOR
      display_unit: No display unit
      format: '%s'
      label: longRunningCommandIDsInQueue
      max_alarm: Not specified
      max_dim_x: 66
      max_value: Not specified
      min_alarm: Not specified
      min_value: Not specified
      standard_unit: No standard unit
      writable: READ
      writable_attr_name: None
    - name: longRunningCommandInProgress
      data_format: SPECTRUM
      data_type: DevString
      description: "\n        Read the name(s) of the currently executing long running\
        \ command(s).\n\n        Name(s) of command and possible abort in progress\
        \ or empty string(s).\n        :param attr: Tango attribute being read\n \
        \       "
      disp_level: OPERATOR
      display_unit: No display unit
      format: '%s'
      label: longRunningCommandInProgress
      max_alarm: Not specified
      max_dim_x: 2
      max_value: Not specified
      min_alarm: Not specified
      min_value: Not specified
      standard_unit: No standard unit
      writable: READ
      writable_attr_name: None
    - name: longRunningCommandProgress
      data_format: SPECTRUM
      data_type: DevString
      description: "\n        Read the progress of the currently executing long running\
        \ command(s).\n\n        ID, progress of the currently executing command(s).\n\
        \        Clients can subscribe to on_change event and wait\n        for the\
        \ ID they are interested in.\n\n        :param attr: Tango attribute being\
        \ read\n        "
      disp_level: OPERATOR
      display_unit: No display unit
      format: '%s'
      label: longRunningCommandProgress
      max_alarm: Not specified
      max_dim_x: 4
      max_value: Not specified
      min_alarm: Not specified
      min_value: Not specified
      standard_unit: No standard unit
      writable: READ
      writable_attr_name: None
    - name: longRunningCommandResult
      data_format: SPECTRUM
      data_type: DevString
      description: "\n        Read the result of the completed long running command.\n\
        \n        Reports unique_id, json-encoded result.\n        Clients can subscribe\
        \ to on_change event and wait for\n        the ID they are interested in.\n\
        \n        :return: ID, result.\n        "
      disp_level: OPERATOR
      display_unit: No display unit
      format: '%s'
      label: longRunningCommandResult
      max_alarm: Not specified
      max_dim_x: 2
      max_value: Not specified
      min_alarm: Not specified
      min_value: Not specified
      standard_unit: No standard unit
      writable: READ
      writable_attr_name: None
    - name: longRunningCommandStatus
      data_format: SPECTRUM
      data_type: DevString
      description: "\n        Read the status of the currently executing long running\
        \ commands.\n\n        ID, status pairs of the currently executing commands.\n\
        \        Clients can subscribe to on_change event and wait for the\n     \
        \   ID they are interested in.\n\n        :param attr: Tango attribute being\
        \ read\n        "
      disp_level: OPERATOR
      display_unit: No display unit
      format: '%s'
      label: longRunningCommandStatus
      max_alarm: Not specified
      max_dim_x: 132
      max_value: Not specified
      min_alarm: Not specified
      min_value: Not specified
      standard_unit: No standard unit
      writable: READ
      writable_attr_name: None
    - name: longRunningCommandsInQueue
      data_format: SPECTRUM
      data_type: DevString
      description: "\n        Read the long running commands in the queue.\n\n   \
        \     Keep track of which commands are that are currently known about.\n \
        \       Entries are removed `self._command_tracker._removal_time` seconds\n\
        \        after they have finished.\n\n        :param attr: Tango attribute\
        \ being read\n        "
      disp_level: OPERATOR
      display_unit: No display unit
      format: '%s'
      label: longRunningCommandsInQueue
      max_alarm: Not specified
      max_dim_x: 66
      max_value: Not specified
      min_alarm: Not specified
      min_value: Not specified
      standard_unit: No standard unit
      writable: READ
      writable_attr_name: None
    - name: lrcExecuting
      data_format: SPECTRUM
      data_type: DevString
      description: "\n        Read info of the currently executing long running commands.\n\
        \n        Returns a list of info JSON blobs of the currently executing commands.\n\
        \n        :param attr: Tango attribute being read\n        "
      disp_level: OPERATOR
      display_unit: No display unit
      format: '%s'
      label: lrcExecuting
      max_alarm: Not specified
      max_dim_x: 3
      max_value: Not specified
      min_alarm: Not specified
      min_value: Not specified
      standard_unit: No standard unit
      writable: READ
      writable_attr_name: None
    - name: lrcFinished
      data_format: SPECTRUM
      data_type: DevString
      description: "\n        Read info of the finished long running commands.\n\n\
        \        :return: a list of info JSON blobs of the finished long running commands.\n\
        \        "
      disp_level: OPERATOR
      display_unit: No display unit
      format: '%s'
      label: lrcFinished
      max_alarm: Not specified
      max_dim_x: 100
      max_value: Not specified
      min_alarm: Not specified
      min_value: Not specified
      standard_unit: No standard unit
      writable: READ
      writable_attr_name: None
    - name: lrcProtocolVersions
      data_format: SPECTRUM
      data_type: DevLong64
      description: "\n        Return supported protocol versions.\n\n        :return:\
        \ A tuple containing the lower and upper bounds of supported long running\n\
        \            command protocol versions.\n        "
      disp_level: OPERATOR
      display_unit: No display unit
      format: '%d'
      label: lrcProtocolVersions
      max_alarm: Not specified
      max_dim_x: 2
      max_value: Not specified
      min_alarm: Not specified
      min_value: Not specified
      standard_unit: No standard unit
      writable: READ
      writable_attr_name: None
    - name: lrcQueue
      data_format: SPECTRUM
      data_type: DevString
      description: "\n        Read info of the long running commands in queue.\n\n\
        \        Returns a list of info JSON blobs of the commands in queue.\n\n \
        \       :param attr: Tango attribute being read\n        "
      disp_level: OPERATOR
      display_unit: No display unit
      format: '%s'
      label: lrcQueue
      max_alarm: Not specified
      max_dim_x: 66
      max_value: Not specified
      min_alarm: Not specified
      min_value: Not specified
      standard_unit: No standard unit
      writable: READ
      writable_attr_name: None
    - name: maxCapabilities
      data_format: SPECTRUM
      data_type: DevString
      description: Maximum number of instances of each capability type, e.g. 'CORRELATOR:512',
        'PSS-BEAMS:4'.
      disp_level: OPERATOR
      display_unit: No display unit
      format: '%s'
      label: maxCapabilities
      max_alarm: Not specified
      max_dim_x: 20
      max_value: Not specified
      min_alarm: Not specified
      min_value: Not specified
      standard_unit: No standard unit
      writable: READ
      writable_attr_name: None
    - name: meanWindSpeed
      data_format: SCALAR
      data_type: DevDouble
      description: "\n            The average wind speed in m/s of the last 10 minutes\n\
        \            calculated from the connected weather stations.\n            "
      disp_level: OPERATOR
      display_unit: No display unit
      format: '%6.2f'
      label: meanWindSpeed
      max_alarm: Not specified
      max_dim_x: 1
      max_value: Not specified
      min_alarm: Not specified
      min_value: Not specified
      standard_unit: No standard unit
      writable: READ
      writable_attr_name: None
    - name: noiseDiodeConfig
      data_format: SPECTRUM
      data_type: DevDouble
      description: Returns the noiseDiodeConfig.
      disp_level: OPERATOR
      display_unit: No display unit
      format: '%6.2f'
      label: noiseDiodeConfig
      max_alarm: Not specified
      max_dim_x: 1
      max_value: Not specified
      min_alarm: Not specified
      min_value: Not specified
      standard_unit: No standard unit
      writable: WRITE
      writable_attr_name: None
    - name: noiseDiodeMode
      data_format: SCALAR
      data_type: DevEnum
      description: "\n            Noise diode mode.\n\n            0: OFF, 1: PERIODIC,\
        \ 2: PSEUDO-RANDOM\n\n            Note: This attribute does not persist after\
        \ a power cycle. A default value is included\n            as a device property\
        \ on the SPFRx.\n        "
      disp_level: OPERATOR
      display_unit: No display unit
      enum_labels:
      - 'OFF'
      - PERIODIC
      - PSEUDO_RANDOM
      format: '%s'
      label: noiseDiodeMode
      max_alarm: Not specified
      max_dim_x: 1
      max_value: Not specified
      min_alarm: Not specified
      min_value: Not specified
      standard_unit: No standard unit
      writable: READ_WRITE
      writable_attr_name: noiseDiodeMode
    - name: periodicNoiseDiodePars
      data_format: SPECTRUM
      data_type: DevLong64
      description: "\n            Periodic noise diode pars (units are in time quanta).\n\
        \n            [0]: period, [1]: duty cycle, [2]: phase shift\n\n         \
        \   Note: This attribute does not persist after a power cycle. A default value\
        \ is included\n            as a device property on the SPFRx.\n        "
      disp_level: OPERATOR
      display_unit: No display unit
      format: '%d'
      label: periodicNoiseDiodePars
      max_alarm: Not specified
      max_dim_x: 3
      max_value: Not specified
      min_alarm: Not specified
      min_value: Not specified
      standard_unit: No standard unit
      writable: READ_WRITE
      writable_attr_name: periodicNoiseDiodePars
    - name: pointingBufferSize
      data_format: SCALAR
      data_type: DevLong64
      description: 'Number of desiredPointing write values that the buffer has space
        for.

        Note: desiredPointing write values are stored by Dish in a buffer for application
        at the time specified in each desiredPointing record.'
      disp_level: OPERATOR
      display_unit: No display unit
      format: '%d'
      label: pointingBufferSize
      max_alarm: Not specified
      max_dim_x: 1
      max_value: Not specified
      min_alarm: Not specified
      min_value: Not specified
      standard_unit: No standard unit
      writable: READ
      writable_attr_name: None
    - name: pointingState
      data_format: SCALAR
      data_type: DevEnum
      description: Returns the pointingState.
      disp_level: OPERATOR
      display_unit: No display unit
      enum_labels:
      - READY
      - SLEW
      - TRACK
      - SCAN
      - UNKNOWN
      format: '%s'
      label: pointingState
      max_alarm: Not specified
      max_dim_x: 1
      max_value: Not specified
      min_alarm: Not specified
      min_value: Not specified
      standard_unit: No standard unit
      writable: READ
      writable_attr_name: None
    - name: polyTrack
      data_format: SPECTRUM
      data_type: DevDouble
      description: '[0] Timestamp

        [1] Azimuth

        [2] Elevation

        [3] Azimuth speed

        [4] Elevation speed

        [5] Azimuth acceleration

        [6] Elevation acceleration

        [7] Azimuth jerk

        [8] Elevation jerk'
      disp_level: OPERATOR
      display_unit: No display unit
      format: '%6.2f'
      label: polyTrack
      max_alarm: Not specified
      max_dim_x: 9
      max_value: Not specified
      min_alarm: Not specified
      min_value: Not specified
      standard_unit: No standard unit
      writable: WRITE
      writable_attr_name: None
    - name: powerState
      data_format: SCALAR
      data_type: DevEnum
      description: Returns the powerState.
      disp_level: OPERATOR
      display_unit: No display unit
      enum_labels:
      - UPS
      - LOW
      - FULL
      format: '%s'
      label: powerState
      max_alarm: Not specified
      max_dim_x: 1
      max_value: Not specified
      min_alarm: Not specified
      min_value: Not specified
      standard_unit: No standard unit
      writable: READ
      writable_attr_name: None
    - name: programTrackTable
      data_format: SPECTRUM
      data_type: DevDouble
      description: "Timestamp of i-th coordinate in table (max 50 coordinates) given\
        \ in milliseconds since TAI epoch, representing time at which Dish should\
        \ track i-th coordinate.\n Azimuth of i-th coordinate in table (max 50 coordinates)\
        \ given in degrees.\n Elevation of i-th coordinate in table (max 50 coordinates)\
        \ given in degrees"
      disp_level: OPERATOR
      display_unit: No display unit
      format: '%6.2f'
      label: programTrackTable
      max_alarm: Not specified
      max_dim_x: 150
      max_value: Not specified
      min_alarm: Not specified
      min_value: Not specified
      standard_unit: No standard unit
      writable: READ_WRITE
      writable_attr_name: programTrackTable
    - name: pseudoRandomNoiseDiodePars
      data_format: SPECTRUM
      data_type: DevLong64
      description: "\n            Pseudo random noise diode pars (units are in time\
        \ quanta).\n\n            [0]: binary polynomial, [1]: seed, [2]: dwell\n\n\
        \            Note: This attribute does not persist after a power cycle. A\
        \ default value is included\n            as a device property on the SPFRx.\n\
        \        "
      disp_level: OPERATOR
      display_unit: No display unit
      format: '%d'
      label: pseudoRandomNoiseDiodePars
      max_alarm: Not specified
      max_dim_x: 3
      max_value: Not specified
      min_alarm: Not specified
      min_value: Not specified
      standard_unit: No standard unit
      writable: READ_WRITE
      writable_attr_name: pseudoRandomNoiseDiodePars
    - name: scanID
      data_format: SCALAR
      data_type: DevString
      description: Report the scanID for Scan
      disp_level: OPERATOR
      display_unit: No display unit
      format: '%s'
      label: scanID
      max_alarm: Not specified
      max_dim_x: 1
      max_value: Not specified
      min_alarm: Not specified
      min_value: Not specified
      standard_unit: No standard unit
      writable: READ_WRITE
      writable_attr_name: scanID
    - name: simulationMode
      data_format: SCALAR
      data_type: DevEnum
      description: "\n        Read the Simulation Mode of the device.\n\n        Some\
        \ devices may implement\n        both modes, while others will have simulators\
        \ that set simulationMode\n        to True while the real devices always set\
        \ simulationMode to False.\n\n        :return: Simulation Mode of the device.\n\
        \        "
      disp_level: OPERATOR
      display_unit: No display unit
      enum_labels:
      - 'FALSE'
      - 'TRUE'
      format: '%s'
      label: simulationMode
      max_alarm: Not specified
      max_dim_x: 1
      max_value: Not specified
      min_alarm: Not specified
      min_value: Not specified
      standard_unit: No standard unit
      writable: READ_WRITE
      writable_attr_name: simulationMode
    - name: spectralInversion
      data_format: SCALAR
      data_type: DevBoolean
      description: "\n            Spectral inversion to correct the frequency sense\
        \ of the currently\n            configured band with respect to the RF signal.\n\
        \n            Logic 0: Output signal in the same frequency sense as input.\n\
        \n            Logic 1: Output signal in the opposite frequency sense as input.\n\
        \n            Setting this attribute to true will set the\n            spectrum\
        \ to be flipped.\n\n        "
      disp_level: OPERATOR
      display_unit: No display unit
      format: Not specified
      label: spectralInversion
      max_alarm: Not specified
      max_dim_x: 1
      max_value: Not specified
      min_alarm: Not specified
      min_value: Not specified
      standard_unit: No standard unit
      writable: READ
      writable_attr_name: None
    - name: spfConnectionState
      data_format: SCALAR
      data_type: DevEnum
      description: Displays connection status to SPF device
      disp_level: OPERATOR
      display_unit: No display unit
      enum_labels:
      - DISABLED
      - NOT_ESTABLISHED
      - ESTABLISHED
      format: '%s'
      label: spfConnectionState
      max_alarm: Not specified
      max_dim_x: 1
      max_value: Not specified
      min_alarm: Not specified
      min_value: Not specified
      standard_unit: No standard unit
      writable: READ
      writable_attr_name: None
    - name: spfrxConnectionState
      data_format: SCALAR
      data_type: DevEnum
      description: Displays connection status to SPFRx device
      disp_level: OPERATOR
      display_unit: No display unit
      enum_labels:
      - DISABLED
      - NOT_ESTABLISHED
      - ESTABLISHED
      format: '%s'
      label: spfrxConnectionState
      max_alarm: Not specified
      max_dim_x: 1
      max_value: Not specified
      min_alarm: Not specified
      min_value: Not specified
      standard_unit: No standard unit
      writable: READ
      writable_attr_name: None
    - name: testMode
      data_format: SCALAR
      data_type: DevEnum
      description: "\n        Read the Test Mode of the device.\n\n        Either\
        \ no test mode or an indication of the test mode.\n\n        :return: Test\
        \ Mode of the device\n        "
      disp_level: OPERATOR
      display_unit: No display unit
      enum_labels:
      - NONE
      - TEST
      format: '%s'
      label: testMode
      max_alarm: Not specified
      max_dim_x: 1
      max_value: Not specified
      min_alarm: Not specified
      min_value: Not specified
      standard_unit: No standard unit
      writable: READ_WRITE
      writable_attr_name: testMode
    - name: trackInterpolationMode
      data_format: SCALAR
      data_type: DevEnum
      description: Selects the type of interpolation to be used in program tracking.
      disp_level: OPERATOR
      display_unit: No display unit
      enum_labels:
      - NEWTON
      - SPLINE
      format: '%s'
      label: trackInterpolationMode
      max_alarm: Not specified
      max_dim_x: 1
      max_value: Not specified
      min_alarm: Not specified
      min_value: Not specified
      standard_unit: No standard unit
      writable: READ_WRITE
      writable_attr_name: trackInterpolationMode
    - name: trackProgramMode
      data_format: SCALAR
      data_type: DevEnum
      description: Selects the track program source (table A, table B, polynomial
        stream) used in the ACU for tracking. Coordinates given in the programTrackTable
        attribute are loaded in ACU in the selected table.
      disp_level: OPERATOR
      display_unit: No display unit
      enum_labels:
      - TABLEA
      - TABLEB
      - POLY
      format: '%s'
      label: trackProgramMode
      max_alarm: Not specified
      max_dim_x: 1
      max_value: Not specified
      min_alarm: Not specified
      min_value: Not specified
      standard_unit: No standard unit
      writable: READ_WRITE
      writable_attr_name: trackProgramMode
    - name: trackTableCurrentIndex
      data_format: SCALAR
      data_type: DevLong64
      description: Actual used index in the track table
      disp_level: OPERATOR
      display_unit: No display unit
      format: '%d'
      label: trackTableCurrentIndex
      max_alarm: Not specified
      max_dim_x: 1
      max_value: Not specified
      min_alarm: Not specified
      min_value: Not specified
      standard_unit: No standard unit
      writable: READ
      writable_attr_name: None
    - name: trackTableEndIndex
      data_format: SCALAR
      data_type: DevLong64
      description: End index in the track table
      disp_level: OPERATOR
      display_unit: No display unit
      format: '%d'
      label: trackTableEndIndex
      max_alarm: Not specified
      max_dim_x: 1
      max_value: Not specified
      min_alarm: Not specified
      min_value: Not specified
      standard_unit: No standard unit
      writable: READ
      writable_attr_name: None
    - name: trackTableLoadMode
      data_format: SCALAR
      data_type: DevEnum
      description: 'Selects track table load mode.

        With ADD selected, Dish will add the coordinate set given in programTrackTable
        attribute to the list of pointing coordinates already loaded in ACU.

        With NEW selected, Dish will delete the list of pointing coordinates previously
        loaded in ACU when new coordinates are given in the programTrackTable attribute.'
      disp_level: OPERATOR
      display_unit: No display unit
      enum_labels:
      - NEW
      - APPEND
      - RESET
      format: '%s'
      label: trackTableLoadMode
      max_alarm: Not specified
      max_dim_x: 1
      max_value: Not specified
      min_alarm: Not specified
      min_value: Not specified
      standard_unit: No standard unit
      writable: READ_WRITE
      writable_attr_name: trackTableLoadMode
    - name: versionId
      data_format: SCALAR
      data_type: DevString
      description: "\n        Read the Version Id of the device.\n\n        :return:\
        \ the version id of the device\n        "
      disp_level: OPERATOR
      display_unit: No display unit
      format: '%s'
      label: versionId
      max_alarm: Not specified
      max_dim_x: 1
      max_value: Not specified
      min_alarm: Not specified
      min_value: Not specified
      standard_unit: No standard unit
      writable: READ
      writable_attr_name: None
    - name: watchdogTimeout
      data_format: SCALAR
      data_type: DevDouble
      description: Sets dish manager watchdog timeout interval in seconds. By writing
        a value greater than 0, the watchdog will be enabled. If the watchdog is not
        reset within this interval, the dish will Stow on expiry of the timer. The
        watchdog timer can be reset by calling the `ResetWatchdog()` command. The
        watchdog can be disabled by writing a value less than or equal to 0.
      disp_level: OPERATOR
      display_unit: No display unit
      format: '%6.2f'
      label: watchdogTimeout
      max_alarm: Not specified
      max_dim_x: 1
      max_value: Not specified
      min_alarm: Not specified
      min_value: Not specified
      standard_unit: No standard unit
      writable: READ_WRITE
      writable_attr_name: watchdogTimeout
    - name: windGust
      data_format: SCALAR
      data_type: DevDouble
      description: "\n            The maximum wind speed in m/s of the last 3 seconds\n\
        \            calculated from the connected weather stations.\n            "
      disp_level: OPERATOR
      display_unit: No display unit
      format: '%6.2f'
      label: windGust
      max_alarm: Not specified
      max_dim_x: 1
      max_value: Not specified
      min_alarm: Not specified
      min_value: Not specified
      standard_unit: No standard unit
      writable: READ
      writable_attr_name: None
    - name: wmsConnectionState
      data_format: SCALAR
      data_type: DevEnum
      description: Displays connection status to wms device
      disp_level: OPERATOR
      display_unit: No display unit
      enum_labels:
      - DISABLED
      - NOT_ESTABLISHED
      - ESTABLISHED
      format: '%s'
      label: wmsConnectionState
      max_alarm: Not specified
      max_dim_x: 1
      max_value: Not specified
      min_alarm: Not specified
      min_value: Not specified
      standard_unit: No standard unit
      writable: READ
      writable_attr_name: None
    properties:
    - name: DSDeviceFqdn
    - name: DefaultActionTimeoutSeconds
    - name: DefaultWatchdogTimeout
    - name: DishId
    - name: GroupDefinitions
    - name: LoggingLevelDefault
    - name: LoggingTargetsDefault
    - name: MaxCapabilities
    - name: MeanWindSpeedThreshold
    - name: ReceptorNumber
    - name: SPFDeviceFqdn
    - name: SPFRxDeviceFqdn
    - name: SkaLevel
<<<<<<< HEAD
    - name: WindGustThreshold
=======
    - name: WMSDeviceNames
    - name: WindGustThreshold
    - name: __SubDevices
>>>>>>> 3b8a8f62
    - name: polled_cmd
<|MERGE_RESOLUTION|>--- conflicted
+++ resolved
@@ -2334,11 +2334,7 @@
     - name: SPFDeviceFqdn
     - name: SPFRxDeviceFqdn
     - name: SkaLevel
-<<<<<<< HEAD
-    - name: WindGustThreshold
-=======
     - name: WMSDeviceNames
     - name: WindGustThreshold
     - name: __SubDevices
->>>>>>> 3b8a8f62
     - name: polled_cmd
