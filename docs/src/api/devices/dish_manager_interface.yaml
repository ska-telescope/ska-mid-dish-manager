--- conflicted
+++ resolved
@@ -2145,9 +2145,6 @@
     - name: SPFDeviceFqdn
     - name: SPFRxDeviceFqdn
     - name: SkaLevel
-<<<<<<< HEAD
     - name: WindGustThreshold
-=======
     - name: __SubDevices
->>>>>>> 7c8771af
     - name: polled_cmd
