- class: DishManager
  meta:
    commands:
    - name: Abort
      disp_level: OPERATOR
      doc_in: Abort currently executing long running command on DishManager including
        stopping dish movement and transitioning dishMode to StandbyFP. For details
        consult DishManager documentation
      doc_out: Uninitialised
      dtype_in: DevVoid
      dtype_out: DevVarLongStringArray
    - name: AbortCommands
      disp_level: OPERATOR
      doc_in: Abort currently executing long running command on DishManager including
        stopping dish movement and transitioning dishMode to StandbyFP. For details
        consult DishManager documentation
      doc_out: Uninitialised
      dtype_in: DevVoid
      dtype_out: DevVarLongStringArray
    - name: ApplyPointingModel
      disp_level: OPERATOR
      doc_in: "The command accepts a JSON input (value) containing data to update\
        \ a particular\n        band's (b1-b5b). The following 18 coefficients need\
        \ to be within the JSON object:\n            [0] IA, [1] CA, [2] NPAE, [3]\
        \ AN, [4] AN0, [5] AW, [6] AW0, [7] ACEC, [8] ACES,\n            [9] ABA,\
        \ [10] ABphi, [11] IE, [12] ECEC, [13] ECES, [14] HECE4,\n            [15]\
        \ HESE4, [16] HECE8, [17] HESE8.\n\n        The command only looks for the\
        \ antenna, band and coefficients\n        - everything else is ignored. A\
        \ typical structure would be:\n            \"interface\": \"...\",\n     \
        \       \"antenna\": \"....\",\n            \"band\": \"Band_...\",\n    \
        \        \"attrs\": {...},\n            \"coefficients\": {\n            \
        \    \"IA\": {...},\n                ...\n                \"HESE8\":{...}\n\
        \            },\n            \"rms_fits\": {\n                \"xel_rms\"\
        : {...},\n                \"el_rms\": {...},\n                \"sky_rms\"\
        : {...}\n            }\n        }"
      doc_out: Uninitialised
      dtype_in: DevString
      dtype_out: DevVarLongStringArray
    - name: CheckLongRunningCommandStatus
      disp_level: OPERATOR
      doc_in: Uninitialised
      doc_out: Uninitialised
      dtype_in: DevString
      dtype_out: DevString
    - name: ConfigureBand1
      disp_level: OPERATOR
      doc_in: If the synchronise argument is True, the SPFRx FPGA is instructed to
        synchronise its internal flywheel 1PPS to the SAT-1PPS for the ADC that is
        applicable to the band being configured, and the band counters are reset.
        (Should be default to False).
      doc_out: Uninitialised
      dtype_in: DevBoolean
      dtype_out: DevVarLongStringArray
    - name: ConfigureBand2
      disp_level: OPERATOR
      doc_in: If the synchronise argument is True, the SPFRx FPGA is instructed to
        synchronise its internal flywheel 1PPS to the SAT-1PPS for the ADC that is
        applicable to the band being configured, and the band counters are reset.
        (Should be default to False).
      doc_out: Uninitialised
      dtype_in: DevBoolean
      dtype_out: DevVarLongStringArray
    - name: ConfigureBand3
      disp_level: OPERATOR
      doc_in: If the synchronise argument is True, the SPFRx FPGA is instructed to
        synchronise its internal flywheel 1PPS to the SAT-1PPS for the ADC that is
        applicable to the band being configured, and the band counters are reset.
        (Should be default to False).
      doc_out: Uninitialised
      dtype_in: DevBoolean
      dtype_out: DevVoid
    - name: ConfigureBand4
      disp_level: OPERATOR
      doc_in: If the synchronise argument is True, the SPFRx FPGA is instructed to
        synchronise its internal flywheel 1PPS to the SAT-1PPS for the ADC that is
        applicable to the band being configured, and the band counters are reset.
        (Should be default to False).
      doc_out: Uninitialised
      dtype_in: DevBoolean
      dtype_out: DevVoid
    - name: ConfigureBand5a
      disp_level: OPERATOR
      doc_in: If the synchronise argument is True, the SPFRx FPGA is instructed to
        synchronise its internal flywheel 1PPS to the SAT-1PPS for the ADC that is
        applicable to the band being configured, and the band counters are reset.
        (Should be default to False).
      doc_out: Uninitialised
      dtype_in: DevBoolean
      dtype_out: DevVoid
    - name: ConfigureBand5b
      disp_level: OPERATOR
      doc_in: If the synchronise argument is True, the SPFRx FPGA is instructed to
        synchronise its internal flywheel 1PPS to the SAT-1PPS for the ADC that is
        applicable to the band being configured, and the band counters are reset.
        (Should be default to False).
      doc_out: Uninitialised
      dtype_in: DevBoolean
      dtype_out: DevVoid
    - name: DebugDevice
      disp_level: OPERATOR
      doc_in: Uninitialised
      doc_out: The TCP port the debugger is listening on.
      dtype_in: DevVoid
      dtype_out: DevUShort
    - name: EndScan
      disp_level: OPERATOR
      doc_in: Uninitialised
      doc_out: Uninitialised
      dtype_in: DevVoid
      dtype_out: DevVarLongStringArray
    - name: ExecutePendingOperations
      disp_level: OPERATOR
      doc_in: Uninitialised
      doc_out: Uninitialised
      dtype_in: DevVoid
      dtype_out: DevVoid
    - name: FlushCommandQueue
      disp_level: OPERATOR
      doc_in: Uninitialised
      doc_out: Uninitialised
      dtype_in: DevVoid
      dtype_out: DevVoid
    - name: GetComponentStates
      disp_level: OPERATOR
      doc_in: Uninitialised
      doc_out: Retrieve the states of SPF, SPFRx and DS as DishManager sees it.
      dtype_in: DevVoid
      dtype_out: DevString
    - name: GetVersionInfo
      disp_level: OPERATOR
      doc_in: Uninitialised
      doc_out: Uninitialised
      dtype_in: DevVoid
      dtype_out: DevVarStringArray
    - name: Init
      disp_level: OPERATOR
      doc_in: Uninitialised
      doc_out: Uninitialised
      dtype_in: DevVoid
      dtype_out: DevVoid
    - name: IsCapabilityAchievable
      disp_level: OPERATOR
      doc_in: '[nrInstances][Capability types]'
      doc_out: (ResultCode, 'Command unique ID')
      dtype_in: DevVarLongStringArray
      dtype_out: DevBoolean
    - name: 'Off'
      disp_level: OPERATOR
      doc_in: Uninitialised
      doc_out: Uninitialised
      dtype_in: DevVoid
      dtype_out: DevVarLongStringArray
    - name: 'On'
      disp_level: OPERATOR
      doc_in: Uninitialised
      doc_out: Uninitialised
      dtype_in: DevVoid
      dtype_out: DevVarLongStringArray
    - name: Reset
      disp_level: OPERATOR
      doc_in: Uninitialised
      doc_out: Uninitialised
      dtype_in: DevVoid
      dtype_out: DevVarLongStringArray
    - name: ResetWatchdogTimer
      disp_level: OPERATOR
      doc_in: This command resets the watchdog timer. `lastWatchdogReset` attribute
        will be updated with the unix timestamp. By default, the watchdog timer is
        disabled and can be enabled by setting the `watchdogTimeout` attribute to
        a value greater than 0.
      doc_out: Returns a DevVarLongStringArray with the return code and message.
      dtype_in: DevVoid
      dtype_out: DevVarLongStringArray
    - name: Scan
      disp_level: OPERATOR
      doc_in: Uninitialised
      doc_out: Uninitialised
      dtype_in: DevString
      dtype_out: DevVarLongStringArray
    - name: SetKValue
      disp_level: OPERATOR
      doc_in: Uninitialised
      doc_out: Uninitialised
      dtype_in: DevLong64
      dtype_out: DevVarLongStringArray
    - name: SetMaintenanceMode
      disp_level: OPERATOR
      doc_in: Uninitialised
      doc_out: Uninitialised
      dtype_in: DevVoid
      dtype_out: DevVarLongStringArray
    - name: SetOperateMode
      disp_level: OPERATOR
      doc_in: Uninitialised
      doc_out: Uninitialised
      dtype_in: DevVoid
      dtype_out: DevVarLongStringArray
    - name: SetStandbyFPMode
      disp_level: OPERATOR
      doc_in: Uninitialised
      doc_out: Uninitialised
      dtype_in: DevVoid
      dtype_out: DevVarLongStringArray
    - name: SetStandbyLPMode
      disp_level: OPERATOR
      doc_in: Uninitialised
      doc_out: Uninitialised
      dtype_in: DevVoid
      dtype_out: DevVarLongStringArray
    - name: SetStowMode
      disp_level: OPERATOR
      doc_in: Uninitialised
      doc_out: Uninitialised
      dtype_in: DevVoid
      dtype_out: DevVarLongStringArray
    - name: Slew
      disp_level: OPERATOR
      doc_in: '[0]: Azimuth

        [1]: Elevation'
      doc_out: Uninitialised
      dtype_in: DevVarFloatArray
      dtype_out: DevVarLongStringArray
    - name: Standby
      disp_level: OPERATOR
      doc_in: Uninitialised
      doc_out: Uninitialised
      dtype_in: DevVoid
      dtype_out: DevVarLongStringArray
    - name: StartCommunication
      disp_level: OPERATOR
      doc_in: Starts communication with subdevices and starts the watchdog timer,
        if it is configured via `watchdogTimeout` attribute.
      doc_out: Uninitialised
      dtype_in: DevVoid
      dtype_out: DevVoid
    - name: State
      disp_level: OPERATOR
      doc_in: Uninitialised
      doc_out: Device state
      dtype_in: DevVoid
      dtype_out: DevState
    - name: Status
      disp_level: OPERATOR
      doc_in: Uninitialised
      doc_out: Device status
      dtype_in: DevVoid
      dtype_out: DevString
    - name: StopCommunication
      disp_level: OPERATOR
      doc_in: Stops communication with subdevices and stops the watchdog timer, if
        it is active.
      doc_out: Uninitialised
      dtype_in: DevVoid
      dtype_out: DevVoid
    - name: SyncComponentStates
      disp_level: OPERATOR
      doc_in: Uninitialised
      doc_out: Uninitialised
      dtype_in: DevVoid
      dtype_out: DevVoid
    - name: Synchronise
      disp_level: OPERATOR
      doc_in: Uninitialised
      doc_out: Uninitialised
      dtype_in: DevVoid
      dtype_out: DevVoid
    - name: Track
      disp_level: OPERATOR
      doc_in: Uninitialised
      doc_out: Uninitialised
      dtype_in: DevVoid
      dtype_out: DevVarLongStringArray
    - name: TrackLoadStaticOff
      disp_level: OPERATOR
      doc_in: "\n            Load (global) static tracking offsets.\n\n          \
        \  The offset is loaded immediately and is not cancelled\n            between\
        \ tracks. The static offset introduces a positional adjustment to facilitate\n\
        \            reference pointing and the five-point calibration. The static\
        \ offsets are added the\n            output of the interpolator before the\
        \ correction of the static pointing model.\n\n            Note: If the static\
        \ pointing correction is switched off, the static offsets remain as\n    \
        \        an offset to the Azimuth and Elevation positions and need to be set\
        \ to zero manually.\n\n            Static offset parameters are:\n       \
        \     [0] Off_Xel, [1] Off_El\n        "
      doc_out: Uninitialised
      dtype_in: DevVarDoubleArray
      dtype_out: DevVarLongStringArray
    - name: TrackStop
      disp_level: OPERATOR
      doc_in: Uninitialised
      doc_out: Uninitialised
      dtype_in: DevVoid
      dtype_out: DevVarLongStringArray
    attributes:
    - name: State
      data_format: SCALAR
      data_type: DevState
      description: No description
      disp_level: OPERATOR
      display_unit: No display unit
      format: Not specified
      label: State
      max_alarm: Not specified
      max_dim_x: 1
      max_value: Not specified
      min_alarm: Not specified
      min_value: Not specified
      standard_unit: No standard unit
      writable: READ
      writable_attr_name: None
    - name: Status
      data_format: SCALAR
      data_type: DevString
      description: No description
      disp_level: OPERATOR
      display_unit: No display unit
      format: '%s'
      label: Status
      max_alarm: Not specified
      max_dim_x: 1
      max_value: Not specified
      min_alarm: Not specified
      min_value: Not specified
      standard_unit: No standard unit
      writable: READ
      writable_attr_name: None
    - name: achievedPointing
      data_format: SPECTRUM
      data_type: DevDouble
      description: '[0] Timestamp

        [1] Azimuth

        [2] Elevation'
      disp_level: OPERATOR
      display_unit: No display unit
      format: '%6.2f'
      label: achievedPointing
      max_alarm: Not specified
      max_dim_x: 3
      max_value: Not specified
      min_alarm: Not specified
      min_value: Not specified
      standard_unit: No standard unit
      writable: READ
      writable_attr_name: None
    - name: achievedTargetLock
      data_format: SCALAR
      data_type: DevBoolean
      description: Indicates whether the Dish is on target or not based on the pointing
        error and time period parameters defined in configureTargetLock.
      disp_level: OPERATOR
      display_unit: No display unit
      format: Not specified
      label: achievedTargetLock
      max_alarm: Not specified
      max_dim_x: 1
      max_value: Not specified
      min_alarm: Not specified
      min_value: Not specified
      standard_unit: No standard unit
      writable: READ
      writable_attr_name: None
    - name: actStaticOffsetValueEl
      data_format: SCALAR
      data_type: DevDouble
      description: Actual elevation static offset (arcsec)
      disp_level: OPERATOR
      display_unit: No display unit
      format: '%6.2f'
      label: actStaticOffsetValueEl
      max_alarm: Not specified
      max_dim_x: 1
      max_value: Not specified
      min_alarm: Not specified
      min_value: Not specified
      standard_unit: No standard unit
      writable: READ
      writable_attr_name: None
    - name: actStaticOffsetValueXel
      data_format: SCALAR
      data_type: DevDouble
      description: Actual cross-elevation static offset (arcsec)
      disp_level: OPERATOR
      display_unit: No display unit
      format: '%6.2f'
      label: actStaticOffsetValueXel
      max_alarm: Not specified
      max_dim_x: 1
      max_value: Not specified
      min_alarm: Not specified
      min_value: Not specified
      standard_unit: No standard unit
      writable: READ
      writable_attr_name: None
    - name: adminMode
      data_format: SCALAR
      data_type: DevEnum
      description: "\n        Read the Admin Mode of the device.\n\n        It may\
        \ interpret the current device condition and condition of all managed\n  \
        \       devices to set this. Most possibly an aggregate attribute.\n\n   \
        \     :return: Admin Mode of the device\n        "
      disp_level: OPERATOR
      display_unit: No display unit
      enum_labels:
      - ONLINE
      - OFFLINE
      - ENGINEERING
      - NOT_FITTED
      - RESERVED
      format: '%s'
      label: adminMode
      max_alarm: Not specified
      max_dim_x: 1
      max_value: Not specified
      min_alarm: Not specified
      min_value: Not specified
      standard_unit: No standard unit
      writable: READ_WRITE
      writable_attr_name: adminMode
    - name: attenuationPolH
      data_format: SCALAR
      data_type: DevDouble
      description: Indicates the SPFRx attenuation in the horizontal signal chain
        for the configuredband.
      disp_level: OPERATOR
      display_unit: No display unit
      format: '%6.2f'
      label: attenuationPolH
      max_alarm: Not specified
      max_dim_x: 1
      max_value: Not specified
      min_alarm: Not specified
      min_value: Not specified
      standard_unit: No standard unit
      writable: READ_WRITE
      writable_attr_name: attenuationPolH
    - name: attenuationPolV
      data_format: SCALAR
      data_type: DevDouble
      description: Indicates the SPFRx attenuation in the vertical signal chain for
        the configuredband.
      disp_level: OPERATOR
      display_unit: No display unit
      format: '%6.2f'
      label: attenuationPolV
      max_alarm: Not specified
      max_dim_x: 1
      max_value: Not specified
      min_alarm: Not specified
      min_value: Not specified
      standard_unit: No standard unit
      writable: READ_WRITE
      writable_attr_name: attenuationPolV
    - name: autoWindStowEnabled
      data_format: SCALAR
      data_type: DevBoolean
      description: "\n            Toggle to enable or disable auto wind stow on wind\
        \ speed\n            or wind gust for values exeeding the configured threshold.\n\
        \            "
      disp_level: OPERATOR
      display_unit: No display unit
      format: Not specified
      label: autoWindStowEnabled
      max_alarm: Not specified
      max_dim_x: 1
      max_value: Not specified
      min_alarm: Not specified
      min_value: Not specified
      standard_unit: No standard unit
      writable: READ_WRITE
      writable_attr_name: autoWindStowEnabled
    - name: availableCapabilities
      data_format: SPECTRUM
      data_type: DevString
      description: A list of available number of instances of each capability type,
        e.g. 'CORRELATOR:512', 'PSS-BEAMS:4'.
      disp_level: OPERATOR
      display_unit: No display unit
      format: '%s'
      label: availableCapabilities
      max_alarm: Not specified
      max_dim_x: 20
      max_value: Not specified
      min_alarm: Not specified
      min_value: Not specified
      standard_unit: No standard unit
      writable: READ
      writable_attr_name: None
    - name: azimuthOverWrap
      data_format: SCALAR
      data_type: DevBoolean
      description: Indicates that the Dish has moved beyond an azimuth wrap limit.
      disp_level: OPERATOR
      display_unit: No display unit
      format: Not specified
      label: azimuthOverWrap
      max_alarm: Not specified
      max_dim_x: 1
      max_value: Not specified
      min_alarm: Not specified
      min_value: Not specified
      standard_unit: No standard unit
      writable: READ
      writable_attr_name: None
    - name: b1CapabilityState
      data_format: SCALAR
      data_type: DevEnum
      description: Report the device b1CapabilityState
      disp_level: OPERATOR
      display_unit: No display unit
      enum_labels:
      - UNAVAILABLE
      - STANDBY
      - CONFIGURING
      - OPERATE_DEGRADED
      - OPERATE_FULL
      - UNKNOWN
      format: '%s'
      label: b1CapabilityState
      max_alarm: Not specified
      max_dim_x: 1
      max_value: Not specified
      min_alarm: Not specified
      min_value: Not specified
      standard_unit: No standard unit
      writable: READ
      writable_attr_name: None
    - name: b2CapabilityState
      data_format: SCALAR
      data_type: DevEnum
      description: Report the device b2CapabilityState
      disp_level: OPERATOR
      display_unit: No display unit
      enum_labels:
      - UNAVAILABLE
      - STANDBY
      - CONFIGURING
      - OPERATE_DEGRADED
      - OPERATE_FULL
      - UNKNOWN
      format: '%s'
      label: b2CapabilityState
      max_alarm: Not specified
      max_dim_x: 1
      max_value: Not specified
      min_alarm: Not specified
      min_value: Not specified
      standard_unit: No standard unit
      writable: READ
      writable_attr_name: None
    - name: b3CapabilityState
      data_format: SCALAR
      data_type: DevEnum
      description: Report the device b3CapabilityState
      disp_level: OPERATOR
      display_unit: No display unit
      enum_labels:
      - UNAVAILABLE
      - STANDBY
      - CONFIGURING
      - OPERATE_DEGRADED
      - OPERATE_FULL
      - UNKNOWN
      format: '%s'
      label: b3CapabilityState
      max_alarm: Not specified
      max_dim_x: 1
      max_value: Not specified
      min_alarm: Not specified
      min_value: Not specified
      standard_unit: No standard unit
      writable: READ
      writable_attr_name: None
    - name: b4CapabilityState
      data_format: SCALAR
      data_type: DevEnum
      description: Report the device b4CapabilityState
      disp_level: OPERATOR
      display_unit: No display unit
      enum_labels:
      - UNAVAILABLE
      - STANDBY
      - CONFIGURING
      - OPERATE_DEGRADED
      - OPERATE_FULL
      - UNKNOWN
      format: '%s'
      label: b4CapabilityState
      max_alarm: Not specified
      max_dim_x: 1
      max_value: Not specified
      min_alarm: Not specified
      min_value: Not specified
      standard_unit: No standard unit
      writable: READ
      writable_attr_name: None
    - name: b5aCapabilityState
      data_format: SCALAR
      data_type: DevEnum
      description: Report the device b5aCapabilityState
      disp_level: OPERATOR
      display_unit: No display unit
      enum_labels:
      - UNAVAILABLE
      - STANDBY
      - CONFIGURING
      - OPERATE_DEGRADED
      - OPERATE_FULL
      - UNKNOWN
      format: '%s'
      label: b5aCapabilityState
      max_alarm: Not specified
      max_dim_x: 1
      max_value: Not specified
      min_alarm: Not specified
      min_value: Not specified
      standard_unit: No standard unit
      writable: READ
      writable_attr_name: None
    - name: b5bCapabilityState
      data_format: SCALAR
      data_type: DevEnum
      description: Report the device b5bCapabilityState
      disp_level: OPERATOR
      display_unit: No display unit
      enum_labels:
      - UNAVAILABLE
      - STANDBY
      - CONFIGURING
      - OPERATE_DEGRADED
      - OPERATE_FULL
      - UNKNOWN
      format: '%s'
      label: b5bCapabilityState
      max_alarm: Not specified
      max_dim_x: 1
      max_value: Not specified
      min_alarm: Not specified
      min_value: Not specified
      standard_unit: No standard unit
      writable: READ
      writable_attr_name: None
    - name: band0PointingModelParams
      data_format: SPECTRUM
      data_type: DevDouble
      description: "\n            Parameters for (local) Band 0 pointing models used\
        \ by Dish to do pointing corrections.\n\n            When writing to this\
        \ attribute, the selected band for correction will be set to B0.\n\n     \
        \       Band pointing model parameters are:\n            [0] IA, [1] CA, [2]\
        \ NPAE, [3] AN, [4] AN0, [5] AW, [6] AW0, [7] ACEC, [8] ACES,\n          \
        \  [9] ABA, [10] ABphi, [11] IE, [12] ECEC, [13] ECES, [14] HECE4,\n     \
        \       [15] HESE4, [16] HECE8, [17] HESE8\n        "
      disp_level: OPERATOR
      display_unit: No display unit
      format: '%6.2f'
      label: band0PointingModelParams
      max_alarm: Not specified
      max_dim_x: 18
      max_value: Not specified
      min_alarm: Not specified
      min_value: Not specified
      standard_unit: No standard unit
      writable: READ_WRITE
      writable_attr_name: band0PointingModelParams
    - name: band1PointingModelParams
      data_format: SPECTRUM
      data_type: DevDouble
      description: "\n            Parameters for (local) Band 1 pointing models used\
        \ by Dish to do pointing corrections.\n\n            When writing to this\
        \ attribute, the selected band for correction will be set to B1.\n\n     \
        \       Band pointing model parameters are:\n            [0] IA, [1] CA, [2]\
        \ NPAE, [3] AN, [4] AN0, [5] AW, [6] AW0, [7] ACEC, [8] ACES,\n          \
        \  [9] ABA, [10] ABphi, [11] IE, [12] ECEC, [13] ECES, [14] HECE4,\n     \
        \       [15] HESE4, [16] HECE8, [17] HESE8\n        "
      disp_level: OPERATOR
      display_unit: No display unit
      format: '%6.2f'
      label: band1PointingModelParams
      max_alarm: Not specified
      max_dim_x: 18
      max_value: Not specified
      min_alarm: Not specified
      min_value: Not specified
      standard_unit: No standard unit
      writable: READ_WRITE
      writable_attr_name: band1PointingModelParams
    - name: band1SamplerFrequency
      data_format: SCALAR
      data_type: DevDouble
      description: BAND1 absolute sampler clock frequency (base plus offset).
      disp_level: OPERATOR
      display_unit: No display unit
      format: '%6.2f'
      label: band1SamplerFrequency
      max_alarm: Not specified
      max_dim_x: 1
      max_value: Not specified
      min_alarm: Not specified
      min_value: Not specified
      standard_unit: No standard unit
      writable: WRITE
      writable_attr_name: None
    - name: band2PointingModelParams
      data_format: SPECTRUM
      data_type: DevDouble
      description: "\n            Parameters for (local) Band 2 pointing models used\
        \ by Dish to do pointing corrections.\n\n            When writing to this\
        \ attribute, the selected band for correction will be set to B2.\n\n     \
        \       Band pointing model parameters are:\n            [0] IA, [1] CA, [2]\
        \ NPAE, [3] AN, [4] AN0, [5] AW, [6] AW0, [7] ACEC, [8] ACES,\n          \
        \  [9] ABA, [10] ABphi, [11] IE, [12] ECEC, [13] ECES, [14] HECE4,\n     \
        \       [15] HESE4, [16] HECE8, [17] HESE8\n        "
      disp_level: OPERATOR
      display_unit: No display unit
      format: '%6.2f'
      label: band2PointingModelParams
      max_alarm: Not specified
      max_dim_x: 18
      max_value: Not specified
      min_alarm: Not specified
      min_value: Not specified
      standard_unit: No standard unit
      writable: READ_WRITE
      writable_attr_name: band2PointingModelParams
    - name: band2SamplerFrequency
      data_format: SCALAR
      data_type: DevDouble
      description: BAND2 absolute sampler clock frequency (base plus offset).
      disp_level: OPERATOR
      display_unit: No display unit
      format: '%6.2f'
      label: band2SamplerFrequency
      max_alarm: Not specified
      max_dim_x: 1
      max_value: Not specified
      min_alarm: Not specified
      min_value: Not specified
      standard_unit: No standard unit
      writable: WRITE
      writable_attr_name: None
    - name: band3PointingModelParams
      data_format: SPECTRUM
      data_type: DevDouble
      description: "\n            Parameters for (local) Band 3 pointing models used\
        \ by Dish to do pointing corrections.\n\n            When writing to this\
        \ attribute, the selected band for correction will be set to B3.\n\n     \
        \       Band pointing model parameters are:\n            [0] IA, [1] CA, [2]\
        \ NPAE, [3] AN, [4] AN0, [5] AW, [6] AW0, [7] ACEC, [8] ACES,\n          \
        \  [9] ABA, [10] ABphi, [11] IE, [12] ECEC, [13] ECES, [14] HECE4,\n     \
        \       [15] HESE4, [16] HECE8, [17] HESE8\n        "
      disp_level: OPERATOR
      display_unit: No display unit
      format: '%6.2f'
      label: band3PointingModelParams
      max_alarm: Not specified
      max_dim_x: 18
      max_value: Not specified
      min_alarm: Not specified
      min_value: Not specified
      standard_unit: No standard unit
      writable: READ_WRITE
      writable_attr_name: band3PointingModelParams
    - name: band3SamplerFrequency
      data_format: SCALAR
      data_type: DevDouble
      description: BAND3 absolute sampler clock frequency (base plus offset).
      disp_level: OPERATOR
      display_unit: No display unit
      format: '%6.2f'
      label: band3SamplerFrequency
      max_alarm: Not specified
      max_dim_x: 1
      max_value: Not specified
      min_alarm: Not specified
      min_value: Not specified
      standard_unit: No standard unit
      writable: WRITE
      writable_attr_name: None
    - name: band4PointingModelParams
      data_format: SPECTRUM
      data_type: DevDouble
      description: "\n            Parameters for (local) Band 4 pointing models used\
        \ by Dish to do pointing corrections.\n\n            When writing to this\
        \ attribute, the selected band for correction will be set to B4.\n\n     \
        \       Band pointing model parameters are:\n            [0] IA, [1] CA, [2]\
        \ NPAE, [3] AN, [4] AN0, [5] AW, [6] AW0, [7] ACEC, [8] ACES,\n          \
        \  [9] ABA, [10] ABphi, [11] IE, [12] ECEC, [13] ECES, [14] HECE4,\n     \
        \       [15] HESE4, [16] HECE8, [17] HESE8\n        "
      disp_level: OPERATOR
      display_unit: No display unit
      format: '%6.2f'
      label: band4PointingModelParams
      max_alarm: Not specified
      max_dim_x: 18
      max_value: Not specified
      min_alarm: Not specified
      min_value: Not specified
      standard_unit: No standard unit
      writable: READ_WRITE
      writable_attr_name: band4PointingModelParams
    - name: band4SamplerFrequency
      data_format: SCALAR
      data_type: DevDouble
      description: BAND4 absolute sampler clock frequency (base plus offset).
      disp_level: OPERATOR
      display_unit: No display unit
      format: '%6.2f'
      label: band4SamplerFrequency
      max_alarm: Not specified
      max_dim_x: 1
      max_value: Not specified
      min_alarm: Not specified
      min_value: Not specified
      standard_unit: No standard unit
      writable: WRITE
      writable_attr_name: None
    - name: band5aPointingModelParams
      data_format: SPECTRUM
      data_type: DevDouble
      description: Parameters for (local) Band 5a pointing models used by Dish to
        do pointing corrections.
      disp_level: OPERATOR
      display_unit: No display unit
      format: '%6.2f'
      label: band5aPointingModelParams
      max_alarm: Not specified
      max_dim_x: 18
      max_value: Not specified
      min_alarm: Not specified
      min_value: Not specified
      standard_unit: No standard unit
      writable: READ_WRITE
      writable_attr_name: band5aPointingModelParams
    - name: band5aSamplerFrequency
      data_format: SCALAR
      data_type: DevDouble
      description: BAND5a absolute sampler clock frequency (base plus offset).
      disp_level: OPERATOR
      display_unit: No display unit
      format: '%6.2f'
      label: band5aSamplerFrequency
      max_alarm: Not specified
      max_dim_x: 1
      max_value: Not specified
      min_alarm: Not specified
      min_value: Not specified
      standard_unit: No standard unit
      writable: WRITE
      writable_attr_name: None
    - name: band5bPointingModelParams
      data_format: SPECTRUM
      data_type: DevDouble
      description: Parameters for (local) Band 5b pointing models used by Dish to
        do pointing corrections.
      disp_level: OPERATOR
      display_unit: No display unit
      format: '%6.2f'
      label: band5bPointingModelParams
      max_alarm: Not specified
      max_dim_x: 18
      max_value: Not specified
      min_alarm: Not specified
      min_value: Not specified
      standard_unit: No standard unit
      writable: READ_WRITE
      writable_attr_name: band5bPointingModelParams
    - name: band5bSamplerFrequency
      data_format: SCALAR
      data_type: DevDouble
      description: BAND5b absolute sampler clock frequency (base plus offset).
      disp_level: OPERATOR
      display_unit: No display unit
      format: '%6.2f'
      label: band5bSamplerFrequency
      max_alarm: Not specified
      max_dim_x: 1
      max_value: Not specified
      min_alarm: Not specified
      min_value: Not specified
      standard_unit: No standard unit
      writable: WRITE
      writable_attr_name: None
    - name: buildState
      data_format: SCALAR
      data_type: DevString
      description: "\n        Read the Build State of the device.\n\n        :return:\
        \ the build state of the device\n        "
      disp_level: OPERATOR
      display_unit: No display unit
      format: '%s'
      label: buildState
      max_alarm: Not specified
      max_dim_x: 1
      max_value: Not specified
      min_alarm: Not specified
      min_value: Not specified
      standard_unit: No standard unit
      writable: READ
      writable_attr_name: None
    - name: capturing
      data_format: SCALAR
      data_type: DevBoolean
      description: Indicates whether Dish is capturing data in the configured band
        or not.
      disp_level: OPERATOR
      display_unit: No display unit
      format: Not specified
      label: capturing
      max_alarm: Not specified
      max_dim_x: 1
      max_value: Not specified
      min_alarm: Not specified
      min_value: Not specified
      standard_unit: No standard unit
      writable: READ
      writable_attr_name: None
    - name: commandedState
      data_format: SCALAR
      data_type: DevString
      description: "\n        Read the last commanded operating state of the device.\n\
        \n        Initial string is \"None\". Only other strings it can change to\
        \ is \"OFF\",\n        \"STANDBY\" or \"ON\", following the start of the Off(),\
        \ Standby(), On() or Reset()\n        long running commands.\n\n        :return:\
        \ commanded operating state string.\n        "
      disp_level: OPERATOR
      display_unit: No display unit
      format: '%s'
      label: commandedState
      max_alarm: Not specified
      max_dim_x: 1
      max_value: Not specified
      min_alarm: Not specified
      min_value: Not specified
      standard_unit: No standard unit
      writable: READ
      writable_attr_name: None
    - name: configureTargetLock
      data_format: SPECTRUM
      data_type: DevDouble
      description: '[0] Pointing error

        [1] Time period'
      disp_level: OPERATOR
      display_unit: No display unit
      format: '%6.2f'
      label: configureTargetLock
      max_alarm: Not specified
      max_dim_x: 2
      max_value: Not specified
      min_alarm: Not specified
      min_value: Not specified
      standard_unit: No standard unit
      writable: WRITE
      writable_attr_name: None
    - name: configuredBand
      data_format: SCALAR
      data_type: DevEnum
      description: The frequency band that the Dish is configured to capture data
        in.
      disp_level: OPERATOR
      display_unit: No display unit
      enum_labels:
      - NONE
      - B1
      - B2
      - B3
      - B4
      - B5a
      - B5b
      - UNKNOWN
      format: '%s'
      label: configuredBand
      max_alarm: Not specified
      max_dim_x: 1
      max_value: Not specified
      min_alarm: Not specified
      min_value: Not specified
      standard_unit: No standard unit
      writable: READ
      writable_attr_name: None
    - name: controlMode
      data_format: SCALAR
      data_type: DevEnum
      description: "\n        Read the Control Mode of the device.\n\n        The\
        \ control mode of the device are REMOTE, LOCAL\n        Tango Device accepts\
        \ only from a \u2018local\u2019 client and ignores commands and\n        queries\
        \ received from TM or any other \u2018remote\u2019 clients. The Local clients\n\
        \        has to release LOCAL control before REMOTE clients can take control\
        \ again.\n\n        :return: Control Mode of the device\n        "
      disp_level: OPERATOR
      display_unit: No display unit
      enum_labels:
      - REMOTE
      - LOCAL
      format: '%s'
      label: controlMode
      max_alarm: Not specified
      max_dim_x: 1
      max_value: Not specified
      min_alarm: Not specified
      min_value: Not specified
      standard_unit: No standard unit
      writable: READ_WRITE
      writable_attr_name: controlMode
    - name: desiredPointingAz
      data_format: SPECTRUM
      data_type: DevDouble
      description: Azimuth axis desired pointing as reported by the dish structure
        controller's Tracking.TrackStatus.p_desired_Az field.
      disp_level: OPERATOR
      display_unit: No display unit
      format: '%6.2f'
      label: desiredPointingAz
      max_alarm: Not specified
      max_dim_x: 2
      max_value: Not specified
      min_alarm: Not specified
      min_value: Not specified
      standard_unit: No standard unit
      writable: READ
      writable_attr_name: None
    - name: desiredPointingEl
      data_format: SPECTRUM
      data_type: DevDouble
      description: Elevation axis desired pointing as reported by the dish structure
        controller's Tracking.TrackStatus.p_desired_El field.
      disp_level: OPERATOR
      display_unit: No display unit
      format: '%6.2f'
      label: desiredPointingEl
      max_alarm: Not specified
      max_dim_x: 2
      max_value: Not specified
      min_alarm: Not specified
      min_value: Not specified
      standard_unit: No standard unit
      writable: READ
      writable_attr_name: None
    - name: dishMode
      data_format: SCALAR
      data_type: DevEnum
      description: Dish rolled-up operating mode in Dish Control Model (SCM) notation
      disp_level: OPERATOR
      display_unit: No display unit
      enum_labels:
      - STARTUP
      - SHUTDOWN
      - STANDBY_LP
      - STANDBY_FP
      - MAINTENANCE
      - STOW
      - CONFIG
      - OPERATE
      - UNKNOWN
      format: '%s'
      label: dishMode
      max_alarm: Not specified
      max_dim_x: 1
      max_value: Not specified
      min_alarm: Not specified
      min_value: Not specified
      standard_unit: No standard unit
      writable: READ
      writable_attr_name: None
    - name: dsConnectionState
      data_format: SCALAR
      data_type: DevEnum
      description: Displays connection status to DS device
      disp_level: OPERATOR
      display_unit: No display unit
      enum_labels:
      - DISABLED
      - NOT_ESTABLISHED
      - ESTABLISHED
      format: '%s'
      label: dsConnectionState
      max_alarm: Not specified
      max_dim_x: 1
      max_value: Not specified
      min_alarm: Not specified
      min_value: Not specified
      standard_unit: No standard unit
      writable: READ
      writable_attr_name: None
    - name: dscPowerLimitKw
      data_format: SCALAR
      data_type: DevDouble
      description: "\n            DSC Power Limit (kW). Note that this attribute can\
        \ also be set by calling\n            SetPowerMode. This value does not reflect\
        \ the power limit in reality because\n            the current PowerLimit(kW)\
        \ is not reported as it cannot be read from the DSC.\n            "
      disp_level: OPERATOR
      display_unit: No display unit
      format: '%6.2f'
      label: dscPowerLimitKw
      max_alarm: Not specified
      max_dim_x: 1
      max_value: Not specified
      min_alarm: Not specified
      min_value: Not specified
      standard_unit: No standard unit
      writable: READ_WRITE
      writable_attr_name: dscPowerLimitKw
    - name: dshMaxShortTermPower
      data_format: SCALAR
      data_type: DevDouble
      description: "Configures the Max Short Term Average Power (5sec\u201010min)\
        \ in kilowatt that the DSH instance is curtailed to while dshPowerCurtailment\
        \ is [TRUE]. The default value is 13.5."
      disp_level: OPERATOR
      display_unit: No display unit
      format: '%6.2f'
      label: dshMaxShortTermPower
      max_alarm: Not specified
      max_dim_x: 1
      max_value: Not specified
      min_alarm: Not specified
      min_value: Not specified
      standard_unit: No standard unit
      writable: WRITE
      writable_attr_name: None
    - name: dshPowerCurtailment
      data_format: SCALAR
      data_type: DevBoolean
      description: "The Max Short Term Average Power (5sec\u201010min) of each DSH\
        \ instance is curtailed to the value configured in dshMaxShortTermPower. The\
        \ default condition is [TRUE] \u2010 power curtailment is on. With power curtailment\
        \ [TRUE], all DSH functionality is available but at reduced performance (for\
        \ example reduced slew rates). With power curtailment [FALSE], all DSH functionality\
        \ is available at full performance (for example maximum slew rates)."
      disp_level: OPERATOR
      display_unit: No display unit
      format: Not specified
      label: dshPowerCurtailment
      max_alarm: Not specified
      max_dim_x: 1
      max_value: Not specified
      min_alarm: Not specified
      min_value: Not specified
      standard_unit: No standard unit
      writable: READ_WRITE
      writable_attr_name: dshPowerCurtailment
    - name: elementAlarmAddress
      data_format: SCALAR
      data_type: DevString
      description: FQDN of Element Alarm Handlers
      disp_level: OPERATOR
      display_unit: No display unit
      format: '%s'
      label: elementAlarmAddress
      max_alarm: Not specified
      max_dim_x: 1
      max_value: Not specified
      min_alarm: Not specified
      min_value: Not specified
      standard_unit: No standard unit
      writable: READ
      writable_attr_name: None
    - name: elementDatabaseAddress
      data_format: SCALAR
      data_type: DevString
      description: FQDN of Element Database device
      disp_level: OPERATOR
      display_unit: No display unit
      format: '%s'
      label: elementDatabaseAddress
      max_alarm: Not specified
      max_dim_x: 1
      max_value: Not specified
      min_alarm: Not specified
      min_value: Not specified
      standard_unit: No standard unit
      writable: READ
      writable_attr_name: None
    - name: elementLoggerAddress
      data_format: SCALAR
      data_type: DevString
      description: FQDN of Element Logger
      disp_level: OPERATOR
      display_unit: No display unit
      format: '%s'
      label: elementLoggerAddress
      max_alarm: Not specified
      max_dim_x: 1
      max_value: Not specified
      min_alarm: Not specified
      min_value: Not specified
      standard_unit: No standard unit
      writable: READ
      writable_attr_name: None
    - name: elementTelStateAddress
      data_format: SCALAR
      data_type: DevString
      description: FQDN of Element TelState device
      disp_level: OPERATOR
      display_unit: No display unit
      format: '%s'
      label: elementTelStateAddress
      max_alarm: Not specified
      max_dim_x: 1
      max_value: Not specified
      min_alarm: Not specified
      min_value: Not specified
      standard_unit: No standard unit
      writable: READ
      writable_attr_name: None
    - name: frequencyResponse
      data_format: IMAGE
      data_type: DevDouble
      description: Returns the frequencyResponse.
      disp_level: OPERATOR
      display_unit: No display unit
      format: '%6.2f'
      label: frequencyResponse
      max_alarm: Not specified
      max_dim_x: 1024
      max_dim_y: 1024
      max_value: Not specified
      min_alarm: Not specified
      min_value: Not specified
      standard_unit: No standard unit
      writable: READ
      writable_attr_name: None
    - name: healthState
      data_format: SCALAR
      data_type: DevEnum
      description: "\n        Read the Health State of the device.\n\n        It interprets\
        \ the current device condition and condition of\n        all managed devices\
        \ to set this. Most possibly an aggregate attribute.\n\n        :return: Health\
        \ State of the device\n        "
      disp_level: OPERATOR
      display_unit: No display unit
      enum_labels:
      - OK
      - DEGRADED
      - FAILED
      - UNKNOWN
      format: '%s'
      label: healthState
      max_alarm: Not specified
      max_dim_x: 1
      max_value: Not specified
      min_alarm: Not specified
      min_value: Not specified
      standard_unit: No standard unit
      writable: READ
      writable_attr_name: None
    - name: ignoreSpf
      data_format: SCALAR
      data_type: DevBoolean
      description: Flag to disable SPF device communication. When ignored, no commands
        will be issued to the device, it will be excluded from state aggregation,
        and no device related attributes will be updated.
      disp_level: OPERATOR
      display_unit: No display unit
      format: Not specified
      label: ignoreSpf
      max_alarm: Not specified
      max_dim_x: 1
      max_value: Not specified
      min_alarm: Not specified
      min_value: Not specified
      standard_unit: No standard unit
      writable: READ_WRITE
      writable_attr_name: ignoreSpf
    - name: ignoreSpfrx
      data_format: SCALAR
      data_type: DevBoolean
      description: Flag to disable SPFRx device communication. When ignored, no commands
        will be issued to the device, it will be excluded from state aggregation,
        and no device related attributes will be updated.
      disp_level: OPERATOR
      display_unit: No display unit
      format: Not specified
      label: ignoreSpfrx
      max_alarm: Not specified
      max_dim_x: 1
      max_value: Not specified
      min_alarm: Not specified
      min_value: Not specified
      standard_unit: No standard unit
      writable: READ_WRITE
      writable_attr_name: ignoreSpfrx
    - name: kValue
      data_format: SCALAR
      data_type: DevLong64
      description: Returns the kValue for SPFRX
      disp_level: OPERATOR
      display_unit: No display unit
      format: '%d'
      label: kValue
      max_alarm: Not specified
      max_dim_x: 1
      max_value: Not specified
      min_alarm: Not specified
      min_value: Not specified
      standard_unit: No standard unit
      writable: READ
      writable_attr_name: None
    - name: lastCommandedMode
      data_format: SPECTRUM
      data_type: DevString
      description: Reports when and which was the last commanded mode change (not
        when completed). Time is a UNIX UTC timestamp.
      disp_level: OPERATOR
      display_unit: No display unit
      format: '%s'
      label: lastCommandedMode
      max_alarm: Not specified
      max_dim_x: 2
      max_value: Not specified
      min_alarm: Not specified
      min_value: Not specified
      standard_unit: No standard unit
      writable: READ
      writable_attr_name: None
    - name: lastCommandedPointingParams
      data_format: SCALAR
      data_type: DevString
      description: Default empty string when not set, and is a JSON stringof the last
        requested global pointing model when set.
      disp_level: OPERATOR
      display_unit: No display unit
      format: '%s'
      label: lastCommandedPointingParams
      max_alarm: Not specified
      max_dim_x: 1
      max_value: Not specified
      min_alarm: Not specified
      min_value: Not specified
      standard_unit: No standard unit
      writable: READ
      writable_attr_name: None
    - name: lastWatchdogReset
      data_format: SCALAR
      data_type: DevDouble
      description: Returns the timestamp of the last watchdog reset in unix seconds.
      disp_level: OPERATOR
      display_unit: No display unit
      format: '%6.2f'
      label: lastWatchdogReset
      max_alarm: Not specified
      max_dim_x: 1
      max_value: Not specified
      min_alarm: Not specified
      min_value: Not specified
      standard_unit: No standard unit
      writable: READ
      writable_attr_name: None
    - name: loggingLevel
      data_format: SCALAR
      data_type: DevEnum
      description: "\n        Read the logging level of the device.\n\n        Initialises\
        \ to LoggingLevelDefault on startup.\n        See :py:class:`~ska_control_model.LoggingLevel`\n\
        \n        :return:  Logging level of the device.\n        "
      disp_level: OPERATOR
      display_unit: No display unit
      enum_labels:
      - 'OFF'
      - FATAL
      - ERROR
      - WARNING
      - INFO
      - DEBUG
      format: '%s'
      label: loggingLevel
      max_alarm: Not specified
      max_dim_x: 1
      max_value: Not specified
      min_alarm: Not specified
      min_value: Not specified
      standard_unit: No standard unit
      writable: READ_WRITE
      writable_attr_name: loggingLevel
    - name: loggingTargets
      data_format: SPECTRUM
      data_type: DevString
      description: "\n        Read the additional logging targets of the device.\n\
        \n        Note that this excludes the handlers provided by the ska_ser_logging\n\
        \        library defaults - initialises to LoggingTargetsDefault on startup.\n\
        \n        :return:  Logging level of the device.\n        "
      disp_level: OPERATOR
      display_unit: No display unit
      format: '%s'
      label: loggingTargets
      max_alarm: Not specified
      max_dim_x: 4
      max_value: Not specified
      min_alarm: Not specified
      min_value: Not specified
      standard_unit: No standard unit
      writable: READ_WRITE
      writable_attr_name: loggingTargets
    - name: longRunningCommandIDsInQueue
      data_format: SPECTRUM
      data_type: DevString
      description: "\n        Read the IDs of the long running commands in the queue.\n\
        \n        Every client that executes a command will receive a command ID as\
        \ response.\n        Keep track of IDs currently allocated.\n        Entries\
        \ are removed `self._command_tracker._removal_time` seconds\n        after\
        \ they have finished.\n\n        :param attr: Tango attribute being read\n\
        \        "
      disp_level: OPERATOR
      display_unit: No display unit
      format: '%s'
      label: longRunningCommandIDsInQueue
      max_alarm: Not specified
      max_dim_x: 65
      max_value: Not specified
      min_alarm: Not specified
      min_value: Not specified
      standard_unit: No standard unit
      writable: READ
      writable_attr_name: None
    - name: longRunningCommandInProgress
      data_format: SPECTRUM
      data_type: DevString
      description: "\n        Read the name(s) of the currently executing long running\
        \ command(s).\n\n        Name(s) of command and possible abort in progress\
        \ or empty string(s).\n        :param attr: Tango attribute being read\n \
        \       "
      disp_level: OPERATOR
      display_unit: No display unit
      format: '%s'
      label: longRunningCommandInProgress
      max_alarm: Not specified
      max_dim_x: 4
      max_value: Not specified
      min_alarm: Not specified
      min_value: Not specified
      standard_unit: No standard unit
      writable: READ
      writable_attr_name: None
    - name: longRunningCommandProgress
      data_format: SPECTRUM
      data_type: DevString
      description: "\n        Read the progress of the currently executing long running\
        \ command(s).\n\n        ID, progress of the currently executing command(s).\n\
        \        Clients can subscribe to on_change event and wait\n        for the\
        \ ID they are interested in.\n\n        :param attr: Tango attribute being\
        \ read\n        "
      disp_level: OPERATOR
      display_unit: No display unit
      format: '%s'
      label: longRunningCommandProgress
      max_alarm: Not specified
      max_dim_x: 2
      max_value: Not specified
      min_alarm: Not specified
      min_value: Not specified
      standard_unit: No standard unit
      writable: READ
      writable_attr_name: None
    - name: longRunningCommandResult
      data_format: SPECTRUM
      data_type: DevString
      description: "\n        Read the result of the completed long running command.\n\
        \n        Reports unique_id, json-encoded result.\n        Clients can subscribe\
        \ to on_change event and wait for\n        the ID they are interested in.\n\
        \n        :return: ID, result.\n        "
      disp_level: OPERATOR
      display_unit: No display unit
      format: '%s'
      label: longRunningCommandResult
      max_alarm: Not specified
      max_dim_x: 2
      max_value: Not specified
      min_alarm: Not specified
      min_value: Not specified
      standard_unit: No standard unit
      writable: READ
      writable_attr_name: None
    - name: longRunningCommandStatus
      data_format: SPECTRUM
      data_type: DevString
      description: "\n        Read the status of the currently executing long running\
        \ commands.\n\n        ID, status pairs of the currently executing commands.\n\
        \        Clients can subscribe to on_change event and wait for the\n     \
        \   ID they are interested in.\n\n        :param attr: Tango attribute being\
        \ read\n        "
      disp_level: OPERATOR
      display_unit: No display unit
      format: '%s'
      label: longRunningCommandStatus
      max_alarm: Not specified
      max_dim_x: 130
      max_value: Not specified
      min_alarm: Not specified
      min_value: Not specified
      standard_unit: No standard unit
      writable: READ
      writable_attr_name: None
    - name: longRunningCommandsInQueue
      data_format: SPECTRUM
      data_type: DevString
      description: "\n        Read the long running commands in the queue.\n\n   \
        \      Keep track of which commands are that are currently known about.\n\
        \         Entries are removed `self._command_tracker._removal_time` seconds\n\
        \         after they have finished.\n\n        :param attr: Tango attribute\
        \ being read\n        "
      disp_level: OPERATOR
      display_unit: No display unit
      format: '%s'
      label: longRunningCommandsInQueue
      max_alarm: Not specified
      max_dim_x: 65
      max_value: Not specified
      min_alarm: Not specified
      min_value: Not specified
      standard_unit: No standard unit
      writable: READ
      writable_attr_name: None
    - name: maxCapabilities
      data_format: SPECTRUM
      data_type: DevString
      description: Maximum number of instances of each capability type, e.g. 'CORRELATOR:512',
        'PSS-BEAMS:4'.
      disp_level: OPERATOR
      display_unit: No display unit
      format: '%s'
      label: maxCapabilities
      max_alarm: Not specified
      max_dim_x: 20
      max_value: Not specified
      min_alarm: Not specified
      min_value: Not specified
      standard_unit: No standard unit
      writable: READ
      writable_attr_name: None
    - name: meanWindSpeed
      data_format: SCALAR
      data_type: DevDouble
      description: "\n            The average wind speed in m/s of the last 10 minutes\n\
        \            calculated from the connected weather stations.\n            "
      disp_level: OPERATOR
      display_unit: No display unit
      format: '%6.2f'
      label: meanWindSpeed
      max_alarm: Not specified
      max_dim_x: 1
      max_value: Not specified
      min_alarm: Not specified
      min_value: Not specified
      standard_unit: No standard unit
      writable: READ
      writable_attr_name: None
    - name: noiseDiodeConfig
      data_format: SPECTRUM
      data_type: DevDouble
      description: Returns the noiseDiodeConfig.
      disp_level: OPERATOR
      display_unit: No display unit
      format: '%6.2f'
      label: noiseDiodeConfig
      max_alarm: Not specified
      max_dim_x: 1
      max_value: Not specified
      min_alarm: Not specified
      min_value: Not specified
      standard_unit: No standard unit
      writable: WRITE
      writable_attr_name: None
    - name: noiseDiodeMode
      data_format: SCALAR
      data_type: DevEnum
      description: "\n            Noise diode mode.\n\n            0: OFF, 1: PERIODIC,\
        \ 2: PSEUDO-RANDOM\n\n            Note: This attribute does not persist after\
        \ a power cycle. A default value is included\n            as a device property\
        \ on the SPFRx.\n        "
      disp_level: OPERATOR
      display_unit: No display unit
      enum_labels:
      - 'OFF'
      - PERIODIC
      - PSEUDO_RANDOM
      format: '%s'
      label: noiseDiodeMode
      max_alarm: Not specified
      max_dim_x: 1
      max_value: Not specified
      min_alarm: Not specified
      min_value: Not specified
      standard_unit: No standard unit
      writable: READ_WRITE
      writable_attr_name: noiseDiodeMode
    - name: periodicNoiseDiodePars
      data_format: SPECTRUM
      data_type: DevLong64
      description: "\n            Periodic noise diode pars (units are in time quanta).\n\
        \n            [0]: period, [1]: duty cycle, [2]: phase shift\n\n         \
        \   Note: This attribute does not persist after a power cycle. A default value\
        \ is included\n            as a device property on the SPFRx.\n        "
      disp_level: OPERATOR
      display_unit: No display unit
      format: '%d'
      label: periodicNoiseDiodePars
      max_alarm: Not specified
      max_dim_x: 3
      max_value: Not specified
      min_alarm: Not specified
      min_value: Not specified
      standard_unit: No standard unit
      writable: READ_WRITE
      writable_attr_name: periodicNoiseDiodePars
    - name: pointingBufferSize
      data_format: SCALAR
      data_type: DevLong64
      description: 'Number of desiredPointing write values that the buffer has space
        for.

        Note: desiredPointing write values are stored by Dish in a buffer for application
        at the time specified in each desiredPointing record.'
      disp_level: OPERATOR
      display_unit: No display unit
      format: '%d'
      label: pointingBufferSize
      max_alarm: Not specified
      max_dim_x: 1
      max_value: Not specified
      min_alarm: Not specified
      min_value: Not specified
      standard_unit: No standard unit
      writable: READ
      writable_attr_name: None
    - name: pointingState
      data_format: SCALAR
      data_type: DevEnum
      description: Returns the pointingState.
      disp_level: OPERATOR
      display_unit: No display unit
      enum_labels:
      - READY
      - SLEW
      - TRACK
      - SCAN
      - UNKNOWN
      format: '%s'
      label: pointingState
      max_alarm: Not specified
      max_dim_x: 1
      max_value: Not specified
      min_alarm: Not specified
      min_value: Not specified
      standard_unit: No standard unit
      writable: READ
      writable_attr_name: None
    - name: polyTrack
      data_format: SPECTRUM
      data_type: DevDouble
      description: '[0] Timestamp

        [1] Azimuth

        [2] Elevation

        [3] Azimuth speed

        [4] Elevation speed

        [5] Azimuth acceleration

        [6] Elevation acceleration

        [7] Azimuth jerk

        [8] Elevation jerk'
      disp_level: OPERATOR
      display_unit: No display unit
      format: '%6.2f'
      label: polyTrack
      max_alarm: Not specified
      max_dim_x: 9
      max_value: Not specified
      min_alarm: Not specified
      min_value: Not specified
      standard_unit: No standard unit
      writable: WRITE
      writable_attr_name: None
    - name: powerState
      data_format: SCALAR
      data_type: DevEnum
      description: Returns the powerState.
      disp_level: OPERATOR
      display_unit: No display unit
      enum_labels:
      - UPS
      - LOW
      - FULL
      format: '%s'
      label: powerState
      max_alarm: Not specified
      max_dim_x: 1
      max_value: Not specified
      min_alarm: Not specified
      min_value: Not specified
      standard_unit: No standard unit
      writable: READ
      writable_attr_name: None
    - name: programTrackTable
      data_format: SPECTRUM
      data_type: DevDouble
      description: "Timestamp of i-th coordinate in table (max 50 coordinates) given\
        \ in milliseconds since TAI epoch, representing time at which Dish should\
        \ track i-th coordinate.\n Azimuth of i-th coordinate in table (max 50 coordinates)\
        \ given in degrees.\n Elevation of i-th coordinate in table (max 50 coordinates)\
        \ given in degrees"
      disp_level: OPERATOR
      display_unit: No display unit
      format: '%6.2f'
      label: programTrackTable
      max_alarm: Not specified
      max_dim_x: 150
      max_value: Not specified
      min_alarm: Not specified
      min_value: Not specified
      standard_unit: No standard unit
      writable: READ_WRITE
      writable_attr_name: programTrackTable
    - name: pseudoRandomNoiseDiodePars
      data_format: SPECTRUM
      data_type: DevLong64
      description: "\n            Pseudo random noise diode pars (units are in time\
        \ quanta).\n\n            [0]: binary polynomial, [1]: seed, [2]: dwell\n\n\
        \            Note: This attribute does not persist after a power cycle. A\
        \ default value is included\n            as a device property on the SPFRx.\n\
        \        "
      disp_level: OPERATOR
      display_unit: No display unit
      format: '%d'
      label: pseudoRandomNoiseDiodePars
      max_alarm: Not specified
      max_dim_x: 3
      max_value: Not specified
      min_alarm: Not specified
      min_value: Not specified
      standard_unit: No standard unit
      writable: READ_WRITE
      writable_attr_name: pseudoRandomNoiseDiodePars
    - name: scanID
      data_format: SCALAR
      data_type: DevString
      description: Report the scanID for Scan
      disp_level: OPERATOR
      display_unit: No display unit
      format: '%s'
      label: scanID
      max_alarm: Not specified
      max_dim_x: 1
      max_value: Not specified
      min_alarm: Not specified
      min_value: Not specified
      standard_unit: No standard unit
      writable: READ_WRITE
      writable_attr_name: scanID
    - name: simulationMode
      data_format: SCALAR
      data_type: DevEnum
      description: "\n        Read the Simulation Mode of the device.\n\n        Some\
        \ devices may implement\n        both modes, while others will have simulators\
        \ that set simulationMode\n        to True while the real devices always set\
        \ simulationMode to False.\n\n        :return: Simulation Mode of the device.\n\
        \        "
      disp_level: OPERATOR
      display_unit: No display unit
      enum_labels:
      - 'FALSE'
      - 'TRUE'
      format: '%s'
      label: simulationMode
      max_alarm: Not specified
      max_dim_x: 1
      max_value: Not specified
      min_alarm: Not specified
      min_value: Not specified
      standard_unit: No standard unit
      writable: READ_WRITE
      writable_attr_name: simulationMode
    - name: spfConnectionState
      data_format: SCALAR
      data_type: DevEnum
      description: Displays connection status to SPF device
      disp_level: OPERATOR
      display_unit: No display unit
      enum_labels:
      - DISABLED
      - NOT_ESTABLISHED
      - ESTABLISHED
      format: '%s'
      label: spfConnectionState
      max_alarm: Not specified
      max_dim_x: 1
      max_value: Not specified
      min_alarm: Not specified
      min_value: Not specified
      standard_unit: No standard unit
      writable: READ
      writable_attr_name: None
    - name: spfrxConnectionState
      data_format: SCALAR
      data_type: DevEnum
      description: Displays connection status to SPFRx device
      disp_level: OPERATOR
      display_unit: No display unit
      enum_labels:
      - DISABLED
      - NOT_ESTABLISHED
      - ESTABLISHED
      format: '%s'
      label: spfrxConnectionState
      max_alarm: Not specified
      max_dim_x: 1
      max_value: Not specified
      min_alarm: Not specified
      min_value: Not specified
      standard_unit: No standard unit
      writable: READ
      writable_attr_name: None
    - name: testMode
      data_format: SCALAR
      data_type: DevEnum
      description: "\n        Read the Test Mode of the device.\n\n        Either\
        \ no test mode or an indication of the test mode.\n\n        :return: Test\
        \ Mode of the device\n        "
      disp_level: OPERATOR
      display_unit: No display unit
      enum_labels:
      - NONE
      - TEST
      format: '%s'
      label: testMode
      max_alarm: Not specified
      max_dim_x: 1
      max_value: Not specified
      min_alarm: Not specified
      min_value: Not specified
      standard_unit: No standard unit
      writable: READ_WRITE
      writable_attr_name: testMode
    - name: trackInterpolationMode
      data_format: SCALAR
      data_type: DevEnum
      description: Selects the type of interpolation to be used in program tracking.
      disp_level: OPERATOR
      display_unit: No display unit
      enum_labels:
      - NEWTON
      - SPLINE
      format: '%s'
      label: trackInterpolationMode
      max_alarm: Not specified
      max_dim_x: 1
      max_value: Not specified
      min_alarm: Not specified
      min_value: Not specified
      standard_unit: No standard unit
      writable: READ_WRITE
      writable_attr_name: trackInterpolationMode
    - name: trackProgramMode
      data_format: SCALAR
      data_type: DevEnum
      description: Selects the track program source (table A, table B, polynomial
        stream) used in the ACU for tracking. Coordinates given in the programTrackTable
        attribute are loaded in ACU in the selected table.
      disp_level: OPERATOR
      display_unit: No display unit
      enum_labels:
      - TABLEA
      - TABLEB
      - POLY
      format: '%s'
      label: trackProgramMode
      max_alarm: Not specified
      max_dim_x: 1
      max_value: Not specified
      min_alarm: Not specified
      min_value: Not specified
      standard_unit: No standard unit
      writable: READ_WRITE
      writable_attr_name: trackProgramMode
    - name: trackTableCurrentIndex
      data_format: SCALAR
      data_type: DevLong64
      description: Actual used index in the track table
      disp_level: OPERATOR
      display_unit: No display unit
      format: '%d'
      label: trackTableCurrentIndex
      max_alarm: Not specified
      max_dim_x: 1
      max_value: Not specified
      min_alarm: Not specified
      min_value: Not specified
      standard_unit: No standard unit
      writable: READ
      writable_attr_name: None
    - name: trackTableEndIndex
      data_format: SCALAR
      data_type: DevLong64
      description: End index in the track table
      disp_level: OPERATOR
      display_unit: No display unit
      format: '%d'
      label: trackTableEndIndex
      max_alarm: Not specified
      max_dim_x: 1
      max_value: Not specified
      min_alarm: Not specified
      min_value: Not specified
      standard_unit: No standard unit
      writable: READ
      writable_attr_name: None
    - name: trackTableLoadMode
      data_format: SCALAR
      data_type: DevEnum
      description: 'Selects track table load mode.

        With ADD selected, Dish will add the coordinate set given in programTrackTable
        attribute to the list of pointing coordinates already loaded in ACU.

        With NEW selected, Dish will delete the list of pointing coordinates previously
        loaded in ACU when new coordinates are given in the programTrackTable attribute.'
      disp_level: OPERATOR
      display_unit: No display unit
      enum_labels:
      - NEW
      - APPEND
      - RESET
      format: '%s'
      label: trackTableLoadMode
      max_alarm: Not specified
      max_dim_x: 1
      max_value: Not specified
      min_alarm: Not specified
      min_value: Not specified
      standard_unit: No standard unit
      writable: READ_WRITE
      writable_attr_name: trackTableLoadMode
    - name: versionId
      data_format: SCALAR
      data_type: DevString
      description: "\n        Read the Version Id of the device.\n\n        :return:\
        \ the version id of the device\n        "
      disp_level: OPERATOR
      display_unit: No display unit
      format: '%s'
      label: versionId
      max_alarm: Not specified
      max_dim_x: 1
      max_value: Not specified
      min_alarm: Not specified
      min_value: Not specified
      standard_unit: No standard unit
      writable: READ
      writable_attr_name: None
<<<<<<< HEAD
    - name: windGust
      data_format: SCALAR
      data_type: DevDouble
      description: "\n            The average wind speed in m/s of the last 3 seconds\n\
        \            calculated from the connected weather stations.\n            "
      disp_level: OPERATOR
      display_unit: No display unit
      format: '%6.2f'
      label: windGust
=======
    - name: watchdogTimeout
      data_format: SCALAR
      data_type: DevDouble
      description: Sets dish manager watchdog timeout interval in seconds. By writing
        a value greater than 0, the watchdog will be enabled. If the watchdog is not
        reset within this interval, the dish will Stow on expiry of the timer. The
        watchdog timer can be reset by calling the `ResetWatchdog()` command. The
        watchdog can be disabled by writing a value less than or equal to 0.
      disp_level: OPERATOR
      display_unit: No display unit
      format: '%6.2f'
      label: watchdogTimeout
>>>>>>> ec27683b
      max_alarm: Not specified
      max_dim_x: 1
      max_value: Not specified
      min_alarm: Not specified
      min_value: Not specified
      standard_unit: No standard unit
<<<<<<< HEAD
      writable: READ
      writable_attr_name: None
=======
      writable: READ_WRITE
      writable_attr_name: watchdogTimeout
>>>>>>> ec27683b
    properties:
    - name: DSDeviceFqdn
    - name: DefaultWatchdogTimeout
    - name: DishId
    - name: GroupDefinitions
    - name: LoggingLevelDefault
    - name: LoggingTargetsDefault
    - name: MaxCapabilities
    - name: MeanWindSpeedThreshold
    - name: ReceptorNumber
    - name: SPFDeviceFqdn
    - name: SPFRxDeviceFqdn
    - name: SkaLevel
    - name: WMSDeviceNames
    - name: WindGustThreshold
    - name: polled_cmd<|MERGE_RESOLUTION|>--- conflicted
+++ resolved
@@ -1954,7 +1954,6 @@
       standard_unit: No standard unit
       writable: READ
       writable_attr_name: None
-<<<<<<< HEAD
     - name: windGust
       data_format: SCALAR
       data_type: DevDouble
@@ -1964,7 +1963,6 @@
       display_unit: No display unit
       format: '%6.2f'
       label: windGust
-=======
     - name: watchdogTimeout
       data_format: SCALAR
       data_type: DevDouble
@@ -1977,20 +1975,16 @@
       display_unit: No display unit
       format: '%6.2f'
       label: watchdogTimeout
->>>>>>> ec27683b
-      max_alarm: Not specified
-      max_dim_x: 1
-      max_value: Not specified
-      min_alarm: Not specified
-      min_value: Not specified
-      standard_unit: No standard unit
-<<<<<<< HEAD
-      writable: READ
-      writable_attr_name: None
-=======
+      max_alarm: Not specified
+      max_dim_x: 1
+      max_value: Not specified
+      min_alarm: Not specified
+      min_value: Not specified
+      standard_unit: No standard unit
+      writable: READ
+      writable_attr_name: None
       writable: READ_WRITE
       writable_attr_name: watchdogTimeout
->>>>>>> ec27683b
     properties:
     - name: DSDeviceFqdn
     - name: DefaultWatchdogTimeout
