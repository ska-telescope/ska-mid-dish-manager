--- conflicted
+++ resolved
@@ -373,6 +373,23 @@
       standard_unit: No standard unit
       writable: READ
       writable_attr_name: None
+    - name: _lrcEvent
+      data_format: SPECTRUM
+      data_type: DevString
+      description: "\n        Read the long running commands events. Always returns\
+        \ an empty list.\n\n        :return: empty list.\n        "
+      disp_level: OPERATOR
+      display_unit: No display unit
+      format: '%s'
+      label: _lrcEvent
+      max_alarm: Not specified
+      max_dim_x: 2
+      max_value: Not specified
+      min_alarm: Not specified
+      min_value: Not specified
+      standard_unit: No standard unit
+      writable: READ
+      writable_attr_name: None
     - name: achievedPointing
       data_format: SPECTRUM
       data_type: DevDouble
@@ -2529,9 +2546,5 @@
     - name: SPFDeviceFqdn
     - name: SPFRxDeviceFqdn
     - name: SkaLevel
-<<<<<<< HEAD
-    - name: polled_cmd
-=======
     - name: WindGustThreshold
-    - name: polled_cmd
->>>>>>> 18bdb536
+    - name: polled_cmd