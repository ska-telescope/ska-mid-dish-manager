--- conflicted
+++ resolved
@@ -7,12 +7,9 @@
 
 ## unreleased
 *************
-<<<<<<< HEAD
-- Updated periodicNoiseDiodePars and pseudoRandomNoiseDiodePars to be DevVarLong64Array - (DevLong64,)
-=======
 - Added connection workaround for SPFRx attributes that have invalid quality on startup
 - Partial SetMaintenanceMode implementation. It may not work as expected until SPFRx implements the changes to adminMode
->>>>>>> a33a6289
+- Updated periodicNoiseDiodePars and pseudoRandomNoiseDiodePars to be DevVarLong64Array - (DevLong64,)
 
 Version 7.4.0
 *************
