###########
Change Log
###########

All notable changes to this project will be documented in this file.
This project adheres to `Semantic Versioning <http://semver.org/>`_.

## unreleased
*************
- Updated progress messages to be sent on `Status` attribute instead of `longRunningCommandProgress` attribute.
- Updated PyTango to v10.0.3
- Updated `ska-tango-base` to use latest version limited to minor releases (<2.0.0).
- Removed forked mark on acceptance tests; limited forked tests to tests that use DeviceTestContext.
<<<<<<< HEAD
- Exposed SPF B<n>LNAPowerState attributes for bands 1 to 5b. 
=======
- Implemented ConfigureBand command that ingests a JSON string to configure bands on SPFRx.
>>>>>>> 18bdb536

Version 9.0.0
*************
- Update implementation to match new states & modes ICD rev 6
  - SetMaintenanceMode command and associated Maintenance DishMode updated
  - ConfigureBand<N> command will now transition to OPERATE Dish mode on successful configuration
  - SetOperateMode command deprecated, use ConfigureBand<N> to transition to OPERATE Dish mode

Version 8.5.1
*************
- Fixed CAR image path
- Upgraded ska-mid-dish-ds-manager chart to v6.5.1
- Upgraded ska-mid-dish-simulators chart to v5.4.2

Version 8.5.0
*************
- Baseline release

  - Maintains legacy States and Modes configurations.
  - Applies fixes for issues identified during DVS testing for s-AIV.

Version 8.4.7
*************
- Added `lastcommandinvoked` attribute
- Reduced dish manager logs
- Add handlers for configureBand<3, 4, 5a, 5b>

  - NOTE: ConfigureBand5b will call ConfigureBand1 until we have a B5DC

Version 8.4.5
*************
- Changed order of commands to dish structure manager on calling of Abort()
- Upgraded ska-mid-dish-simulators chart to v5.4.0
- Upgraded the ska-mid-dish-ds-manager chart to v6.4.1

  - Dropped the archive rate for achievedPointing and currentPointing attributes
  - Trimmed the logs
  - Updated lastcommandupdate attribute format

Version 8.4.4
*************
- Updated abort logic to not call TrackStop when in Stow.

Version 8.4.3
*************
- Added ResetTrackTable command to clear entries in the controller track table buffer.
- Added in attribute `lastCommandInvoked` to report the last command invoked on the dish manager.
- Upgraded ska-mid-dish-simulators chart to v5.4.0.

Version 8.4.2
*************
- Upgraded ska-mid-wms chart to v1.0.1
- Upgraded ska-mid-dish-simulators chart to v5.0.1
- Upgraded ska-mid-dish-ds-manger chart to v6.4.0
- Added in a new attribute, dscCtrlState (DSC Control State), propagated from DSManager.

Version 8.4.1
*************
- Upgraded ska-mid-dish-ds-manager chart to v6.3.1

  - Fixed ska-mid-dish-ds-manager memory leak with an upgrade of PyTango to v10.0.3

Version 8.4.0
*************
- Upgraded ska-mid-dish-ds-manager chart to v6.3.0

Version 8.3.0
*************
- Added `dishmanager.wms.station_id` helm value to build up `wmsDeviceNames` property for WMS component manager.
- Updated `ska-mid-dish-ds-manger` chart to v6.2.0.


Version 8.2.0
*************
- Added docker compose deployment for local development.

Version 8.1.0
*************
- Added new attribute `dscCmdAuth` that holds who has authority.
- Upgraded ska-mid-dish-ds-manager chart to v6.1.0.

Version 8.0.0
*************
- Added functionality to stow dish when watchdog timer is enabled and the timer expires.

  - Added new command `ResetWatchdogTimer()` to reset the watchdog timer.
  - Added new attribute `watchdogtimeout` to enable or disable the watchdog timer.
  - Added new attribute `lastwatchdogreset` to report the last time the watchdog timer was reset.

- Extended interface to expose monitoring points for mean wind speed and wind gust.

  - Added new attribute `autoWindStowEnabled` to enable or disable reaction to strong winds.
  - Added new attribute `meanWindSpeed` to report the average wind speed of the last 10 minutes.
  - Added new attribute `windGust` to report the max wind speed of the last 3 seconds.

- Upgraded ska-mid-wms sub chart to v1.0.0

Version 7.5.0
*************
- Added connection workaround for SPFRx attributes that have invalid quality on startup
- Partial SetMaintenanceMode implementation. It may not work as expected until SPFRx implements the changes to adminMode
- Add test_track_pattern acceptance test to run tracking test with track table input from csv files

  - Add manual job (k8s-test-runner-track-patterns) to gitlab pipeline to run test_track_pattern acceptance test

- Updated periodicNoiseDiodePars and pseudoRandomNoiseDiodePars to be DevVarLong64Array - (DevLong64,)
- Upgraded ska-mid-dish-simulators chart to v4.5.1
- Upgraded ska-mid-dish-ds-manager chart to v6.0.0

Version 7.4.0
*************
- Added SetMaintenanceMode implementation logic to dish manager component manager
- Upgraded ska-mid-dish-simulators chart to v4.4.3
- Upgraded ska-mid-dish-ds-manager chart to v5.0.0
- Upgraded ska-tango-util to v0.4.21
- Upgraded ska-tango-base to v0.4.21

Version 7.3.0
*************
- Upgraded ska-mid-dish-simulators chart to v4.4.2

  - Removed intermediate `READY` PointingState to align with PLC and resolve SKB-768
  
- Upgraded ska-mid-dish-ds-manager chart to v4.2.1
- Upgraded ska-tango-util to v0.4.19
- Upgraded ska-tango-base to v0.4.19
- Updated build state logic to update `buildState` on connection of subservient devices

Version 7.2.1
*************
- Updated `Abort` to handle dish slew movement
- Upgraded ska-mid-dish-simulators chart to v4.4.1
- Updated `versionID` to report the package version of the dish manager
- Extended functionality to handle `powerState` attribute updates
- Upgraded ska-mid-dish-ds-manager chart to v4.2.0

Version 7.2.0
*************
- Use TAIoffset as reported by DSManager when validating track table and for testing
- Upgraded ska-mid-dish-simulators chart to v4.4.0
- Upgraded ska-mid-dish-ds-manager chart to v4.1.0

Version 7.1.0
*************
- Upgraded ska-tango-util to v0.4.18
- Upgraded ska-tango-base to v0.4.18
- Upgraded ska-mid-dish-ds-manager chart to v4.0.0
- Block clients from sending commands when the dish state is DISABLED

  - `StartCommunication` should be called before any other command

Version 7.0.1
*************
- Address SKB-809:

  - DishLMC warns client when command is issued during lost communication to a component and continues anyway.
  - Device State reports ALARM when communication is lost.

- Device State reports ON when device is started.
- Periodic calls to `MonitorPing` on SPFRx is handled by component manager instead of polled command.
- Upgraded ska-mid-dish-ds-manager chart to v3.1.2

Version 7.0.0
*************
- Updated ska-mid-dish-simulators to v4.3.0
- Provided fix for SKB-751
- Added a factory class to manage device proxy creation
- Added some major improvements and refactoring
- Updated dockerfile to use new base images and improved docker image build
- Implemented Band0PointingModelParams attribute
- Updated ska-tango-util to v0.4.15
- Updated ska-tango-base to v0.4.15
- Upgraded ska-mid-dish-ds-manager chart to v3.1.0

  - Replaced component manager with a new implementation using sculib

Version 6.0.1
*************
- Added validation check with appropriate reply for `value` and `units` keys for the `ApplyPointingModel` command.
- Added `trackTableCurrentIndex` and `trackTableEndIndex` attributes that reflect track table indexes
- Upgraded ska-mid-dish-ds-manager chart to v3.0.1

  - Added attributes to reflect track table indexes

- Upgraded ska-mid-dish-simulators to v4.2.2

  - Exposed track table buffer indexes
  - Excluded zero-padded track table entries from being copied into internal buffer

Version 6.0.0
*************
- Added unit and range verification checks to `ApplyPointingModel` command
- Added in Read/Write dscPowerLimitKw attribute to be used when SetStandbyFPMode, SetStandbyLPMode and Slew are invoked.
- Upgraded ska-mid-dish-ds-manager chart to v3.0.0
- Upgraded ska-mid-dish-simulators to v4.2.1
- Upgraded to ska-tango-util and ska-tango-base to v0.4.13
- Updated SPFRx operatingMode from DATA_CAPTURE to OPERATE to match Rev 4 ICD
- Added in Read/Write dscPowerLimitKw attribute to be used when FP, LP and Slew are invoked.
- Updated periodicNoiseDiodePars and pseudoRandomNoiseDiodePars to be DevULong
- Added `Abort` tango command which cancels any task and restores the dish to FP mode

  - `AbortCommmands` implements the same handler as `Abort`

Version 5.0.1
*************
- Fixed MonitoringPing bug on DishManager


Version 5.0.0
*************
- Upgraded ska-mid-dish-simulators to v4.1.2

  - Servo loops simulator implemented to represent dish movement

- Upgraded ska-mid-dish-ds-manger chart to v2.1.1

  - DSC states and modes updated to align with ITF PLC

- Added in a command called `ApplyPointingModel` that updates bands using a json input
- Added Slew command execution preconditions on DishMode and PointingState

  - `DishMode` required to be in `OPERATE` and `PointingState` required to be `READY`

- Updated ska-tango-base and ska-tango-util to version 0.4.12
- Added an atrtribute called `last_commanded_pointing_params` that reports the last updated pointing parameters. 


Version 4.0.0
*************
- Updated `buildState` attribute to include version information of dish manager and subservient devices
- Upgraded ska-mid-dish-simulators chart to v4.0.1
- Upgraded ska-mid-ds-manager version to v2.0.0
- Added actStaticOffsetValueXel and actStaticOffsetValueEl attributes
- Updated band<N>PointingModelParams usage
- Added `lastCommandedMode` attribute to record the last mode change request
- Removed achievedPointingAz and achievedPointingEl
- Fixed missing events from sub-devices on the event consumer thread
- Exposed noide diode attributes from SPFRx:

  - noiseDiodeMode, periodicNoiseDiodePars, pseudoRandomNoiseDiodePars

Version 3.0.1
*************
- Updated the Stow Command to execute immediately when triggered and to abort all queued LRC tasks afterwards
- Upgraded ska-mid-dish-simulators chart to v3.1.0
- Upgraded ska-mid-dish-ds-manager chart to v1.5.0

  - WARNING: writes to `band[X]PointingModelParams` fails due to data type mismatch in current OPCUA nodeset file

Version 3.0.0
*************
- Updated component manager to check "command_allowed" on dequeue
- Overrode creation of lrc attributes to increase max_dim_x of `longRunningCommandInProgress`
- Updated package dependencies

  - Updated PyTango to v9.5.0
  - Updated ska-tango-base to v1.0.0

Version 2.7.0
*************
- Implement dedicated thread for tango_device_cm event_handler
- Added more exhaustive per command logging
- Updated to use SKA epoch for TAI timestamps

Version 2.6.1
*************
- Updated dish simulators version to v2.0.4
- Updated ds-manager version to v1.3.1

Version 2.6.0
*************
- Removed lmc tests and its manual job trigger
- Disabled default deployment of DSManager to use helm flag
- Added ignoreSpf and ignoreSpfrx attributes to conform to ADR-93
- Updated command map and transition state rules for when ignoring spf/spfrx to conform to ADR-93
- Removed azimuth and elevation speed arguments from Slew command
- Added quality state callback to publish change event on subservient device attribute quality changes
- Resolved a bug raised on setting the kValue on the SPFRx
- Added configureTargetLock implementation
- Updated implementation of pointing model parameters for bands 1, 3 and 4
- Added testing of aborting of long running commands 

Version 2.5.0
*************
- Enabled change and archive events on all Dish Manager attributes
- Removed placeholder implementation for `Scan` command
- Extended the device server interface: added `EndScan` command
- Exposed desiredPointingAz and desiredPointingEl attributes
- Removed desiredPointing attribute

Version 2.4.0
*************
- Updated docs to demonstrate running devices as nodb
- Added MonitoringPing command to the device server API
- Implemented a workaround to fix segfault errors in python-test job
- Updated dish simulators version to v1.6.6 
- Updated ds-manager version to v1.2.7
- Applies bug fix which causes intermittent failures in the test run

Version 2.3.6
*************
- Updated dish manager tango device name to conform to ADR-9
- Updated dish simulators version to v1.6.5 
- Updated ds-manager version to v1.2.6
- Updated ska-tango-base to v0.4.9
- Added track table time conversion and input validation

Version 2.3.5
*************
- Include ResultCode in updates sent to longRunningCommandResult
- Upgraded ska-mid-dish-simulators chart to v1.6.4
- Upgraded ska-mid-dish-ds-manager chart to v1.2.5

Version 2.3.4
*************
- Update ds-manager to version v1.2.4
- Update ska-tango-util to version v0.4.10
- Update ska-tango-base to version v0.4.8
- Update simulators to version v1.6.3

Version 2.3.3
*************
- Fix dish naming when dish IDs 100 or more
- Update simulators to version v1.6.2
- Update ds-manager to version v1.2.3
- Push archive events for attributes

Version 2.3.2
*************
- Use ska-ser-sphinx-theme for documentation
- Expand docs to include user guide with example usage
- Implement placeholder long running command for scan command
- Explicitly convert dish IDs to strings in template

Version 2.3.1
*************
- Fixed a bug where bandinfocus was not used correctly to calculate the bands
- Upgraded ska-mid-dish-ds-manager chart to v1.2.1

Version 2.3.0
*************
- Upgraded ska-mid-dish-simulators chart to v1.6.0
- Upgraded ska-mid-dish-ds-manager chart to v1.2.0
- Upgraded ska tango utils chart to v0.4.7
- Not deploying ska-tango-base(Database DS) by default anymore
- Extended device server interface

  - Implemented `Slew`, `TrackLoadStaticOff`, `SetKValue` commands
  - Implemented `band2PointingModelParams`, `kValue`, `programTracktable` attributes

Version 2.2.9
*************
- Upgrade ska-mid-dish-simulators chart to v1.3.1
- Upgrade ska tango utils chart to v0.4.6

Version 2.2.8
*************
- Fix bug in component manager for dishMode computation

Version 2.2.7
*************
- Revert ska-tango-util upgrade in 2.2.6
- Upgrade ska-mid-dish-simulators chart to v1.2.2

Version 2.2.6
*************
- Upgraded ska-tango-util to v0.4.6
- Upgraded dsconfig docker image to v1.5.11
- Upgraded ska-mid-dish-simulators chart to v1.2.1
- Added .readthedocs.yaml for docs build
- Fleshed out TrackStop command implementation
- Updated helm chart to make the sub device names configurable

Version 2.2.5
*************
- Manual job to run lmc test prior to dish manager release
- Bug fixes

  - Refactored capability state updates in _component_state_changed
  - Updated tango_device_cm to use .lower() on monitored attribute names when updating component states

Version 2.2.4
*************
- Updated helm chart to make the spfrx device name configurable
- Installing ska-tango-base from a release

Version 2.2.3
*************
- Bump the simulators dependency chart up to 1.2.0

Version 2.2.2
*************
- Updated DishManager command fanout to SPFRx to support removal of CaptureData command
- Bug fixes and improvements
- Use ska-mid-dish-simulators v0.2.0 with simulator log forwarding towards TLS

Version 2.1.2
*************
- Updated DishManager configureBand interface: configureBandx(timestamp) > configureBandx(boolean)
- Use ska-mid-dish-simulators v0.1.0 with updates to SPFRx device SetStandbyMode cmd

Version 2.1.1
*************
- Use ska-mid-dish-simulators v0.0.8 with SPFRx interface change
- Update fanout for SPFRx to remove `CaptureData` and references to it

Version 2.1.0
*************
- Conform to ADR-32 Dish ID format e.g. mid_d0001/elt/master -> ska001/elt/master

Version 2.0.1
*************
- Increment python package version to match helm chart version
- Increment simulator chart to 0.0.6
- Added synchronise boolean parameter to SPFRx configureBand function call
- Increment ska-tango-util chart to 0.4.2

Version 2.0.0
*************
- Updated Python to 3.8
- Updated PyTango to 3.6.6
- Added DS, SPF, SPFRx connection state attributes

Version 1.8.1
*************
- Use version 0.0.4 simulators
- Updated DishModeModel to trigger CONFIG when commanded from STOW
- Updated DishManager API docs reference

Version 1.8.0
*************
- Use version 0.0.3 simulators

Version 1.7.0
*************
- Added GetComponentStates command

Version 1.6.0
*************
- Updated to latest ska-mid-dish-simulators chart
- Updated capabilitystates accordingly

Version 1.5.0
*************
- Updated helm to only deploy the DS device when specifically asked for and not by default

Version 1.4.0
*************
- Updated DS device to not be asyncio based

Version 1.3.0
*************
- Removed SPF and SPFRx devices from codebase and helm charts
- Helm chart does not install SPF and SPFRx by default (enable with `--set "ska-mid-dish-simulators.enabled=true"`)

Version 1.2.0
*************
- Synced DishManager's achievedPointing reading with the DSManager's reading (same attribute name)
- Added functionality to indicate that dish is capturing data
- Pinned poetry to version 1.1.13

Version 1.1.0
*************
- Added CapabilityState attributes
- Added configuredBand checks when calling SetOperateMode

Version 1.0.0
*************
- Implementation details for commands fleshed out
- DishMode model updated with rules engine
- Documentation added

Version 0.0.1
*************
- The first release of the DishManager rewrites DishLMC DishMaster in python:

  - Device interface conforms to spec
  - Commands implemented as LRC with no functionality
  - Subservient devices managed by component manager
  - DishMode model to handle commands requests on DishManager<|MERGE_RESOLUTION|>--- conflicted
+++ resolved
@@ -11,11 +11,8 @@
 - Updated PyTango to v10.0.3
 - Updated `ska-tango-base` to use latest version limited to minor releases (<2.0.0).
 - Removed forked mark on acceptance tests; limited forked tests to tests that use DeviceTestContext.
-<<<<<<< HEAD
+- Implemented ConfigureBand command that ingests a JSON string to configure bands on SPFRx.
 - Exposed SPF B<n>LNAPowerState attributes for bands 1 to 5b. 
-=======
-- Implemented ConfigureBand command that ingests a JSON string to configure bands on SPFRx.
->>>>>>> 18bdb536
 
 Version 9.0.0
 *************
