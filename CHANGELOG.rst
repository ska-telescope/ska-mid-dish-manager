--- conflicted
+++ resolved
@@ -7,14 +7,6 @@
 
 ## unreleased
 *************
-<<<<<<< HEAD
-- Upgraded ska-mid-dish-simulators chart to v5.2.0
-- The following band agnostic attenuation attributes were added to reflect the updated SPFRx interface;
-  - attenuation1PolH/X
-  - attenuation1PolV/Y
-  - attenuation2PolH/X
-  - attenuation2PolV/Y
-=======
 - Updated progress messages to be sent on `Status` attribute instead of `longRunningCommandProgress` attribute.
 - Updated PyTango to v10.0.3
 - Updated `ska-tango-base` to use latest version limited to minor releases (<2.0.0).
@@ -67,7 +59,6 @@
 - Added ResetTrackTable command to clear entries in the controller track table buffer.
 - Added in attribute `lastCommandInvoked` to report the last command invoked on the dish manager.
 - Upgraded ska-mid-dish-simulators chart to v5.4.0.
->>>>>>> 7c8771af
 
 Version 8.4.2
 *************
