###########
Change Log
###########

All notable changes to this project will be documented in this file.
This project adheres to `Semantic Versioning <http://semver.org/>`_.

## unreleased
*************

Version 8.3.0
*************
- Added `dishmanager.wms.station_id` helm value to build up `wmsDeviceNames` property for WMS component manager.
<<<<<<< HEAD
- Added in a new attribute, dscCtrlState (DSC Control State), propagated from DSManager.
=======
- Updated `ska-mid-dish-ds-manger` chart to v6.2.0.

>>>>>>> 449a971d

Version 8.2.0
*************
- Added docker compose deployment for local development.

Version 8.1.0
*************
- Added new attribute `dscCmdAuth` that holds who has authority.
- Upgraded ska-mid-dish-ds-manager chart to v6.1.0.

Version 8.0.0
*************
- Added functionality to stow dish when watchdog timer is enabled and the timer expires.

  - Added new command `ResetWatchdogTimer()` to reset the watchdog timer.
  - Added new attribute `watchdogtimeout` to enable or disable the watchdog timer.
  - Added new attribute `lastwatchdogreset` to report the last time the watchdog timer was reset.

- Extended interface to expose monitoring points for mean wind speed and wind gust.

  - Added new attribute `autoWindStowEnabled` to enable or disable reaction to strong winds.
  - Added new attribute `meanWindSpeed` to report the average wind speed of the last 10 minutes.
  - Added new attribute `windGust` to report the max wind speed of the last 3 seconds.

- Upgraded ska-mid-wms sub chart to v1.0.0

Version 7.5.0
*************
- Added connection workaround for SPFRx attributes that have invalid quality on startup
- Partial SetMaintenanceMode implementation. It may not work as expected until SPFRx implements the changes to adminMode
- Add test_track_pattern acceptance test to run tracking test with track table input from csv files

  - Add manual job (k8s-test-runner-track-patterns) to gitlab pipeline to run test_track_pattern acceptance test

- Updated periodicNoiseDiodePars and pseudoRandomNoiseDiodePars to be DevVarLong64Array - (DevLong64,)
- Upgraded ska-mid-dish-simulators chart to v4.5.1
- Upgraded ska-mid-dish-ds-manager chart to v6.0.0

Version 7.4.0
*************
- Added SetMaintenanceMode implementation logic to dish manager component manager
- Upgraded ska-mid-dish-simulators chart to v4.4.3
- Upgraded ska-mid-dish-ds-manager chart to v5.0.0
- Upgraded ska-tango-util to v0.4.21
- Upgraded ska-tango-base to v0.4.21

Version 7.3.0
*************
- Upgraded ska-mid-dish-simulators chart to v4.4.2

  - Removed intermediate `READY` PointingState to align with PLC and resolve SKB-768
  
- Upgraded ska-mid-dish-ds-manager chart to v4.2.1
- Upgraded ska-tango-util to v0.4.19
- Upgraded ska-tango-base to v0.4.19
- Updated build state logic to update `buildState` on connection of subservient devices

Version 7.2.1
*************
- Updated `Abort` to handle dish slew movement
- Upgraded ska-mid-dish-simulators chart to v4.4.1
- Updated `versionID` to report the package version of the dish manager
- Extended functionality to handle `powerState` attribute updates
- Upgraded ska-mid-dish-ds-manager chart to v4.2.0

Version 7.2.0
*************
- Use TAIoffset as reported by DSManager when validating track table and for testing
- Upgraded ska-mid-dish-simulators chart to v4.4.0
- Upgraded ska-mid-dish-ds-manager chart to v4.1.0

Version 7.1.0
*************
- Upgraded ska-tango-util to v0.4.18
- Upgraded ska-tango-base to v0.4.18
- Upgraded ska-mid-dish-ds-manager chart to v4.0.0
- Block clients from sending commands when the dish state is DISABLED

  - `StartCommunication` should be called before any other command

Version 7.0.1
*************
- Address SKB-809:

  - DishLMC warns client when command is issued during lost communication to a component and continues anyway.
  - Device State reports ALARM when communication is lost.

- Device State reports ON when device is started.
- Periodic calls to `MonitorPing` on SPFRx is handled by component manager instead of polled command.
- Upgraded ska-mid-dish-ds-manager chart to v3.1.2

Version 7.0.0
*************
- Updated ska-mid-dish-simulators to v4.3.0
- Provided fix for SKB-751
- Added a factory class to manage device proxy creation
- Added some major improvements and refactoring
- Updated dockerfile to use new base images and improved docker image build
- Implemented Band0PointingModelParams attribute
- Updated ska-tango-util to v0.4.15
- Updated ska-tango-base to v0.4.15
- Upgraded ska-mid-dish-ds-manager chart to v3.1.0

  - Replaced component manager with a new implementation using sculib

Version 6.0.1
*************
- Added validation check with appropriate reply for `value` and `units` keys for the `ApplyPointingModel` command.
- Added `trackTableCurrentIndex` and `trackTableEndIndex` attributes that reflect track table indexes
- Upgraded ska-mid-dish-ds-manager chart to v3.0.1

  - Added attributes to reflect track table indexes

- Upgraded ska-mid-dish-simulators to v4.2.2

  - Exposed track table buffer indexes
  - Excluded zero-padded track table entries from being copied into internal buffer

Version 6.0.0
*************
- Added unit and range verification checks to `ApplyPointingModel` command
- Added in Read/Write dscPowerLimitKw attribute to be used when SetStandbyFPMode, SetStandbyLPMode and Slew are invoked.
- Upgraded ska-mid-dish-ds-manager chart to v3.0.0
- Upgraded ska-mid-dish-simulators to v4.2.1
- Upgraded to ska-tango-util and ska-tango-base to v0.4.13
- Updated SPFRx operatingMode from DATA_CAPTURE to OPERATE to match Rev 4 ICD
- Added in Read/Write dscPowerLimitKw attribute to be used when FP, LP and Slew are invoked.
- Updated periodicNoiseDiodePars and pseudoRandomNoiseDiodePars to be DevULong
- Added `Abort` tango command which cancels any task and restores the dish to FP mode

  - `AbortCommmands` implements the same handler as `Abort`

Version 5.0.1
*************
- Fixed MonitoringPing bug on DishManager


Version 5.0.0
*************
- Upgraded ska-mid-dish-simulators to v4.1.2

  - Servo loops simulator implemented to represent dish movement

- Upgraded ska-mid-dish-ds-manger chart to v2.1.1

  - DSC states and modes updated to align with ITF PLC

- Added in a command called `ApplyPointingModel` that updates bands using a json input
- Added Slew command execution preconditions on DishMode and PointingState

  - `DishMode` required to be in `OPERATE` and `PointingState` required to be `READY`

- Updated ska-tango-base and ska-tango-util to version 0.4.12
- Added an atrtribute called `last_commanded_pointing_params` that reports the last updated pointing parameters. 


Version 4.0.0
*************
- Updated `buildState` attribute to include version information of dish manager and subservient devices
- Upgraded ska-mid-dish-simulators chart to v4.0.1
- Upgraded ska-mid-ds-manager version to v2.0.0
- Added actStaticOffsetValueXel and actStaticOffsetValueEl attributes
- Updated band<N>PointingModelParams usage
- Added `lastCommandedMode` attribute to record the last mode change request
- Removed achievedPointingAz and achievedPointingEl
- Fixed missing events from sub-devices on the event consumer thread
- Exposed noide diode attributes from SPFRx:

  - noiseDiodeMode, periodicNoiseDiodePars, pseudoRandomNoiseDiodePars

Version 3.0.1
*************
- Updated the Stow Command to execute immediately when triggered and to abort all queued LRC tasks afterwards
- Upgraded ska-mid-dish-simulators chart to v3.1.0
- Upgraded ska-mid-dish-ds-manager chart to v1.5.0

  - WARNING: writes to `band[X]PointingModelParams` fails due to data type mismatch in current OPCUA nodeset file

Version 3.0.0
*************
- Updated component manager to check "command_allowed" on dequeue
- Overrode creation of lrc attributes to increase max_dim_x of `longRunningCommandInProgress`
- Updated package dependencies

  - Updated PyTango to v9.5.0
  - Updated ska-tango-base to v1.0.0

Version 2.7.0
*************
- Implement dedicated thread for tango_device_cm event_handler
- Added more exhaustive per command logging
- Updated to use SKA epoch for TAI timestamps

Version 2.6.1
*************
- Updated dish simulators version to v2.0.4
- Updated ds-manager version to v1.3.1

Version 2.6.0
*************
- Removed lmc tests and its manual job trigger
- Disabled default deployment of DSManager to use helm flag
- Added ignoreSpf and ignoreSpfrx attributes to conform to ADR-93
- Updated command map and transition state rules for when ignoring spf/spfrx to conform to ADR-93
- Removed azimuth and elevation speed arguments from Slew command
- Added quality state callback to publish change event on subservient device attribute quality changes
- Resolved a bug raised on setting the kValue on the SPFRx
- Added configureTargetLock implementation
- Updated implementation of pointing model parameters for bands 1, 3 and 4
- Added testing of aborting of long running commands 

Version 2.5.0
*************
- Enabled change and archive events on all Dish Manager attributes
- Removed placeholder implementation for `Scan` command
- Extended the device server interface: added `EndScan` command
- Exposed desiredPointingAz and desiredPointingEl attributes
- Removed desiredPointing attribute

Version 2.4.0
*************
- Updated docs to demonstrate running devices as nodb
- Added MonitoringPing command to the device server API
- Implemented a workaround to fix segfault errors in python-test job
- Updated dish simulators version to v1.6.6 
- Updated ds-manager version to v1.2.7
- Applies bug fix which causes intermittent failures in the test run

Version 2.3.6
*************
- Updated dish manager tango device name to conform to ADR-9
- Updated dish simulators version to v1.6.5 
- Updated ds-manager version to v1.2.6
- Updated ska-tango-base to v0.4.9
- Added track table time conversion and input validation

Version 2.3.5
*************
- Include ResultCode in updates sent to longRunningCommandResult
- Upgraded ska-mid-dish-simulators chart to v1.6.4
- Upgraded ska-mid-dish-ds-manager chart to v1.2.5

Version 2.3.4
*************
- Update ds-manager to version v1.2.4
- Update ska-tango-util to version v0.4.10
- Update ska-tango-base to version v0.4.8
- Update simulators to version v1.6.3

Version 2.3.3
*************
- Fix dish naming when dish IDs 100 or more
- Update simulators to version v1.6.2
- Update ds-manager to version v1.2.3
- Push archive events for attributes

Version 2.3.2
*************
- Use ska-ser-sphinx-theme for documentation
- Expand docs to include user guide with example usage
- Implement placeholder long running command for scan command
- Explicitly convert dish IDs to strings in template

Version 2.3.1
*************
- Fixed a bug where bandinfocus was not used correctly to calculate the bands
- Upgraded ska-mid-dish-ds-manager chart to v1.2.1

Version 2.3.0
*************
- Upgraded ska-mid-dish-simulators chart to v1.6.0
- Upgraded ska-mid-dish-ds-manager chart to v1.2.0
- Upgraded ska tango utils chart to v0.4.7
- Not deploying ska-tango-base(Database DS) by default anymore
- Extended device server interface

  - Implemented `Slew`, `TrackLoadStaticOff`, `SetKValue` commands
  - Implemented `band2PointingModelParams`, `kValue`, `programTracktable` attributes

Version 2.2.9
*************
- Upgrade ska-mid-dish-simulators chart to v1.3.1
- Upgrade ska tango utils chart to v0.4.6

Version 2.2.8
*************
- Fix bug in component manager for dishMode computation

Version 2.2.7
*************
- Revert ska-tango-util upgrade in 2.2.6
- Upgrade ska-mid-dish-simulators chart to v1.2.2

Version 2.2.6
*************
- Upgraded ska-tango-util to v0.4.6
- Upgraded dsconfig docker image to v1.5.11
- Upgraded ska-mid-dish-simulators chart to v1.2.1
- Added .readthedocs.yaml for docs build
- Fleshed out TrackStop command implementation
- Updated helm chart to make the sub device names configurable

Version 2.2.5
*************
- Manual job to run lmc test prior to dish manager release
- Bug fixes

  - Refactored capability state updates in _component_state_changed
  - Updated tango_device_cm to use .lower() on monitored attribute names when updating component states

Version 2.2.4
*************
- Updated helm chart to make the spfrx device name configurable
- Installing ska-tango-base from a release

Version 2.2.3
*************
- Bump the simulators dependency chart up to 1.2.0

Version 2.2.2
*************
- Updated DishManager command fanout to SPFRx to support removal of CaptureData command
- Bug fixes and improvements
- Use ska-mid-dish-simulators v0.2.0 with simulator log forwarding towards TLS

Version 2.1.2
*************
- Updated DishManager configureBand interface: configureBandx(timestamp) > configureBandx(boolean)
- Use ska-mid-dish-simulators v0.1.0 with updates to SPFRx device SetStandbyMode cmd

Version 2.1.1
*************
- Use ska-mid-dish-simulators v0.0.8 with SPFRx interface change
- Update fanout for SPFRx to remove `CaptureData` and references to it

Version 2.1.0
*************
- Conform to ADR-32 Dish ID format e.g. mid_d0001/elt/master -> ska001/elt/master

Version 2.0.1
*************
- Increment python package version to match helm chart version
- Increment simulator chart to 0.0.6
- Added synchronise boolean parameter to SPFRx configureBand function call
- Increment ska-tango-util chart to 0.4.2

Version 2.0.0
*************
- Updated Python to 3.8
- Updated PyTango to 3.6.6
- Added DS, SPF, SPFRx connection state attributes

Version 1.8.1
*************
- Use version 0.0.4 simulators
- Updated DishModeModel to trigger CONFIG when commanded from STOW
- Updated DishManager API docs reference

Version 1.8.0
*************
- Use version 0.0.3 simulators

Version 1.7.0
*************
- Added GetComponentStates command

Version 1.6.0
*************
- Updated to latest ska-mid-dish-simulators chart
- Updated capabilitystates accordingly

Version 1.5.0
*************
- Updated helm to only deploy the DS device when specifically asked for and not by default

Version 1.4.0
*************
- Updated DS device to not be asyncio based

Version 1.3.0
*************
- Removed SPF and SPFRx devices from codebase and helm charts
- Helm chart does not install SPF and SPFRx by default (enable with `--set "ska-mid-dish-simulators.enabled=true"`)

Version 1.2.0
*************
- Synced DishManager's achievedPointing reading with the DSManager's reading (same attribute name)
- Added functionality to indicate that dish is capturing data
- Pinned poetry to version 1.1.13

Version 1.1.0
*************
- Added CapabilityState attributes
- Added configuredBand checks when calling SetOperateMode

Version 1.0.0
*************
- Implementation details for commands fleshed out
- DishMode model updated with rules engine
- Documentation added

Version 0.0.1
*************
- The first release of the DishManager rewrites DishLMC DishMaster in python:

  - Device interface conforms to spec
  - Commands implemented as LRC with no functionality
  - Subservient devices managed by component manager
  - DishMode model to handle commands requests on DishManager<|MERGE_RESOLUTION|>--- conflicted
+++ resolved
@@ -7,16 +7,13 @@
 
 ## unreleased
 *************
+- Added in a new attribute, dscCtrlState (DSC Control State), propagated from DSManager.
 
 Version 8.3.0
 *************
 - Added `dishmanager.wms.station_id` helm value to build up `wmsDeviceNames` property for WMS component manager.
-<<<<<<< HEAD
-- Added in a new attribute, dscCtrlState (DSC Control State), propagated from DSManager.
-=======
 - Updated `ska-mid-dish-ds-manger` chart to v6.2.0.
 
->>>>>>> 449a971d
 
 Version 8.2.0
 *************
