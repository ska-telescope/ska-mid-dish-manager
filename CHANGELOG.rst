###########
Change Log
###########

All notable changes to this project will be documented in this file.
This project adheres to `Semantic Versioning <http://semver.org/>`_.

## unreleased
*************
<<<<<<< HEAD
- Added a factory class to manage device proxy creation
- Added some major improvements and refactoring
=======
- Updated dockerfile to use new base images and improved docker image build

Version 6.0.1
*************
- Added validation check with appropriate reply for `value` and `units` keys for the `ApplyPointingModel` command.
- Added `trackTableCurrentIndex` and `trackTableEndIndex` attributes that reflect track table indexes
- Upgraded ska-mid-dish-ds-manager chart to v3.0.1

  - Added attributes to reflect track table indexes

- Upgraded ska-mid-dish-simulators to v4.2.2

  - Exposed track table buffer indexes
  - Excluded zero-padded track table entries from being copied into internal buffer
>>>>>>> fb272f17

Version 6.0.0
*************
- Added unit and range verification checks to `ApplyPointingModel`command
- Added in Read/Write dscPowerLimitKw attribute to be used when SetStandbyFPMode, SetStandbyLPMode and Slew are invoked.
- Upgraded ska-mid-dish-ds-manager chart to v3.0.0
- Upgraded ska-mid-dish-simulators to v4.2.1
- Upgraded to ska-tango-util and ska-tango-base to v0.4.13
- Updated SPFRx operatingMode from DATA_CAPTURE to OPERATE to match Rev 4 ICD
- Added in Read/Write dscPowerLimitKw attribute to be used when FP, LP and Slew are invoked.
- Updated periodicNoiseDiodePars and pseudoRandomNoiseDiodePars to be DevULong
- Added `Abort` tango command which cancels any task and restores the dish to FP mode

  - `AbortCommmands` implements the same handler as `Abort`

Version 5.0.1
*************
- Fixed MonitoringPing bug on DishManager


Version 5.0.0
*************
- Upgraded ska-mid-dish-simulators to v4.1.2

  - Servo loops simulator implemented to represent dish movement

- Upgraded ska-mid-dish-ds-manger chart to v2.1.1

  - DSC states and modes updated to align with ITF PLC

- Added in a command called `ApplyPointingModel` that updates bands using a json input
- Added Slew command execution preconditions on DishMode and PointingState

  - `DishMode` required to be in `OPERATE` and `PointingState` required to be `READY`

- Updated ska-tango-base and ska-tango-util to version 0.4.12
- Added an atrtribute called `last_commanded_pointing_params` that reports the last updated pointing parameters. 


Version 4.0.0
*************
- Updated `buildState` attribute to include version information of dish manager and subservient devices
- Upgraded ska-mid-dish-simulators chart to v4.0.1
- Upgraded ska-mid-ds-manager version to v2.0.0
- Added actStaticOffsetValueXel and actStaticOffsetValueEl attributes
- Updated band<N>PointingModelParams usage
- Added `lastCommandedMode` attribute to record the last mode change request
- Removed achievedPointingAz and achievedPointingEl
- Fixed missing events from sub-devices on the event consumer thread
- Exposed noide diode attributes from SPFRx:

  - noiseDiodeMode, periodicNoiseDiodePars, pseudoRandomNoiseDiodePars

Version 3.0.1
*************
- Updated the Stow Command to execute immediately when triggered and to abort all queued LRC tasks afterwards
- Upgraded ska-mid-dish-simulators chart to v3.1.0
- Upgraded ska-mid-dish-ds-manager chart to v1.5.0

  - WARNING: writes to `band[X]PointingModelParams` fails due to data type mismatch in current OPCUA nodeset file

Version 3.0.0
*************
- Updated component manager to check "command_allowed" on dequeue
- Overrode creation of lrc attributes to increase max_dim_x of `longRunningCommandInProgress`
- Updated package dependencies

  - Updated PyTango to v9.5.0
  - Updated ska-tango-base to v1.0.0

Version 2.7.0
*************
- Implement dedicated thread for tango_device_cm event_handler
- Added more exhaustive per command logging
- Updated to use SKA epoch for TAI timestamps

Version 2.6.1
*************
- Updated dish simulators version to v2.0.4
- Updated ds-manager version to v1.3.1

Version 2.6.0
*************
- Removed lmc tests and its manual job trigger
- Disabled default deployment of DSManager to use helm flag
- Added ignoreSpf and ignoreSpfrx attributes to conform to ADR-93
- Updated command map and transition state rules for when ignoring spf/spfrx to conform to ADR-93
- Removed azimuth and elevation speed arguments from Slew command
- Added quality state callback to publish change event on subservient device attribute quality changes
- Resolved a bug raised on setting the kValue on the SPFRx
- Added configureTargetLock implementation
- Updated implementation of pointing model parameters for bands 1, 3 and 4
- Added testing of aborting of long running commands 

Version 2.5.0
*************
- Enabled change and archive events on all Dish Manager attributes
- Removed placeholder implementation for `Scan` command
- Extended the device server interface: added `EndScan` command
- Exposed desiredPointingAz and desiredPointingEl attributes
- Removed desiredPointing attribute

Version 2.4.0
*************
- Updated docs to demonstrate running devices as nodb
- Added MonitoringPing command to the device server API
- Implemented a workaround to fix segfault errors in python-test job
- Updated dish simulators version to v1.6.6 
- Updated ds-manager version to v1.2.7
- Applies bug fix which causes intermittent failures in the test run

Version 2.3.6
*************
- Updated dish manager tango device name to conform to ADR-9
- Updated dish simulators version to v1.6.5 
- Updated ds-manager version to v1.2.6
- Updated ska-tango-base to v0.4.9
- Added track table time conversion and input validation

Version 2.3.5
*************
- Include ResultCode in updates sent to longRunningCommandResult
- Upgraded ska-mid-dish-simulators chart to v1.6.4
- Upgraded ska-mid-dish-ds-manager chart to v1.2.5

Version 2.3.4
*************
- Update ds-manager to version v1.2.4
- Update ska-tango-util to version v0.4.10
- Update ska-tango-base to version v0.4.8
- Update simulators to version v1.6.3

Version 2.3.3
*************
- Fix dish naming when dish IDs 100 or more
- Update simulators to version v1.6.2
- Update ds-manager to version v1.2.3
- Push archive events for attributes

Version 2.3.2
*************
- Use ska-ser-sphinx-theme for documentation
- Expand docs to include user guide with example usage
- Implement placeholder long running command for scan command
- Explicitly convert dish IDs to strings in template

Version 2.3.1
*************
- Fixed a bug where bandinfocus was not used correctly to calculate the bands
- Upgraded ska-mid-dish-ds-manager chart to v1.2.1

Version 2.3.0
*************
- Upgraded ska-mid-dish-simulators chart to v1.6.0
- Upgraded ska-mid-dish-ds-manager chart to v1.2.0
- Upgraded ska tango utils chart to v0.4.7
- Not deploying ska-tango-base(Database DS) by default anymore
- Extended device server interface

  - Implemented `Slew`, `TrackLoadStaticOff`, `SetKValue` commands
  - Implemented `band2PointingModelParams`, `kValue`, `programTracktable` attributes

Version 2.2.9
*************
- Upgrade ska-mid-dish-simulators chart to v1.3.1
- Upgrade ska tango utils chart to v0.4.6

Version 2.2.8
*************
- Fix bug in component manager for dishMode computation

Version 2.2.7
*************
- Revert ska-tango-util upgrade in 2.2.6
- Upgrade ska-mid-dish-simulators chart to v1.2.2

Version 2.2.6
*************
- Upgraded ska-tango-util to v0.4.6
- Upgraded dsconfig docker image to v1.5.11
- Upgraded ska-mid-dish-simulators chart to v1.2.1
- Added .readthedocs.yaml for docs build
- Fleshed out TrackStop command implementation
- Updated helm chart to make the sub device names configurable

Version 2.2.5
*************
- Manual job to run lmc test prior to dish manager release
- Bug fixes

  - Refactored capability state updates in _component_state_changed
  - Updated tango_device_cm to use .lower() on monitored attribute names when updating component states

Version 2.2.4
*************
- Updated helm chart to make the spfrx device name configurable
- Installing ska-tango-base from a release

Version 2.2.3
*************
- Bump the simulators dependency chart up to 1.2.0

Version 2.2.2
*************
- Updated DishManager command fanout to SPFRx to support removal of CaptureData command
- Bug fixes and improvements
- Use ska-mid-dish-simulators v0.2.0 with simulator log forwarding towards TLS

Version 2.1.2
*************
- Updated DishManager configureBand interface: configureBandx(timestamp) > configureBandx(boolean)
- Use ska-mid-dish-simulators v0.1.0 with updates to SPFRx device SetStandbyMode cmd

Version 2.1.1
*************
- Use ska-mid-dish-simulators v0.0.8 with SPFRx interface change
- Update fanout for SPFRx to remove `CaptureData` and references to it

Version 2.1.0
*************
- Conform to ADR-32 Dish ID format e.g. mid_d0001/elt/master -> ska001/elt/master

Version 2.0.1
*************
- Increment python package version to match helm chart version
- Increment simulator chart to 0.0.6
- Added synchronise boolean parameter to SPFRx configureBand function call
- Increment ska-tango-util chart to 0.4.2

Version 2.0.0
*************
- Updated Python to 3.8
- Updated PyTango to 3.6.6
- Added DS, SPF, SPFRx connection state attributes

Version 1.8.1
*************
- Use version 0.0.4 simulators
- Updated DishModeModel to trigger CONFIG when commanded from STOW
- Updated DishManager API docs reference

Version 1.8.0
*************
- Use version 0.0.3 simulators

Version 1.7.0
*************
- Added GetComponentStates command

Version 1.6.0
*************
- Updated to latest ska-mid-dish-simulators chart
- Updated capabilitystates accordingly

Version 1.5.0
*************
- Updated helm to only deploy the DS device when specifically asked for and not by default

Version 1.4.0
*************
- Updated DS device to not be asyncio based

Version 1.3.0
*************
- Removed SPF and SPFRx devices from codebase and helm charts
- Helm chart does not install SPF and SPFRx by default (enable with `--set "ska-mid-dish-simulators.enabled=true"`)

Version 1.2.0
*************
- Synced DishManager's achievedPointing reading with the DSManager's reading (same attribute name)
- Added functionality to indicate that dish is capturing data
- Pinned poetry to version 1.1.13

Version 1.1.0
*************
- Added CapabilityState attributes
- Added configuredBand checks when calling SetOperateMode

Version 1.0.0
*************
- Implementation details for commands fleshed out
- DishMode model updated with rules engine
- Documentation added

Version 0.0.1
*************
- The first release of the DishManager rewrites DishLMC DishMaster in python:

  - Device interface conforms to spec
  - Commands implemented as LRC with no functionality
  - Subservient devices managed by component manager
  - DishMode model to handle commands requests on DishManager<|MERGE_RESOLUTION|>--- conflicted
+++ resolved
@@ -7,10 +7,8 @@
 
 ## unreleased
 *************
-<<<<<<< HEAD
 - Added a factory class to manage device proxy creation
 - Added some major improvements and refactoring
-=======
 - Updated dockerfile to use new base images and improved docker image build
 
 Version 6.0.1
@@ -25,7 +23,6 @@
 
   - Exposed track table buffer indexes
   - Excluded zero-padded track table entries from being copied into internal buffer
->>>>>>> fb272f17
 
 Version 6.0.0
 *************
