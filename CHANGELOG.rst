--- conflicted
+++ resolved
@@ -7,16 +7,13 @@
 
 ## unreleased
 *************
-<<<<<<< HEAD
 - Updated `buildState` attribute to include version information of dish manager and subservient devices
-=======
 - Upgraded ska-mid-dish-simulators chart to v4.0.1
 - Upgraded ska-mid-ds-manager version to v2.0.0
 - Added actStaticOffsetValueXel and actStaticOffsetValueEl attributes
 - Updated band<N>PointingModelParams usage
 - Added `lastCommandedMode` attribute to record the last mode change request
 - Remove achievedPointingAz and achievedPointingEl
->>>>>>> fdd38a7c
 
 Version 3.0.1
 *************
