###########
Change Log
###########

All notable changes to this project will be documented in this file.
This project adheres to `Semantic Versioning <http://semver.org/>`_.

## unreleased
*************
<<<<<<< HEAD
- Implemented SetMaintenanceMode command to align with states and modes ICD version 5C
=======

Version 8.4.5
*************
- Changed order of commands to dish structure manager on calling of Abort()
- Upgraded ska-mid-dish-simulators chart to v5.4.0
- Upgraded the ska-mid-dish-ds-manager chart to v6.4.1
  - Dropped the archive rate for achievedPointing and currentPointing attributes
  - Trimmed the logs
  - Updated lastcommandupdate attribute format

Version 8.4.4
*************
- Updated abort logic to not call TrackStop when in Stow.

Version 8.4.3
*************
>>>>>>> b0d2474b
- Added ResetTrackTable command to clear entries in the controller track table buffer.
- Added in attribute `lastCommandInvoked` to report the last command invoked on the dish manager.
- Upgraded ska-mid-dish-simulators chart to v5.4.0.

Version 8.4.2
*************
- Upgraded ska-mid-wms chart to v1.0.1
- Upgraded ska-mid-dish-simulators chart to v5.0.1
- Upgraded ska-mid-dish-ds-manger chart to v6.4.0
- Added in a new attribute, dscCtrlState (DSC Control State), propagated from DSManager.

Version 8.4.1
*************
- Upgraded ska-mid-dish-ds-manager chart to v6.3.1

  - Fixed ska-mid-dish-ds-manager memory leak with an upgrade of PyTango to v10.0.3

Version 8.4.0
*************
- Upgraded ska-mid-dish-ds-manager chart to v6.3.0

Version 8.3.0
*************
- Added `dishmanager.wms.station_id` helm value to build up `wmsDeviceNames` property for WMS component manager.
- Updated `ska-mid-dish-ds-manger` chart to v6.2.0.


Version 8.2.0
*************
- Added docker compose deployment for local development.

Version 8.1.0
*************
- Added new attribute `dscCmdAuth` that holds who has authority.
- Upgraded ska-mid-dish-ds-manager chart to v6.1.0.

Version 8.0.0
*************
- Added functionality to stow dish when watchdog timer is enabled and the timer expires.

  - Added new command `ResetWatchdogTimer()` to reset the watchdog timer.
  - Added new attribute `watchdogtimeout` to enable or disable the watchdog timer.
  - Added new attribute `lastwatchdogreset` to report the last time the watchdog timer was reset.

- Extended interface to expose monitoring points for mean wind speed and wind gust.

  - Added new attribute `autoWindStowEnabled` to enable or disable reaction to strong winds.
  - Added new attribute `meanWindSpeed` to report the average wind speed of the last 10 minutes.
  - Added new attribute `windGust` to report the max wind speed of the last 3 seconds.

- Upgraded ska-mid-wms sub chart to v1.0.0

Version 7.5.0
*************
- Added connection workaround for SPFRx attributes that have invalid quality on startup
- Partial SetMaintenanceMode implementation. It may not work as expected until SPFRx implements the changes to adminMode
- Add test_track_pattern acceptance test to run tracking test with track table input from csv files

  - Add manual job (k8s-test-runner-track-patterns) to gitlab pipeline to run test_track_pattern acceptance test

- Updated periodicNoiseDiodePars and pseudoRandomNoiseDiodePars to be DevVarLong64Array - (DevLong64,)
- Upgraded ska-mid-dish-simulators chart to v4.5.1
- Upgraded ska-mid-dish-ds-manager chart to v6.0.0

Version 7.4.0
*************
- Added SetMaintenanceMode implementation logic to dish manager component manager
- Upgraded ska-mid-dish-simulators chart to v4.4.3
- Upgraded ska-mid-dish-ds-manager chart to v5.0.0
- Upgraded ska-tango-util to v0.4.21
- Upgraded ska-tango-base to v0.4.21

Version 7.3.0
*************
- Upgraded ska-mid-dish-simulators chart to v4.4.2

  - Removed intermediate `READY` PointingState to align with PLC and resolve SKB-768
  
- Upgraded ska-mid-dish-ds-manager chart to v4.2.1
- Upgraded ska-tango-util to v0.4.19
- Upgraded ska-tango-base to v0.4.19
- Updated build state logic to update `buildState` on connection of subservient devices

Version 7.2.1
*************
- Updated `Abort` to handle dish slew movement
- Upgraded ska-mid-dish-simulators chart to v4.4.1
- Updated `versionID` to report the package version of the dish manager
- Extended functionality to handle `powerState` attribute updates
- Upgraded ska-mid-dish-ds-manager chart to v4.2.0

Version 7.2.0
*************
- Use TAIoffset as reported by DSManager when validating track table and for testing
- Upgraded ska-mid-dish-simulators chart to v4.4.0
- Upgraded ska-mid-dish-ds-manager chart to v4.1.0

Version 7.1.0
*************
- Upgraded ska-tango-util to v0.4.18
- Upgraded ska-tango-base to v0.4.18
- Upgraded ska-mid-dish-ds-manager chart to v4.0.0
- Block clients from sending commands when the dish state is DISABLED

  - `StartCommunication` should be called before any other command

Version 7.0.1
*************
- Address SKB-809:

  - DishLMC warns client when command is issued during lost communication to a component and continues anyway.
  - Device State reports ALARM when communication is lost.

- Device State reports ON when device is started.
- Periodic calls to `MonitorPing` on SPFRx is handled by component manager instead of polled command.
- Upgraded ska-mid-dish-ds-manager chart to v3.1.2

Version 7.0.0
*************
- Updated ska-mid-dish-simulators to v4.3.0
- Provided fix for SKB-751
- Added a factory class to manage device proxy creation
- Added some major improvements and refactoring
- Updated dockerfile to use new base images and improved docker image build
- Implemented Band0PointingModelParams attribute
- Updated ska-tango-util to v0.4.15
- Updated ska-tango-base to v0.4.15
- Upgraded ska-mid-dish-ds-manager chart to v3.1.0

  - Replaced component manager with a new implementation using sculib

Version 6.0.1
*************
- Added validation check with appropriate reply for `value` and `units` keys for the `ApplyPointingModel` command.
- Added `trackTableCurrentIndex` and `trackTableEndIndex` attributes that reflect track table indexes
- Upgraded ska-mid-dish-ds-manager chart to v3.0.1

  - Added attributes to reflect track table indexes

- Upgraded ska-mid-dish-simulators to v4.2.2

  - Exposed track table buffer indexes
  - Excluded zero-padded track table entries from being copied into internal buffer

Version 6.0.0
*************
- Added unit and range verification checks to `ApplyPointingModel` command
- Added in Read/Write dscPowerLimitKw attribute to be used when SetStandbyFPMode, SetStandbyLPMode and Slew are invoked.
- Upgraded ska-mid-dish-ds-manager chart to v3.0.0
- Upgraded ska-mid-dish-simulators to v4.2.1
- Upgraded to ska-tango-util and ska-tango-base to v0.4.13
- Updated SPFRx operatingMode from DATA_CAPTURE to OPERATE to match Rev 4 ICD
- Added in Read/Write dscPowerLimitKw attribute to be used when FP, LP and Slew are invoked.
- Updated periodicNoiseDiodePars and pseudoRandomNoiseDiodePars to be DevULong
- Added `Abort` tango command which cancels any task and restores the dish to FP mode

  - `AbortCommmands` implements the same handler as `Abort`

Version 5.0.1
*************
- Fixed MonitoringPing bug on DishManager


Version 5.0.0
*************
- Upgraded ska-mid-dish-simulators to v4.1.2

  - Servo loops simulator implemented to represent dish movement

- Upgraded ska-mid-dish-ds-manger chart to v2.1.1

  - DSC states and modes updated to align with ITF PLC

- Added in a command called `ApplyPointingModel` that updates bands using a json input
- Added Slew command execution preconditions on DishMode and PointingState

  - `DishMode` required to be in `OPERATE` and `PointingState` required to be `READY`

- Updated ska-tango-base and ska-tango-util to version 0.4.12
- Added an atrtribute called `last_commanded_pointing_params` that reports the last updated pointing parameters. 


Version 4.0.0
*************
- Updated `buildState` attribute to include version information of dish manager and subservient devices
- Upgraded ska-mid-dish-simulators chart to v4.0.1
- Upgraded ska-mid-ds-manager version to v2.0.0
- Added actStaticOffsetValueXel and actStaticOffsetValueEl attributes
- Updated band<N>PointingModelParams usage
- Added `lastCommandedMode` attribute to record the last mode change request
- Removed achievedPointingAz and achievedPointingEl
- Fixed missing events from sub-devices on the event consumer thread
- Exposed noide diode attributes from SPFRx:

  - noiseDiodeMode, periodicNoiseDiodePars, pseudoRandomNoiseDiodePars

Version 3.0.1
*************
- Updated the Stow Command to execute immediately when triggered and to abort all queued LRC tasks afterwards
- Upgraded ska-mid-dish-simulators chart to v3.1.0
- Upgraded ska-mid-dish-ds-manager chart to v1.5.0

  - WARNING: writes to `band[X]PointingModelParams` fails due to data type mismatch in current OPCUA nodeset file

Version 3.0.0
*************
- Updated component manager to check "command_allowed" on dequeue
- Overrode creation of lrc attributes to increase max_dim_x of `longRunningCommandInProgress`
- Updated package dependencies

  - Updated PyTango to v9.5.0
  - Updated ska-tango-base to v1.0.0

Version 2.7.0
*************
- Implement dedicated thread for tango_device_cm event_handler
- Added more exhaustive per command logging
- Updated to use SKA epoch for TAI timestamps

Version 2.6.1
*************
- Updated dish simulators version to v2.0.4
- Updated ds-manager version to v1.3.1

Version 2.6.0
*************
- Removed lmc tests and its manual job trigger
- Disabled default deployment of DSManager to use helm flag
- Added ignoreSpf and ignoreSpfrx attributes to conform to ADR-93
- Updated command map and transition state rules for when ignoring spf/spfrx to conform to ADR-93
- Removed azimuth and elevation speed arguments from Slew command
- Added quality state callback to publish change event on subservient device attribute quality changes
- Resolved a bug raised on setting the kValue on the SPFRx
- Added configureTargetLock implementation
- Updated implementation of pointing model parameters for bands 1, 3 and 4
- Added testing of aborting of long running commands 

Version 2.5.0
*************
- Enabled change and archive events on all Dish Manager attributes
- Removed placeholder implementation for `Scan` command
- Extended the device server interface: added `EndScan` command
- Exposed desiredPointingAz and desiredPointingEl attributes
- Removed desiredPointing attribute

Version 2.4.0
*************
- Updated docs to demonstrate running devices as nodb
- Added MonitoringPing command to the device server API
- Implemented a workaround to fix segfault errors in python-test job
- Updated dish simulators version to v1.6.6 
- Updated ds-manager version to v1.2.7
- Applies bug fix which causes intermittent failures in the test run

Version 2.3.6
*************
- Updated dish manager tango device name to conform to ADR-9
- Updated dish simulators version to v1.6.5 
- Updated ds-manager version to v1.2.6
- Updated ska-tango-base to v0.4.9
- Added track table time conversion and input validation

Version 2.3.5
*************
- Include ResultCode in updates sent to longRunningCommandResult
- Upgraded ska-mid-dish-simulators chart to v1.6.4
- Upgraded ska-mid-dish-ds-manager chart to v1.2.5

Version 2.3.4
*************
- Update ds-manager to version v1.2.4
- Update ska-tango-util to version v0.4.10
- Update ska-tango-base to version v0.4.8
- Update simulators to version v1.6.3

Version 2.3.3
*************
- Fix dish naming when dish IDs 100 or more
- Update simulators to version v1.6.2
- Update ds-manager to version v1.2.3
- Push archive events for attributes

Version 2.3.2
*************
- Use ska-ser-sphinx-theme for documentation
- Expand docs to include user guide with example usage
- Implement placeholder long running command for scan command
- Explicitly convert dish IDs to strings in template

Version 2.3.1
*************
- Fixed a bug where bandinfocus was not used correctly to calculate the bands
- Upgraded ska-mid-dish-ds-manager chart to v1.2.1

Version 2.3.0
*************
- Upgraded ska-mid-dish-simulators chart to v1.6.0
- Upgraded ska-mid-dish-ds-manager chart to v1.2.0
- Upgraded ska tango utils chart to v0.4.7
- Not deploying ska-tango-base(Database DS) by default anymore
- Extended device server interface

  - Implemented `Slew`, `TrackLoadStaticOff`, `SetKValue` commands
  - Implemented `band2PointingModelParams`, `kValue`, `programTracktable` attributes

Version 2.2.9
*************
- Upgrade ska-mid-dish-simulators chart to v1.3.1
- Upgrade ska tango utils chart to v0.4.6

Version 2.2.8
*************
- Fix bug in component manager for dishMode computation

Version 2.2.7
*************
- Revert ska-tango-util upgrade in 2.2.6
- Upgrade ska-mid-dish-simulators chart to v1.2.2

Version 2.2.6
*************
- Upgraded ska-tango-util to v0.4.6
- Upgraded dsconfig docker image to v1.5.11
- Upgraded ska-mid-dish-simulators chart to v1.2.1
- Added .readthedocs.yaml for docs build
- Fleshed out TrackStop command implementation
- Updated helm chart to make the sub device names configurable

Version 2.2.5
*************
- Manual job to run lmc test prior to dish manager release
- Bug fixes

  - Refactored capability state updates in _component_state_changed
  - Updated tango_device_cm to use .lower() on monitored attribute names when updating component states

Version 2.2.4
*************
- Updated helm chart to make the spfrx device name configurable
- Installing ska-tango-base from a release

Version 2.2.3
*************
- Bump the simulators dependency chart up to 1.2.0

Version 2.2.2
*************
- Updated DishManager command fanout to SPFRx to support removal of CaptureData command
- Bug fixes and improvements
- Use ska-mid-dish-simulators v0.2.0 with simulator log forwarding towards TLS

Version 2.1.2
*************
- Updated DishManager configureBand interface: configureBandx(timestamp) > configureBandx(boolean)
- Use ska-mid-dish-simulators v0.1.0 with updates to SPFRx device SetStandbyMode cmd

Version 2.1.1
*************
- Use ska-mid-dish-simulators v0.0.8 with SPFRx interface change
- Update fanout for SPFRx to remove `CaptureData` and references to it

Version 2.1.0
*************
- Conform to ADR-32 Dish ID format e.g. mid_d0001/elt/master -> ska001/elt/master

Version 2.0.1
*************
- Increment python package version to match helm chart version
- Increment simulator chart to 0.0.6
- Added synchronise boolean parameter to SPFRx configureBand function call
- Increment ska-tango-util chart to 0.4.2

Version 2.0.0
*************
- Updated Python to 3.8
- Updated PyTango to 3.6.6
- Added DS, SPF, SPFRx connection state attributes

Version 1.8.1
*************
- Use version 0.0.4 simulators
- Updated DishModeModel to trigger CONFIG when commanded from STOW
- Updated DishManager API docs reference

Version 1.8.0
*************
- Use version 0.0.3 simulators

Version 1.7.0
*************
- Added GetComponentStates command

Version 1.6.0
*************
- Updated to latest ska-mid-dish-simulators chart
- Updated capabilitystates accordingly

Version 1.5.0
*************
- Updated helm to only deploy the DS device when specifically asked for and not by default

Version 1.4.0
*************
- Updated DS device to not be asyncio based

Version 1.3.0
*************
- Removed SPF and SPFRx devices from codebase and helm charts
- Helm chart does not install SPF and SPFRx by default (enable with `--set "ska-mid-dish-simulators.enabled=true"`)

Version 1.2.0
*************
- Synced DishManager's achievedPointing reading with the DSManager's reading (same attribute name)
- Added functionality to indicate that dish is capturing data
- Pinned poetry to version 1.1.13

Version 1.1.0
*************
- Added CapabilityState attributes
- Added configuredBand checks when calling SetOperateMode

Version 1.0.0
*************
- Implementation details for commands fleshed out
- DishMode model updated with rules engine
- Documentation added

Version 0.0.1
*************
- The first release of the DishManager rewrites DishLMC DishMaster in python:

  - Device interface conforms to spec
  - Commands implemented as LRC with no functionality
  - Subservient devices managed by component manager
  - DishMode model to handle commands requests on DishManager<|MERGE_RESOLUTION|>--- conflicted
+++ resolved
@@ -7,9 +7,7 @@
 
 ## unreleased
 *************
-<<<<<<< HEAD
 - Implemented SetMaintenanceMode command to align with states and modes ICD version 5C
-=======
 
 Version 8.4.5
 *************
@@ -26,7 +24,22 @@
 
 Version 8.4.3
 *************
->>>>>>> b0d2474b
+
+Version 8.4.5
+*************
+- Changed order of commands to dish structure manager on calling of Abort()
+- Upgraded ska-mid-dish-simulators chart to v5.4.0
+- Upgraded the ska-mid-dish-ds-manager chart to v6.4.1
+  - Dropped the archive rate for achievedPointing and currentPointing attributes
+  - Trimmed the logs
+  - Updated lastcommandupdate attribute format
+
+Version 8.4.4
+*************
+- Updated abort logic to not call TrackStop when in Stow.
+
+Version 8.4.3
+*************
 - Added ResetTrackTable command to clear entries in the controller track table buffer.
 - Added in attribute `lastCommandInvoked` to report the last command invoked on the dish manager.
 - Upgraded ska-mid-dish-simulators chart to v5.4.0.
