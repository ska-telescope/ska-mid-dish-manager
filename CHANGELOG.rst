###########
Change Log
###########

All notable changes to this project will be documented in this file.
This project adheres to `Semantic Versioning <http://semver.org/>`_.

## unreleased
*************

Version 8.4.5
*************
- Changed order of commands to dish structure manager on calling of Abort()
- Upgraded ska-mid-dish-simulators chart to v5.4.0
- Upgraded the ska-mid-dish-ds-manager chart to v6.4.1
  - Dropped the archive rate for achievedPointing and currentPointing attributes
  - Trimmed the logs
  - Updated lastcommandupdate attribute format

Version 8.4.4
*************
- Updated abort logic to not call TrackStop when in Stow.

Version 8.4.3
*************
- Added ResetTrackTable command to clear entries in the controller track table buffer.
<<<<<<< HEAD
- Upgraded ska-mid-dish-simulators chart to v5.4.0
- Implemented ConfigureBand command that ingests a JSON string to configure bands on SPFRx.
=======
- Added in attribute `lastCommandInvoked` to report the last command invoked on the dish manager.
- Upgraded ska-mid-dish-simulators chart to v5.4.0.
>>>>>>> b0d2474b

Version 8.4.2
*************
- Upgraded ska-mid-wms chart to v1.0.1
- Upgraded ska-mid-dish-simulators chart to v5.0.1
- Upgraded ska-mid-dish-ds-manger chart to v6.4.0
- Added in a new attribute, dscCtrlState (DSC Control State), propagated from DSManager.

Version 8.4.1
*************
- Upgraded ska-mid-dish-ds-manager chart to v6.3.1

  - Fixed ska-mid-dish-ds-manager memory leak with an upgrade of PyTango to v10.0.3

Version 8.4.0
*************
- Upgraded ska-mid-dish-ds-manager chart to v6.3.0

Version 8.3.0
*************
- Added `dishmanager.wms.station_id` helm value to build up `wmsDeviceNames` property for WMS component manager.
- Updated `ska-mid-dish-ds-manger` chart to v6.2.0.


Version 8.2.0
*************
- Added docker compose deployment for local development.

Version 8.1.0
*************
- Added new attribute `dscCmdAuth` that holds who has authority.
- Upgraded ska-mid-dish-ds-manager chart to v6.1.0.

Version 8.0.0
*************
- Added functionality to stow dish when watchdog timer is enabled and the timer expires.

  - Added new command `ResetWatchdogTimer()` to reset the watchdog timer.
  - Added new attribute `watchdogtimeout` to enable or disable the watchdog timer.
  - Added new attribute `lastwatchdogreset` to report the last time the watchdog timer was reset.

- Extended interface to expose monitoring points for mean wind speed and wind gust.

  - Added new attribute `autoWindStowEnabled` to enable or disable reaction to strong winds.
  - Added new attribute `meanWindSpeed` to report the average wind speed of the last 10 minutes.
  - Added new attribute `windGust` to report the max wind speed of the last 3 seconds.

- Upgraded ska-mid-wms sub chart to v1.0.0

Version 7.5.0
*************
- Added connection workaround for SPFRx attributes that have invalid quality on startup
- Partial SetMaintenanceMode implementation. It may not work as expected until SPFRx implements the changes to adminMode
- Add test_track_pattern acceptance test to run tracking test with track table input from csv files

  - Add manual job (k8s-test-runner-track-patterns) to gitlab pipeline to run test_track_pattern acceptance test

- Updated periodicNoiseDiodePars and pseudoRandomNoiseDiodePars to be DevVarLong64Array - (DevLong64,)
- Upgraded ska-mid-dish-simulators chart to v4.5.1
- Upgraded ska-mid-dish-ds-manager chart to v6.0.0

Version 7.4.0
*************
- Added SetMaintenanceMode implementation logic to dish manager component manager
- Upgraded ska-mid-dish-simulators chart to v4.4.3
- Upgraded ska-mid-dish-ds-manager chart to v5.0.0
- Upgraded ska-tango-util to v0.4.21
- Upgraded ska-tango-base to v0.4.21

Version 7.3.0
*************
- Upgraded ska-mid-dish-simulators chart to v4.4.2

  - Removed intermediate `READY` PointingState to align with PLC and resolve SKB-768
  
- Upgraded ska-mid-dish-ds-manager chart to v4.2.1
- Upgraded ska-tango-util to v0.4.19
- Upgraded ska-tango-base to v0.4.19
- Updated build state logic to update `buildState` on connection of subservient devices

Version 7.2.1
*************
- Updated `Abort` to handle dish slew movement
- Upgraded ska-mid-dish-simulators chart to v4.4.1
- Updated `versionID` to report the package version of the dish manager
- Extended functionality to handle `powerState` attribute updates
- Upgraded ska-mid-dish-ds-manager chart to v4.2.0

Version 7.2.0
*************
- Use TAIoffset as reported by DSManager when validating track table and for testing
- Upgraded ska-mid-dish-simulators chart to v4.4.0
- Upgraded ska-mid-dish-ds-manager chart to v4.1.0

Version 7.1.0
*************
- Upgraded ska-tango-util to v0.4.18
- Upgraded ska-tango-base to v0.4.18
- Upgraded ska-mid-dish-ds-manager chart to v4.0.0
- Block clients from sending commands when the dish state is DISABLED

  - `StartCommunication` should be called before any other command

Version 7.0.1
*************
- Address SKB-809:

  - DishLMC warns client when command is issued during lost communication to a component and continues anyway.
  - Device State reports ALARM when communication is lost.

- Device State reports ON when device is started.
- Periodic calls to `MonitorPing` on SPFRx is handled by component manager instead of polled command.
- Upgraded ska-mid-dish-ds-manager chart to v3.1.2

Version 7.0.0
*************
- Updated ska-mid-dish-simulators to v4.3.0
- Provided fix for SKB-751
- Added a factory class to manage device proxy creation
- Added some major improvements and refactoring
- Updated dockerfile to use new base images and improved docker image build
- Implemented Band0PointingModelParams attribute
- Updated ska-tango-util to v0.4.15
- Updated ska-tango-base to v0.4.15
- Upgraded ska-mid-dish-ds-manager chart to v3.1.0

  - Replaced component manager with a new implementation using sculib

Version 6.0.1
*************
- Added validation check with appropriate reply for `value` and `units` keys for the `ApplyPointingModel` command.
- Added `trackTableCurrentIndex` and `trackTableEndIndex` attributes that reflect track table indexes
- Upgraded ska-mid-dish-ds-manager chart to v3.0.1

  - Added attributes to reflect track table indexes

- Upgraded ska-mid-dish-simulators to v4.2.2

  - Exposed track table buffer indexes
  - Excluded zero-padded track table entries from being copied into internal buffer

Version 6.0.0
*************
- Added unit and range verification checks to `ApplyPointingModel` command
- Added in Read/Write dscPowerLimitKw attribute to be used when SetStandbyFPMode, SetStandbyLPMode and Slew are invoked.
- Upgraded ska-mid-dish-ds-manager chart to v3.0.0
- Upgraded ska-mid-dish-simulators to v4.2.1
- Upgraded to ska-tango-util and ska-tango-base to v0.4.13
- Updated SPFRx operatingMode from DATA_CAPTURE to OPERATE to match Rev 4 ICD
- Added in Read/Write dscPowerLimitKw attribute to be used when FP, LP and Slew are invoked.
- Updated periodicNoiseDiodePars and pseudoRandomNoiseDiodePars to be DevULong
- Added `Abort` tango command which cancels any task and restores the dish to FP mode

  - `AbortCommmands` implements the same handler as `Abort`

Version 5.0.1
*************
- Fixed MonitoringPing bug on DishManager


Version 5.0.0
*************
- Upgraded ska-mid-dish-simulators to v4.1.2

  - Servo loops simulator implemented to represent dish movement

- Upgraded ska-mid-dish-ds-manger chart to v2.1.1

  - DSC states and modes updated to align with ITF PLC

- Added in a command called `ApplyPointingModel` that updates bands using a json input
- Added Slew command execution preconditions on DishMode and PointingState

  - `DishMode` required to be in `OPERATE` and `PointingState` required to be `READY`

- Updated ska-tango-base and ska-tango-util to version 0.4.12
- Added an atrtribute called `last_commanded_pointing_params` that reports the last updated pointing parameters. 


Version 4.0.0
*************
- Updated `buildState` attribute to include version information of dish manager and subservient devices
- Upgraded ska-mid-dish-simulators chart to v4.0.1
- Upgraded ska-mid-ds-manager version to v2.0.0
- Added actStaticOffsetValueXel and actStaticOffsetValueEl attributes
- Updated band<N>PointingModelParams usage
- Added `lastCommandedMode` attribute to record the last mode change request
- Removed achievedPointingAz and achievedPointingEl
- Fixed missing events from sub-devices on the event consumer thread
- Exposed noide diode attributes from SPFRx:

  - noiseDiodeMode, periodicNoiseDiodePars, pseudoRandomNoiseDiodePars

Version 3.0.1
*************
- Updated the Stow Command to execute immediately when triggered and to abort all queued LRC tasks afterwards
- Upgraded ska-mid-dish-simulators chart to v3.1.0
- Upgraded ska-mid-dish-ds-manager chart to v1.5.0

  - WARNING: writes to `band[X]PointingModelParams` fails due to data type mismatch in current OPCUA nodeset file

Version 3.0.0
*************
- Updated component manager to check "command_allowed" on dequeue
- Overrode creation of lrc attributes to increase max_dim_x of `longRunningCommandInProgress`
- Updated package dependencies

  - Updated PyTango to v9.5.0
  - Updated ska-tango-base to v1.0.0

Version 2.7.0
*************
- Implement dedicated thread for tango_device_cm event_handler
- Added more exhaustive per command logging
- Updated to use SKA epoch for TAI timestamps

Version 2.6.1
*************
- Updated dish simulators version to v2.0.4
- Updated ds-manager version to v1.3.1

Version 2.6.0
*************
- Removed lmc tests and its manual job trigger
- Disabled default deployment of DSManager to use helm flag
- Added ignoreSpf and ignoreSpfrx attributes to conform to ADR-93
- Updated command map and transition state rules for when ignoring spf/spfrx to conform to ADR-93
- Removed azimuth and elevation speed arguments from Slew command
- Added quality state callback to publish change event on subservient device attribute quality changes
- Resolved a bug raised on setting the kValue on the SPFRx
- Added configureTargetLock implementation
- Updated implementation of pointing model parameters for bands 1, 3 and 4
- Added testing of aborting of long running commands 

Version 2.5.0
*************
- Enabled change and archive events on all Dish Manager attributes
- Removed placeholder implementation for `Scan` command
- Extended the device server interface: added `EndScan` command
- Exposed desiredPointingAz and desiredPointingEl attributes
- Removed desiredPointing attribute

Version 2.4.0
*************
- Updated docs to demonstrate running devices as nodb
- Added MonitoringPing command to the device server API
- Implemented a workaround to fix segfault errors in python-test job
- Updated dish simulators version to v1.6.6 
- Updated ds-manager version to v1.2.7
- Applies bug fix which causes intermittent failures in the test run

Version 2.3.6
*************
- Updated dish manager tango device name to conform to ADR-9
- Updated dish simulators version to v1.6.5 
- Updated ds-manager version to v1.2.6
- Updated ska-tango-base to v0.4.9
- Added track table time conversion and input validation

Version 2.3.5
*************
- Include ResultCode in updates sent to longRunningCommandResult
- Upgraded ska-mid-dish-simulators chart to v1.6.4
- Upgraded ska-mid-dish-ds-manager chart to v1.2.5

Version 2.3.4
*************
- Update ds-manager to version v1.2.4
- Update ska-tango-util to version v0.4.10
- Update ska-tango-base to version v0.4.8
- Update simulators to version v1.6.3

Version 2.3.3
*************
- Fix dish naming when dish IDs 100 or more
- Update simulators to version v1.6.2
- Update ds-manager to version v1.2.3
- Push archive events for attributes

Version 2.3.2
*************
- Use ska-ser-sphinx-theme for documentation
- Expand docs to include user guide with example usage
- Implement placeholder long running command for scan command
- Explicitly convert dish IDs to strings in template

Version 2.3.1
*************
- Fixed a bug where bandinfocus was not used correctly to calculate the bands
- Upgraded ska-mid-dish-ds-manager chart to v1.2.1

Version 2.3.0
*************
- Upgraded ska-mid-dish-simulators chart to v1.6.0
- Upgraded ska-mid-dish-ds-manager chart to v1.2.0
- Upgraded ska tango utils chart to v0.4.7
- Not deploying ska-tango-base(Database DS) by default anymore
- Extended device server interface

  - Implemented `Slew`, `TrackLoadStaticOff`, `SetKValue` commands
  - Implemented `band2PointingModelParams`, `kValue`, `programTracktable` attributes

Version 2.2.9
*************
- Upgrade ska-mid-dish-simulators chart to v1.3.1
- Upgrade ska tango utils chart to v0.4.6

Version 2.2.8
*************
- Fix bug in component manager for dishMode computation

Version 2.2.7
*************
- Revert ska-tango-util upgrade in 2.2.6
- Upgrade ska-mid-dish-simulators chart to v1.2.2

Version 2.2.6
*************
- Upgraded ska-tango-util to v0.4.6
- Upgraded dsconfig docker image to v1.5.11
- Upgraded ska-mid-dish-simulators chart to v1.2.1
- Added .readthedocs.yaml for docs build
- Fleshed out TrackStop command implementation
- Updated helm chart to make the sub device names configurable

Version 2.2.5
*************
- Manual job to run lmc test prior to dish manager release
- Bug fixes

  - Refactored capability state updates in _component_state_changed
  - Updated tango_device_cm to use .lower() on monitored attribute names when updating component states

Version 2.2.4
*************
- Updated helm chart to make the spfrx device name configurable
- Installing ska-tango-base from a release

Version 2.2.3
*************
- Bump the simulators dependency chart up to 1.2.0

Version 2.2.2
*************
- Updated DishManager command fanout to SPFRx to support removal of CaptureData command
- Bug fixes and improvements
- Use ska-mid-dish-simulators v0.2.0 with simulator log forwarding towards TLS

Version 2.1.2
*************
- Updated DishManager configureBand interface: configureBandx(timestamp) > configureBandx(boolean)
- Use ska-mid-dish-simulators v0.1.0 with updates to SPFRx device SetStandbyMode cmd

Version 2.1.1
*************
- Use ska-mid-dish-simulators v0.0.8 with SPFRx interface change
- Update fanout for SPFRx to remove `CaptureData` and references to it

Version 2.1.0
*************
- Conform to ADR-32 Dish ID format e.g. mid_d0001/elt/master -> ska001/elt/master

Version 2.0.1
*************
- Increment python package version to match helm chart version
- Increment simulator chart to 0.0.6
- Added synchronise boolean parameter to SPFRx configureBand function call
- Increment ska-tango-util chart to 0.4.2

Version 2.0.0
*************
- Updated Python to 3.8
- Updated PyTango to 3.6.6
- Added DS, SPF, SPFRx connection state attributes

Version 1.8.1
*************
- Use version 0.0.4 simulators
- Updated DishModeModel to trigger CONFIG when commanded from STOW
- Updated DishManager API docs reference

Version 1.8.0
*************
- Use version 0.0.3 simulators

Version 1.7.0
*************
- Added GetComponentStates command

Version 1.6.0
*************
- Updated to latest ska-mid-dish-simulators chart
- Updated capabilitystates accordingly

Version 1.5.0
*************
- Updated helm to only deploy the DS device when specifically asked for and not by default

Version 1.4.0
*************
- Updated DS device to not be asyncio based

Version 1.3.0
*************
- Removed SPF and SPFRx devices from codebase and helm charts
- Helm chart does not install SPF and SPFRx by default (enable with `--set "ska-mid-dish-simulators.enabled=true"`)

Version 1.2.0
*************
- Synced DishManager's achievedPointing reading with the DSManager's reading (same attribute name)
- Added functionality to indicate that dish is capturing data
- Pinned poetry to version 1.1.13

Version 1.1.0
*************
- Added CapabilityState attributes
- Added configuredBand checks when calling SetOperateMode

Version 1.0.0
*************
- Implementation details for commands fleshed out
- DishMode model updated with rules engine
- Documentation added

Version 0.0.1
*************
- The first release of the DishManager rewrites DishLMC DishMaster in python:

  - Device interface conforms to spec
  - Commands implemented as LRC with no functionality
  - Subservient devices managed by component manager
  - DishMode model to handle commands requests on DishManager<|MERGE_RESOLUTION|>--- conflicted
+++ resolved
@@ -24,13 +24,9 @@
 Version 8.4.3
 *************
 - Added ResetTrackTable command to clear entries in the controller track table buffer.
-<<<<<<< HEAD
 - Upgraded ska-mid-dish-simulators chart to v5.4.0
 - Implemented ConfigureBand command that ingests a JSON string to configure bands on SPFRx.
-=======
 - Added in attribute `lastCommandInvoked` to report the last command invoked on the dish manager.
-- Upgraded ska-mid-dish-simulators chart to v5.4.0.
->>>>>>> b0d2474b
 
 Version 8.4.2
 *************
