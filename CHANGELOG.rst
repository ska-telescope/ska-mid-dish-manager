###########
Change Log
###########

All notable changes to this project will be documented in this file.
This project adheres to `Semantic Versioning <http://semver.org/>`_.

## unreleased
*************
- Updated `buildState` attribute to include version information of dish manager and subservient devices
- Upgraded ska-mid-dish-simulators chart to v4.0.1
- Upgraded ska-mid-ds-manager version to v2.0.0
- Added actStaticOffsetValueXel and actStaticOffsetValueEl attributes
- Updated band<N>PointingModelParams usage
- Added `lastCommandedMode` attribute to record the last mode change request
<<<<<<< HEAD
- Expose noide diode attributes from SPFRx:
  - noiseDiodeMode, periodicNoiseDiodePars, pseudoRandomNoiseDiodePars
=======
- Remove achievedPointingAz and achievedPointingEl
>>>>>>> 0bc03401

Version 3.0.1
*************
- Updated the Stow Command to execute immediately when triggered and to abort all queued LRC tasks afterwards
- Upgraded ska-mid-dish-simulators chart to v3.1.0
- Upgraded ska-mid-dish-ds-manager chart to v1.5.0

  - WARNING: writes to `band[X]PointingModelParams` fails due to data type mismatch in current OPCUA nodeset file

Version 3.0.0
*************
- Updated component manager to check "command_allowed" on dequeue
- Overrode creation of lrc attributes to increase max_dim_x of `longRunningCommandInProgress`
- Updated package dependencies

  - Updated PyTango to v9.5.0
  - Updated ska-tango-base to v1.0.0

Version 2.7.0
*************
- Implement dedicated thread for tango_device_cm event_handler
- Added more exhaustive per command logging
- Updated to use SKA epoch for TAI timestamps

Version 2.6.1
*************
- Updated dish simulators version to v2.0.4
- Updated ds-manager version to v1.3.1

Version 2.6.0
*************
- Removed lmc tests and its manual job trigger
- Disabled default deployment of DSManager to use helm flag
- Added ignoreSpf and ignoreSpfrx attributes to conform to ADR-93
- Updated command map and transition state rules for when ignoring spf/spfrx to conform to ADR-93
- Removed azimuth and elevation speed arguments from Slew command
- Added quality state callback to publish change event on subservient device attribute quality changes
- Resolved a bug raised on setting the kValue on the SPFRx
- Added configureTargetLock implementation
- Updated implementation of pointing model parameters for bands 1, 3 and 4
- Added testing of aborting of long running commands 

Version 2.5.0
*************
- Enabled change and archive events on all Dish Manager attributes
- Removed placeholder implementation for `Scan` command
- Extended the device server interface: added `EndScan` command
- Exposed desiredPointingAz and desiredPointingEl attributes
- Removed desiredPointing attribute

Version 2.4.0
*************
- Updated docs to demonstrate running devices as nodb
- Added MonitoringPing command to the device server API
- Implemented a workaround to fix segfault errors in python-test job
- Updated dish simulators version to v1.6.6 
- Updated ds-manager version to v1.2.7
- Applies bug fix which causes intermittent failures in the test run

Version 2.3.6
*************
- Updated dish manager tango device name to conform to ADR-9
- Updated dish simulators version to v1.6.5 
- Updated ds-manager version to v1.2.6
- Updated ska-tango-base to v0.4.9
- Added track table time conversion and input validation

Version 2.3.5
*************
- Include ResultCode in updates sent to longRunningCommandResult
- Upgraded ska-mid-dish-simulators chart to v1.6.4
- Upgraded ska-mid-dish-ds-manager chart to v1.2.5

Version 2.3.4
*************
- Update ds-manager to version v1.2.4
- Update ska-tango-util to version v0.4.10
- Update ska-tango-base to version v0.4.8
- Update simulators to version v1.6.3

Version 2.3.3
*************
- Fix dish naming when dish IDs 100 or more
- Update simulators to version v1.6.2
- Update ds-manager to version v1.2.3
- Push archive events for attributes

Version 2.3.2
*************
- Use ska-ser-sphinx-theme for documentation
- Expand docs to include user guide with example usage
- Implement placeholder long running command for scan command
- Explicitly convert dish IDs to strings in template

Version 2.3.1
*************
- Fixed a bug where bandinfocus was not used correctly to calculate the bands
- Upgraded ska-mid-dish-ds-manager chart to v1.2.1

Version 2.3.0
*************
- Upgraded ska-mid-dish-simulators chart to v1.6.0
- Upgraded ska-mid-dish-ds-manager chart to v1.2.0
- Upgraded ska tango utils chart to v0.4.7
- Not deploying ska-tango-base(Database DS) by default anymore
- Extended device server interface

  - Implemented `Slew`, `TrackLoadStaticOff`, `SetKValue` commands
  - Implemented `band2PointingModelParams`, `kValue`, `programTracktable` attributes

Version 2.2.9
*************
- Upgrade ska-mid-dish-simulators chart to v1.3.1
- Upgrade ska tango utils chart to v0.4.6

Version 2.2.8
*************
- Fix bug in component manager for dishMode computation

Version 2.2.7
*************
- Revert ska-tango-util upgrade in 2.2.6
- Upgrade ska-mid-dish-simulators chart to v1.2.2

Version 2.2.6
*************
- Upgraded ska-tango-util to v0.4.6
- Upgraded dsconfig docker image to v1.5.11
- Upgraded ska-mid-dish-simulators chart to v1.2.1
- Added .readthedocs.yaml for docs build
- Fleshed out TrackStop command implementation
- Updated helm chart to make the sub device names configurable

Version 2.2.5
*************
- Manual job to run lmc test prior to dish manager release
- Bug fixes

  - Refactored capability state updates in _component_state_changed
  - Updated tango_device_cm to use .lower() on monitored attribute names when updating component states

Version 2.2.4
*************
- Updated helm chart to make the spfrx device name configurable
- Installing ska-tango-base from a release

Version 2.2.3
*************
- Bump the simulators dependency chart up to 1.2.0

Version 2.2.2
*************
- Updated DishManager command fanout to SPFRx to support removal of CaptureData command
- Bug fixes and improvements
- Use ska-mid-dish-simulators v0.2.0 with simulator log forwarding towards TLS

Version 2.1.2
*************
- Updated DishManager configureBand interface: configureBandx(timestamp) > configureBandx(boolean)
- Use ska-mid-dish-simulators v0.1.0 with updates to SPFRx device SetStandbyMode cmd

Version 2.1.1
*************
- Use ska-mid-dish-simulators v0.0.8 with SPFRx interface change
- Update fanout for SPFRx to remove `CaptureData` and references to it

Version 2.1.0
*************
- Conform to ADR-32 Dish ID format e.g. mid_d0001/elt/master -> ska001/elt/master

Version 2.0.1
*************
- Increment python package version to match helm chart version
- Increment simulator chart to 0.0.6
- Added synchronise boolean parameter to SPFRx configureBand function call
- Increment ska-tango-util chart to 0.4.2

Version 2.0.0
*************
- Updated Python to 3.8
- Updated PyTango to 3.6.6
- Added DS, SPF, SPFRx connection state attributes

Version 1.8.1
*************
- Use version 0.0.4 simulators
- Updated DishModeModel to trigger CONFIG when commanded from STOW
- Updated DishManager API docs reference

Version 1.8.0
*************
- Use version 0.0.3 simulators

Version 1.7.0
*************
- Added GetComponentStates command

Version 1.6.0
*************
- Updated to latest ska-mid-dish-simulators chart
- Updated capabilitystates accordingly

Version 1.5.0
*************
- Updated helm to only deploy the DS device when specifically asked for and not by default

Version 1.4.0
*************
- Updated DS device to not be asyncio based

Version 1.3.0
*************
- Removed SPF and SPFRx devices from codebase and helm charts
- Helm chart does not install SPF and SPFRx by default (enable with `--set "ska-mid-dish-simulators.enabled=true"`)

Version 1.2.0
*************
- Synced DishManager's achievedPointing reading with the DSManager's reading (same attribute name)
- Added functionality to indicate that dish is capturing data
- Pinned poetry to version 1.1.13

Version 1.1.0
*************
- Added CapabilityState attributes
- Added configuredBand checks when calling SetOperateMode

Version 1.0.0
*************
- Implementation details for commands fleshed out
- DishMode model updated with rules engine
- Documentation added

Version 0.0.1
*************
- The first release of the DishManager rewrites DishLMC DishMaster in python:

  - Device interface conforms to spec
  - Commands implemented as LRC with no functionality
  - Subservient devices managed by component manager
  - DishMode model to handle commands requests on DishManager<|MERGE_RESOLUTION|>--- conflicted
+++ resolved
@@ -13,12 +13,10 @@
 - Added actStaticOffsetValueXel and actStaticOffsetValueEl attributes
 - Updated band<N>PointingModelParams usage
 - Added `lastCommandedMode` attribute to record the last mode change request
-<<<<<<< HEAD
-- Expose noide diode attributes from SPFRx:
+- Removed achievedPointingAz and achievedPointingEl
+- Exposed noide diode attributes from SPFRx:
+
   - noiseDiodeMode, periodicNoiseDiodePars, pseudoRandomNoiseDiodePars
-=======
-- Remove achievedPointingAz and achievedPointingEl
->>>>>>> 0bc03401
 
 Version 3.0.1
 *************
