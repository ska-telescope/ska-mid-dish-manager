###########
Change Log
###########

All notable changes to this project will be documented in this file.
This project adheres to `Semantic Versioning <http://semver.org/>`_.

## unreleased
*************
- Added unit and range verification checks to `ApplyPointingModel`command
<<<<<<< HEAD
- Updated SPFRx operatingMode from DATA_CAPTURE to OPERATE to match Rev 4 ICD
=======
- Added in Read/Write dscPowerLimitKw attribute to be used when FP, LP and Slew are invoked.
- Using DS Manager v2.2.0
>>>>>>> fb6ef242

Version 5.0.1
*************
- Fixed MonitoringPing bug on DishManager


Version 5.0.0
*************
- Upgraded ska-mid-dish-simulators to v4.1.2
  - Servo loops simulator implemented to represent dish movement
- Upgraded ska-mid-dish-ds-manger chart to v2.1.1
  - DSC states and modes updated to align with ITF PLC
- Added in a command called `ApplyPointingModel` that updates bands using a json input
- Added Slew command execution preconditions on DishMode and PointingState
  - `DishMode` required to be in `OPERATE` and `PointingState` required to be `READY`
- Updated ska-tango-base and ska-tango-util to version 0.4.12
- Added an atrtribute called `last_commanded_pointing_params` that reports the last updated pointing parameters. 


Version 4.0.0
*************
- Updated `buildState` attribute to include version information of dish manager and subservient devices
- Upgraded ska-mid-dish-simulators chart to v4.0.1
- Upgraded ska-mid-ds-manager version to v2.0.0
- Added actStaticOffsetValueXel and actStaticOffsetValueEl attributes
- Updated band<N>PointingModelParams usage
- Added `lastCommandedMode` attribute to record the last mode change request
- Removed achievedPointingAz and achievedPointingEl
- Fixed missing events from sub-devices on the event consumer thread
- Exposed noide diode attributes from SPFRx:

  - noiseDiodeMode, periodicNoiseDiodePars, pseudoRandomNoiseDiodePars

Version 3.0.1
*************
- Updated the Stow Command to execute immediately when triggered and to abort all queued LRC tasks afterwards
- Upgraded ska-mid-dish-simulators chart to v3.1.0
- Upgraded ska-mid-dish-ds-manager chart to v1.5.0

  - WARNING: writes to `band[X]PointingModelParams` fails due to data type mismatch in current OPCUA nodeset file

Version 3.0.0
*************
- Updated component manager to check "command_allowed" on dequeue
- Overrode creation of lrc attributes to increase max_dim_x of `longRunningCommandInProgress`
- Updated package dependencies

  - Updated PyTango to v9.5.0
  - Updated ska-tango-base to v1.0.0

Version 2.7.0
*************
- Implement dedicated thread for tango_device_cm event_handler
- Added more exhaustive per command logging
- Updated to use SKA epoch for TAI timestamps

Version 2.6.1
*************
- Updated dish simulators version to v2.0.4
- Updated ds-manager version to v1.3.1

Version 2.6.0
*************
- Removed lmc tests and its manual job trigger
- Disabled default deployment of DSManager to use helm flag
- Added ignoreSpf and ignoreSpfrx attributes to conform to ADR-93
- Updated command map and transition state rules for when ignoring spf/spfrx to conform to ADR-93
- Removed azimuth and elevation speed arguments from Slew command
- Added quality state callback to publish change event on subservient device attribute quality changes
- Resolved a bug raised on setting the kValue on the SPFRx
- Added configureTargetLock implementation
- Updated implementation of pointing model parameters for bands 1, 3 and 4
- Added testing of aborting of long running commands 

Version 2.5.0
*************
- Enabled change and archive events on all Dish Manager attributes
- Removed placeholder implementation for `Scan` command
- Extended the device server interface: added `EndScan` command
- Exposed desiredPointingAz and desiredPointingEl attributes
- Removed desiredPointing attribute

Version 2.4.0
*************
- Updated docs to demonstrate running devices as nodb
- Added MonitoringPing command to the device server API
- Implemented a workaround to fix segfault errors in python-test job
- Updated dish simulators version to v1.6.6 
- Updated ds-manager version to v1.2.7
- Applies bug fix which causes intermittent failures in the test run

Version 2.3.6
*************
- Updated dish manager tango device name to conform to ADR-9
- Updated dish simulators version to v1.6.5 
- Updated ds-manager version to v1.2.6
- Updated ska-tango-base to v0.4.9
- Added track table time conversion and input validation

Version 2.3.5
*************
- Include ResultCode in updates sent to longRunningCommandResult
- Upgraded ska-mid-dish-simulators chart to v1.6.4
- Upgraded ska-mid-dish-ds-manager chart to v1.2.5

Version 2.3.4
*************
- Update ds-manager to version v1.2.4
- Update ska-tango-util to version v0.4.10
- Update ska-tango-base to version v0.4.8
- Update simulators to version v1.6.3

Version 2.3.3
*************
- Fix dish naming when dish IDs 100 or more
- Update simulators to version v1.6.2
- Update ds-manager to version v1.2.3
- Push archive events for attributes

Version 2.3.2
*************
- Use ska-ser-sphinx-theme for documentation
- Expand docs to include user guide with example usage
- Implement placeholder long running command for scan command
- Explicitly convert dish IDs to strings in template

Version 2.3.1
*************
- Fixed a bug where bandinfocus was not used correctly to calculate the bands
- Upgraded ska-mid-dish-ds-manager chart to v1.2.1

Version 2.3.0
*************
- Upgraded ska-mid-dish-simulators chart to v1.6.0
- Upgraded ska-mid-dish-ds-manager chart to v1.2.0
- Upgraded ska tango utils chart to v0.4.7
- Not deploying ska-tango-base(Database DS) by default anymore
- Extended device server interface

  - Implemented `Slew`, `TrackLoadStaticOff`, `SetKValue` commands
  - Implemented `band2PointingModelParams`, `kValue`, `programTracktable` attributes

Version 2.2.9
*************
- Upgrade ska-mid-dish-simulators chart to v1.3.1
- Upgrade ska tango utils chart to v0.4.6

Version 2.2.8
*************
- Fix bug in component manager for dishMode computation

Version 2.2.7
*************
- Revert ska-tango-util upgrade in 2.2.6
- Upgrade ska-mid-dish-simulators chart to v1.2.2

Version 2.2.6
*************
- Upgraded ska-tango-util to v0.4.6
- Upgraded dsconfig docker image to v1.5.11
- Upgraded ska-mid-dish-simulators chart to v1.2.1
- Added .readthedocs.yaml for docs build
- Fleshed out TrackStop command implementation
- Updated helm chart to make the sub device names configurable

Version 2.2.5
*************
- Manual job to run lmc test prior to dish manager release
- Bug fixes

  - Refactored capability state updates in _component_state_changed
  - Updated tango_device_cm to use .lower() on monitored attribute names when updating component states

Version 2.2.4
*************
- Updated helm chart to make the spfrx device name configurable
- Installing ska-tango-base from a release

Version 2.2.3
*************
- Bump the simulators dependency chart up to 1.2.0

Version 2.2.2
*************
- Updated DishManager command fanout to SPFRx to support removal of CaptureData command
- Bug fixes and improvements
- Use ska-mid-dish-simulators v0.2.0 with simulator log forwarding towards TLS

Version 2.1.2
*************
- Updated DishManager configureBand interface: configureBandx(timestamp) > configureBandx(boolean)
- Use ska-mid-dish-simulators v0.1.0 with updates to SPFRx device SetStandbyMode cmd

Version 2.1.1
*************
- Use ska-mid-dish-simulators v0.0.8 with SPFRx interface change
- Update fanout for SPFRx to remove `CaptureData` and references to it

Version 2.1.0
*************
- Conform to ADR-32 Dish ID format e.g. mid_d0001/elt/master -> ska001/elt/master

Version 2.0.1
*************
- Increment python package version to match helm chart version
- Increment simulator chart to 0.0.6
- Added synchronise boolean parameter to SPFRx configureBand function call
- Increment ska-tango-util chart to 0.4.2

Version 2.0.0
*************
- Updated Python to 3.8
- Updated PyTango to 3.6.6
- Added DS, SPF, SPFRx connection state attributes

Version 1.8.1
*************
- Use version 0.0.4 simulators
- Updated DishModeModel to trigger CONFIG when commanded from STOW
- Updated DishManager API docs reference

Version 1.8.0
*************
- Use version 0.0.3 simulators

Version 1.7.0
*************
- Added GetComponentStates command

Version 1.6.0
*************
- Updated to latest ska-mid-dish-simulators chart
- Updated capabilitystates accordingly

Version 1.5.0
*************
- Updated helm to only deploy the DS device when specifically asked for and not by default

Version 1.4.0
*************
- Updated DS device to not be asyncio based

Version 1.3.0
*************
- Removed SPF and SPFRx devices from codebase and helm charts
- Helm chart does not install SPF and SPFRx by default (enable with `--set "ska-mid-dish-simulators.enabled=true"`)

Version 1.2.0
*************
- Synced DishManager's achievedPointing reading with the DSManager's reading (same attribute name)
- Added functionality to indicate that dish is capturing data
- Pinned poetry to version 1.1.13

Version 1.1.0
*************
- Added CapabilityState attributes
- Added configuredBand checks when calling SetOperateMode

Version 1.0.0
*************
- Implementation details for commands fleshed out
- DishMode model updated with rules engine
- Documentation added

Version 0.0.1
*************
- The first release of the DishManager rewrites DishLMC DishMaster in python:

  - Device interface conforms to spec
  - Commands implemented as LRC with no functionality
  - Subservient devices managed by component manager
  - DishMode model to handle commands requests on DishManager<|MERGE_RESOLUTION|>--- conflicted
+++ resolved
@@ -8,12 +8,9 @@
 ## unreleased
 *************
 - Added unit and range verification checks to `ApplyPointingModel`command
-<<<<<<< HEAD
 - Updated SPFRx operatingMode from DATA_CAPTURE to OPERATE to match Rev 4 ICD
-=======
 - Added in Read/Write dscPowerLimitKw attribute to be used when FP, LP and Slew are invoked.
 - Using DS Manager v2.2.0
->>>>>>> fb6ef242
 
 Version 5.0.1
 *************
