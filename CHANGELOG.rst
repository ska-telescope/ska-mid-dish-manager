###########
Change Log
###########

All notable changes to this project will be documented in this file.
This project adheres to `Semantic Versioning <http://semver.org/>`_.

## unreleased
*************
- Enabled change and archive events on all Dish Manager attributes
<<<<<<< HEAD
- Exposed desiredPointingAz and desiredPointingEl attributes
=======
- Removed placeholder implementation for `Scan` command
- Extended the device server interface: added `EndScan`` command
>>>>>>> 97a4cac6

Version 2.4.0
*************
- Updated docs to demonstrate running devices as nodb
- Added MonitoringPing command to the device server API
- Implemented a workaround to fix segfault errors in python-test job
- Updated dish simulators version to v1.6.6 
- Updated ds-manager version to v1.2.7
- Applies bug fix which causes intermittent failures in the test run

Version 2.3.6
*************
- Updated dish manager tango device name to conform to ADR-9
- Updated dish simulators version to v1.6.5 
- Updated ds-manager version to v1.2.6
- Updated ska-tango-base to v0.4.9
- Added track table time conversion and input validation

Version 2.3.5
*************
- Include ResultCode in updates sent to longRunningCommandResult
- Upgraded ska-mid-dish-simulators chart to v1.6.4
- Upgraded ska-mid-dish-ds-manager chart to v1.2.5

Version 2.3.4
*************
- Update ds-manager to version v1.2.4
- Update ska-tango-util to version v0.4.10
- Update ska-tango-base to version v0.4.8
- Update simulators to version v1.6.3

Version 2.3.3
*************
- Fix dish naming when dish IDs 100 or more
- Update simulators to version v1.6.2
- Update ds-manager to version v1.2.3
- Push archive events for attributes

Version 2.3.2
*************
- Use ska-ser-sphinx-theme for documentation
- Expand docs to include user guide with example usage
- Implement placeholder long running command for scan command
- Explicitly convert dish IDs to strings in template

Version 2.3.1
*************
- Fixed a bug where bandinfocus was not used correctly to calculate the bands
- Upgraded ska-mid-dish-ds-manager chart to v1.2.1

Version 2.3.0
*************
- Upgraded ska-mid-dish-simulators chart to v1.6.0
- Upgraded ska-mid-dish-ds-manager chart to v1.2.0
- Upgraded ska tango utils chart to v0.4.7
- Not deploying ska-tango-base(Database DS) by default anymore
- Extended device server interface

   - Implemented `Slew`, `TrackLoadStaticOff`, `SetKValue` commands
   - Implemented `band2PointingModelParams`, `kValue`, `programTracktable` attributes

Version 2.2.9
*************
- Upgrade ska-mid-dish-simulators chart to v1.3.1
- Upgrade ska tango utils chart to v0.4.6

Version 2.2.8
*************
- Fix bug in component manager for dishMode computation

Version 2.2.7
*************
- Revert ska-tango-util upgrade in 2.2.6
- Upgrade ska-mid-dish-simulators chart to v1.2.2

Version 2.2.6
*************
- Upgraded ska-tango-util to v0.4.6
- Upgraded dsconfig docker image to v1.5.11
- Upgraded ska-mid-dish-simulators chart to v1.2.1
- Added .readthedocs.yaml for docs build
- Fleshed out TrackStop command implementation
- Updated helm chart to make the sub device names configurable

Version 2.2.5
*************
- Manual job to run lmc test prior to dish manager release
- Bug fixes

   - Refactored capability state updates in _component_state_changed
   - Updated tango_device_cm to use .lower() on monitored attribute names when updating component states

Version 2.2.4
*************
- Updated helm chart to make the spfrx device name configurable
- Installing ska-tango-base from a release

Version 2.2.3
*************
- Bump the simulators dependency chart up to 1.2.0

Version 2.2.2
*************
- Updated DishManager command fanout to SPFRx to support removal of CaptureData command
- Bug fixes and improvements
- Use ska-mid-dish-simulators v0.2.0 with simulator log forwarding towards TLS

Version 2.1.2
*************
- Updated DishManager configureBand interface: configureBandx(timestamp) > configureBandx(boolean)
- Use ska-mid-dish-simulators v0.1.0 with updates to SPFRx device SetStandbyMode cmd

Version 2.1.1
*************
- Use ska-mid-dish-simulators v0.0.8 with SPFRx interface change
- Update fanout for SPFRx to remove `CaptureData` and references to it

Version 2.1.0
*************
- Conform to ADR-32 Dish ID format e.g. mid_d0001/elt/master -> ska001/elt/master

Version 2.0.1
*************
- Increment python package version to match helm chart version
- Increment simulator chart to 0.0.6
- Added synchronise boolean parameter to SPFRx configureBand function call
- Increment ska-tango-util chart to 0.4.2

Version 2.0.0
*************
- Updated Python to 3.8
- Updated PyTango to 3.6.6
- Added DS, SPF, SPFRx connection state attributes

Version 1.8.1
*************
- Use version 0.0.4 simulators
- Updated DishModeModel to trigger CONFIG when commanded from STOW
- Updated DishManager API docs reference

Version 1.8.0
*************
- Use version 0.0.3 simulators

Version 1.7.0
*************
- Added GetComponentStates command

Version 1.6.0
*************
- Updated to latest ska-mid-dish-simulators chart
- Updated capabilitystates accordingly

Version 1.5.0
*************
- Updated helm to only deploy the DS device when specifically asked for and not by default

Version 1.4.0
*************
- Updated DS device to not be asyncio based

Version 1.3.0
*************
- Removed SPF and SPFRx devices from codebase and helm charts
- Helm chart does not install SPF and SPFRx by default (enable with `--set "ska-mid-dish-simulators.enabled=true"`)

Version 1.2.0
*************
- Synced DishManager's achievedPointing reading with the DSManager's reading (same attribute name)
- Added functionality to indicate that dish is capturing data
- Pinned poetry to version 1.1.13

Version 1.1.0
*************
- Added CapabilityState attributes
- Added configuredBand checks when calling SetOperateMode

Version 1.0.0
*************
- Implementation details for commands fleshed out
- DishMode model updated with rules engine
- Documentation added

Version 0.0.1
*************
- The first release of the DishManager rewrites DishLMC DishMaster in python:

   - Device interface conforms to spec
   - Commands implemented as LRC with no functionality
   - Subservient devices managed by component manager
   - DishMode model to handle commands requests on DishManager<|MERGE_RESOLUTION|>--- conflicted
+++ resolved
@@ -8,12 +8,9 @@
 ## unreleased
 *************
 - Enabled change and archive events on all Dish Manager attributes
-<<<<<<< HEAD
-- Exposed desiredPointingAz and desiredPointingEl attributes
-=======
 - Removed placeholder implementation for `Scan` command
 - Extended the device server interface: added `EndScan`` command
->>>>>>> 97a4cac6
+- Exposed desiredPointingAz and desiredPointingEl attributes
 
 Version 2.4.0
 *************
