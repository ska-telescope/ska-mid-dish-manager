--- conflicted
+++ resolved
@@ -37,16 +37,7 @@
   version: 6.0.0
   repository: https://artefact.skao.int/repository/helm-internal
   condition: ska-mid-dish-ds-manager.enabled
-<<<<<<< HEAD
 - name: ska-mid-wms
   version: 0.4.0-dev.cde58785c
   repository: https://gitlab.com/api/v4/projects/61431705/packages/helm/dev
-  condition: ska-mid-wms.enabled
-=======
-
-# Explicitly disabling for now until weatherstation implementation is ready.
-# - name: ska-mid-wms
-#   version: 0.4.0
-#   repository: https://artefact.skao.int/repository/helm-internal
-#   condition: ska-mid-wms.enabled
->>>>>>> 1a2f2f04
+  condition: ska-mid-wms.enabled