--- conflicted
+++ resolved
@@ -48,11 +48,7 @@
   image:
     registry: artefact.skao.int
     image: ska-mid-dish-manager
-<<<<<<< HEAD
-    tag: 8.4.0
-=======
     tag: 8.4.2
->>>>>>> e2e3e140
     pullPolicy: IfNotPresent
 
   # Setting fqdn assumes you are only deploying one Dish Manager
