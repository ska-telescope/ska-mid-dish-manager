[tool.poetry]
name = "ska-mid-dish-manager"
version = "2.2.2"
description = "SKA Dish Manager TANGO device server"
authors = ["Team Karoo"]
license = "BSD-3-Clause"
readme = 'README.md'
classifiers = [
    "Development Status :: 3 - Alpha",
    "Intended Audience :: Developers",
    "License :: OSI Approved :: BSD License",
    "Natural Language :: English",
    "Programming Language :: Python :: 3",
    "Programming Language :: Python :: 3.8",
    "Programming Language :: Python :: 3.9",
    "Programming Language :: Python :: 3.10",
]
packages = [
    { include = "ska_mid_dish_manager", from = "src" }
]
include = [
    { path = 'tests'},
]

[tool.poetry.scripts]
DishManagerDS = 'ska_mid_dish_manager.devices.DishManagerDS:main'
DishManagerTestDevice = 'ska_mid_dish_manager.devices.test_devices.DishManagerTestDevice:main'
DSDevice = 'ska_mid_dish_manager.devices.test_devices.DSDevice:main'

[[tool.poetry.source]]
name = 'ska-nexus'
url = 'https://artefact.skao.int/repository/pypi-internal/simple'

[tool.poetry.dependencies]
<<<<<<< HEAD
python = "^3.10"
pytango = "9.4.1"
=======
python = "~3.10"
pytango = "9.3.6"
>>>>>>> 2d8e7d3a
ska-ser-logging = "^0.4.1"
# ska-tango-base = "0.16.0"
ska-tango-base = { git = "https://gitlab.com/ska-telescope/ska-tango-base.git", branch = "main" }
ska-tango-testing = "0.2.0"
pytest-timeout = "^2.1.0"
networkx = "2.6.3"
rule-engine = "^3.5.0"
numpy = "1.23.0"
typing-extensions = "^4.3.0"

[tool.pylint.messages_control]
disable = ["duplicate-code", "fixme"]

[tool.poetry.dev-dependencies]
black = "^22.3.0"
isort = "^5.6.4"
flake8 = "^3.8.4"
pylint = "^2.17.2"
coverage = "^6.1.1"
pytest = "^7.1"
unittest2 = "^1.1.0"
pytest-cov = "^2.10.1"
pytest-repeat = "^0.9.1"
pylint-junit = "^0.3.2"
pytest-json-report = "^1.4.1"
pytest-forked = "^1.4.0"
pytest-mock = "^3.9.0"
mock = "^4.0.3"
tango-simlib = "^0.9.4"
pytest-bdd = "^6.0.1"
requests = "^2.28.1"
mypy = "^0.982"

[tool.pytest.ini_options]
testpaths = "tests"
addopts = "--forked --json-report --json-report-file=build/reports/report.json --cov-report html:build/htmlcov --cov-report xml:build/reports/code-coverage.xml --cov-report term:skip-covered --cov=ska_mid_dish_manager --junitxml=build/reports/unit-tests.xml --verbose"
console_output_style = "progress"
junit_family = "legacy"
markers = [
    "unit",
    "acceptance",
    "SKA_mid"
]

[tool.isort]
multi_line_output = 3
include_trailing_comma = true
force_grid_wrap = 0
line_length = 99

[tool.black]
line-length = 99

[tool.flake8]
max-line-length = 99

[tool.coverage.paths]
source = ["src"]

[tool.coverage.run]
data_file = ".coverage/.coverage"
branch = true
source = ["ska_mid_dish_manager"]

[tool.coverage.report]
show_missing = false

[build-system]
requires = ["poetry-core>=1.0.0"]
build-backend = "poetry.core.masonry.api"<|MERGE_RESOLUTION|>--- conflicted
+++ resolved
@@ -32,13 +32,8 @@
 url = 'https://artefact.skao.int/repository/pypi-internal/simple'
 
 [tool.poetry.dependencies]
-<<<<<<< HEAD
 python = "^3.10"
 pytango = "9.4.1"
-=======
-python = "~3.10"
-pytango = "9.3.6"
->>>>>>> 2d8e7d3a
 ska-ser-logging = "^0.4.1"
 # ska-tango-base = "0.16.0"
 ska-tango-base = { git = "https://gitlab.com/ska-telescope/ska-tango-base.git", branch = "main" }
