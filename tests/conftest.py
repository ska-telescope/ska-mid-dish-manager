--- conflicted
+++ resolved
@@ -52,11 +52,7 @@
 
     # pylint: disable=bad-super-call, too-few-public-methods
     class SimpleDev(Device):
-<<<<<<< HEAD
         """A basic device which pushes change events on State"""
-=======
-        """Simple device"""
->>>>>>> d9cdfad1
 
         def init_device(self):
             super(Device, self).init_device()
