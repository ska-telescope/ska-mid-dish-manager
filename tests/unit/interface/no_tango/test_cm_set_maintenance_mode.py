--- conflicted
+++ resolved
@@ -45,22 +45,18 @@
         {"progress": "Awaiting SPF operatingmode change to MAINTENANCE"},
         {"progress": "Fanned out commands: DS.Stow, SPFRX.SetStandbyMode, SPF.SetMaintenanceMode"},
         {"progress": "Awaiting dishmode change to STOW"},
-<<<<<<< HEAD
         {"progress": "SPFRX operatingmode changed to STANDBY"},
         {"progress": "SPFRX.SetStandbyMode completed"},
         {"progress": "DS operatingmode changed to STOW"},
         {"progress": "DS.Stow completed"},
         {"progress": "SPF operatingmode changed to MAINTENANCE"},
         {"progress": "SPF.SetMaintenanceMode completed"},
-=======
->>>>>>> 90858f34
         {
             "progress": "SetMaintenanceMode completed",
             "status": TaskStatus.COMPLETED,
             "result": (ResultCode.OK, "SetMaintenanceMode completed"),
         },
     )
-<<<<<<< HEAD
 
     # check that the component state reports the requested command
     component_manager.sub_component_managers["SPFRX"]._update_component_state(
@@ -74,17 +70,6 @@
     )
     component_manager._update_component_state(dishmode=DishMode.MAINTENANCE)
     component_state_cb.wait_for_value("dishmode", DishMode.MAINTENANCE)
-=======
-    # check that the initial lrc updates come through
-    actual_call_kwargs = callbacks["task_cb"].call_args_list
-    for count, mock_call in enumerate(actual_call_kwargs):
-        _, kwargs = mock_call
-        assert kwargs == expected_call_kwargs[count]
-
-    # check that the component state reports the requested command
-    component_manager._update_component_state(dishmode=DishMode.STOW)
-    component_state_cb.wait_for_value("dishmode", DishMode.STOW)
->>>>>>> 90858f34
 
     # wait a bit for the lrc updates to come through
     component_state_cb.get_queue_values()
