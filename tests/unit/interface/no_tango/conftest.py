import logging
from collections.abc import Generator
from unittest.mock import MagicMock, patch

import pytest
from ska_control_model import CommunicationStatus, ResultCode, TaskStatus

from ska_mid_dish_manager.component_managers.dish_manager_cm import DishManagerComponentManager
from tests.utils import ComponentStateStore

LOGGER = logging.getLogger(__name__)


@pytest.fixture()
def mock_command_tracker() -> MagicMock:
    """"""
    return MagicMock()


@pytest.fixture()
def callbacks() -> dict:
    """Return a dictionary of callbacks."""
    return {
<<<<<<< HEAD
        "build_state_cb": Mock(),
        "quality_state_cb": Mock(),
        "comm_state_cb": Mock(),
=======
        "conn_state_cb": MagicMock(),
        "quality_state_cb": MagicMock(),
        "comm_state_cb": MagicMock(),
>>>>>>> 6ba173ec
        "comp_state_cb": ComponentStateStore(),
        "task_cb": MagicMock(),
    }


@pytest.fixture()
def component_manager(mock_command_tracker: MagicMock, callbacks: dict) -> Generator:
    """
    Fixture that returns the component manager under test.

    :param callbacks: a dictionary of mocks passed as callbacks

    :return: the component manager under test
    """

    def _simulate_lrc_callbacks(*args, **kwargs):
        task_callback = args[-1]
        task_callback(status=TaskStatus.IN_PROGRESS)
        task_callback(status=TaskStatus.COMPLETED, result=(ResultCode.OK, str(None)))
        return TaskStatus.QUEUED, "message"

    def _simulate_execute_command(*args):
        return [[ResultCode.OK], [f"{args[0]} completed"]]

    with patch.multiple(
        "ska_mid_dish_manager.component_managers.tango_device_cm.TangoDeviceComponentManager",
        read_attribute_value=MagicMock(),
        write_attribute_value=MagicMock(),
        update_state_from_monitored_attributes=MagicMock(),
        execute_command=MagicMock(side_effect=_simulate_execute_command),
        run_device_command=MagicMock(side_effect=_simulate_lrc_callbacks),
    ):
        dish_manager_cm = DishManagerComponentManager(
            LOGGER,
            mock_command_tracker,
            callbacks["build_state_cb"],
            callbacks["quality_state_cb"],
            "device-1",
            "sub-device-1",
            "sub-device-2",
            "sub-device-3",
            communication_state_callback=callbacks["comm_state_cb"],
            component_state_callback=callbacks["comp_state_cb"],
        )
        # all the command handlers are decorated with check_communicating
        # transition communication to the component as ESTABLISHED
        dish_manager_cm._update_communication_state(CommunicationStatus.ESTABLISHED)
        yield dish_manager_cm<|MERGE_RESOLUTION|>--- conflicted
+++ resolved
@@ -21,15 +21,9 @@
 def callbacks() -> dict:
     """Return a dictionary of callbacks."""
     return {
-<<<<<<< HEAD
-        "build_state_cb": Mock(),
-        "quality_state_cb": Mock(),
-        "comm_state_cb": Mock(),
-=======
-        "conn_state_cb": MagicMock(),
+        "build_state_cb": MagicMock(),
         "quality_state_cb": MagicMock(),
         "comm_state_cb": MagicMock(),
->>>>>>> 6ba173ec
         "comp_state_cb": ComponentStateStore(),
         "task_cb": MagicMock(),
     }
