"""Contains pytest fixtures for tango unit tests setup."""

from unittest.mock import Mock, patch

import pytest
from ska_control_model import CommunicationStatus, TaskStatus
from tango.test_context import DeviceTestContext

from ska_mid_dish_manager.devices.DishManagerDS import DishManager
from ska_mid_dish_manager.models.dish_enums import (
    DSOperatingMode,
    SPFOperatingMode,
    SPFRxOperatingMode,
)


@pytest.fixture
def dish_manager_resources():
    with (
        patch("ska_mid_dish_manager.component_managers.spfrx_cm.MonitorPing"),
        patch(
            "ska_mid_dish_manager.component_managers.tango_device_cm."
            "TangoDeviceComponentManager.start_communicating"
        ),
        patch(
            "ska_mid_dish_manager.component_managers.wms_cm."
            "WMSComponentManager.start_communicating"
        ),
    ):
        tango_context = DeviceTestContext(DishManager)
        tango_context.start()
        device_proxy = tango_context.device

        class_instance = DishManager.instances.get(device_proxy.name())
        dish_manager_cm = class_instance.component_manager
        ds_cm = dish_manager_cm.sub_component_managers["DS"]
        spf_cm = dish_manager_cm.sub_component_managers["SPF"]
        spfrx_cm = dish_manager_cm.sub_component_managers["SPFRX"]
        wms_cm = dish_manager_cm.sub_component_managers["WMS"]
        b5dc_cm = dish_manager_cm.sub_component_managers["B5DC"]
        # trigger communication established on all sub components
        for com_man in [ds_cm, spf_cm, spfrx_cm, wms_cm, b5dc_cm]:
            com_man._update_communication_state(
                communication_state=CommunicationStatus.ESTABLISHED
            )

        # set up mocks for methods creating a device proxy to the sub component
        candidate_stub_methods = [
            "update_state_from_monitored_attributes",
            "write_attribute_value",
            "read_attribute_value",
            "execute_command",
        ]
        for method_name in candidate_stub_methods:
<<<<<<< HEAD
            setattr(ds_cm, method_name, Mock())
            setattr(spf_cm, method_name, Mock())
            setattr(spfrx_cm, method_name, Mock())
            setattr(b5dc_cm, method_name, Mock())
=======
            if method_name == "execute_command":
                mock_method = Mock(return_value=(TaskStatus.IN_PROGRESS, "some string"))
            else:
                mock_method = Mock()
            setattr(ds_cm, method_name, mock_method)
            setattr(spf_cm, method_name, mock_method)
            setattr(spfrx_cm, method_name, mock_method)
>>>>>>> e41c5c9f

        # trigger transition to StandbyLP mode
        ds_cm._update_component_state(operatingmode=DSOperatingMode.STANDBY_LP)
        spfrx_cm._update_component_state(operatingmode=SPFRxOperatingMode.STANDBY)
        spf_cm._update_component_state(operatingmode=SPFOperatingMode.STANDBY_LP)

        yield device_proxy, dish_manager_cm<|MERGE_RESOLUTION|>--- conflicted
+++ resolved
@@ -52,12 +52,6 @@
             "execute_command",
         ]
         for method_name in candidate_stub_methods:
-<<<<<<< HEAD
-            setattr(ds_cm, method_name, Mock())
-            setattr(spf_cm, method_name, Mock())
-            setattr(spfrx_cm, method_name, Mock())
-            setattr(b5dc_cm, method_name, Mock())
-=======
             if method_name == "execute_command":
                 mock_method = Mock(return_value=(TaskStatus.IN_PROGRESS, "some string"))
             else:
@@ -65,7 +59,7 @@
             setattr(ds_cm, method_name, mock_method)
             setattr(spf_cm, method_name, mock_method)
             setattr(spfrx_cm, method_name, mock_method)
->>>>>>> e41c5c9f
+            setattr(b5dc_cm, method_name, Mock())
 
         # trigger transition to StandbyLP mode
         ds_cm._update_component_state(operatingmode=DSOperatingMode.STANDBY_LP)
