"""Unit tests for Abort/AbortCommands command."""

import logging
from unittest.mock import Mock

import pytest
import tango
from ska_control_model import ResultCode, TaskStatus

from ska_mid_dish_manager.models.dish_enums import (
    DishMode,
    DSOperatingMode,
    DSPowerState,
    PointingState,
)
from ska_mid_dish_manager.utils.ska_epoch_to_tai import get_current_tai_timestamp_from_unix_time


@pytest.mark.unit
@pytest.mark.forked
def test_abort_commands_raises_deprecation_warning(dish_manager_resources):
    # this test will be removed when AbortCommands is also removed
    device_proxy, _ = dish_manager_resources
    with pytest.warns(DeprecationWarning) as record:
        device_proxy.AbortCommands()

    # check that only one warning was raised
    assert len(record) == 1
    # check that the message matches
    warning_msg = (
        "AbortCommands is deprecated, use Abort instead. "
        "Issuing Abort sequence for requested command."
    )
    assert record[0].message.args[0] == warning_msg


@pytest.mark.unit
@pytest.mark.forked
def test_only_one_abort_runs_at_a_time(dish_manager_resources):
    device_proxy, dish_manager_cm = dish_manager_resources
    ds_cm = dish_manager_cm.sub_component_managers["DS"]
    # update the execute_command mock to return IN_PROGRESS and a timestamp
    ds_cm.execute_command = Mock(return_value=(TaskStatus.IN_PROGRESS, 1234567890.0))

    [[result_code], [_]] = device_proxy.Abort()
    assert result_code == ResultCode.STARTED

    # check that second abort trigger is rejected
    [[result_code], [_]] = device_proxy.Abort()
    assert result_code == ResultCode.REJECTED


@pytest.mark.unit
@pytest.mark.forked
def test_abort_does_not_run_full_sequence_in_maintenance_dishmode(
    caplog, dish_manager_resources, event_store_class
):
    """Verify Abort/AbortCommands is rejected when DishMode is MAINTENANCE."""
<<<<<<< HEAD
    caplog.set_level(logging.DEBUG)
    device_proxy, dish_manager_cm = dish_manager_resources
=======
    device_proxy, dish_manager_cm = dish_manager_resources
    ds_cm = dish_manager_cm.sub_component_managers["DS"]
    spf_cm = dish_manager_cm.sub_component_managers["SPF"]
    spfrx_cm = dish_manager_cm.sub_component_managers["SPFRX"]
    caplog.set_level(logging.DEBUG, logger=dish_manager_cm.logger.name)
>>>>>>> b0d2474b

    dish_mode_event_store = event_store_class()

    device_proxy.subscribe_event(
        "dishMode",
        tango.EventType.CHANGE_EVENT,
        dish_mode_event_store,
    )

    dish_manager_cm._update_component_state(dishmode=DishMode.MAINTENANCE)
    dish_mode_event_store.wait_for_value(DishMode.MAINTENANCE, timeout=60)
    assert device_proxy.dishMode == DishMode.MAINTENANCE

    [[result_code], [_]] = device_proxy.Abort()
    assert result_code == ResultCode.STARTED

    assert "Dish is in MAINTENANCE mode: abort will only cancel LRCs." in caplog.text


@pytest.mark.unit
@pytest.mark.forked
def test_abort_skips_track_stop_in_stow(caplog, dish_manager_resources, event_store_class):
    device_proxy, dish_manager_cm = dish_manager_resources
    ds_cm = dish_manager_cm.sub_component_managers["DS"]
    event_store = event_store_class()
    caplog.set_level(logging.DEBUG, logger=dish_manager_cm.logger.name)

    device_proxy.subscribe_event(
        "longRunningCommandProgress",
        tango.EventType.CHANGE_EVENT,
        event_store,
    )
    device_proxy.subscribe_event(
        "dishMode",
        tango.EventType.CHANGE_EVENT,
        event_store,
    )

    ds_cm._update_component_state(operatingmode=DSOperatingMode.STOW)
    event_store.wait_for_value(DishMode.STOW)
    assert device_proxy.dishMode == DishMode.STOW

    device_proxy.Abort()

    event_store.wait_for_progress_update("Awaiting dishmode change to STANDBY_FP", timeout=30)
    assert "abort-sequence: dish is in STOW mode, skipping track stop" in caplog.text


@pytest.mark.unit
@pytest.mark.forked
@pytest.mark.parametrize(
    "abort_cmd, pointing_state",
    [
        ("Abort", PointingState.SLEW),
        ("AbortCommands", PointingState.TRACK),
    ],
)
def test_abort_during_dish_movement(
    dish_manager_resources, event_store_class, abort_cmd, pointing_state
):
    """Verify Abort/AbortCommands executes the abort sequence."""
    device_proxy, dish_manager_cm = dish_manager_resources
    ds_cm = dish_manager_cm.sub_component_managers["DS"]

    # update the execute_command mock to return IN_PROGRESS and a timestamp
    ds_cm.execute_command = Mock(return_value=(TaskStatus.IN_PROGRESS, 1234567890.0))

    dish_mode_event_store = event_store_class()
    progress_event_store = event_store_class()
    result_event_store = event_store_class()
    cmds_in_queue_store = event_store_class()

    device_proxy.subscribe_event(
        "dishMode",
        tango.EventType.CHANGE_EVENT,
        dish_mode_event_store,
    )

    device_proxy.subscribe_event(
        "longRunningCommandProgress",
        tango.EventType.CHANGE_EVENT,
        progress_event_store,
    )

    device_proxy.subscribe_event(
        "longRunningCommandResult",
        tango.EventType.CHANGE_EVENT,
        result_event_store,
    )

    device_proxy.subscribe_event(
        "longRunningCommandsInQueue",
        tango.EventType.CHANGE_EVENT,
        cmds_in_queue_store,
    )
    # since we check that the queue is empty, remove the empty queue
    # event received after subscription to prevent false reporting
    cmds_in_queue_store.clear_queue()

    # tracktable will be reset when the dish is tracking. this will make another call to
    # DS to fetch a tai calculation. just replace that object to use the manual approach
    if pointing_state == PointingState.TRACK:
        dish_manager_cm.get_current_tai_offset_from_dsc_with_manual_fallback = (
            get_current_tai_timestamp_from_unix_time
        )
        # mock the reply from ds to load a track table (happens during the table reset)
        mock_response = Mock()
        mock_response.return_value = ResultCode.OK, ""
        dish_manager_cm.track_load_table = mock_response

    [[_], [fp_unique_id]] = device_proxy.SetStandbyFPMode()
    ds_cm._update_component_state(
        operatingmode=DSOperatingMode.UNKNOWN, powerstate=DSPowerState.FULL_POWER
    )
    # we can now expect dishMode to transition to UNKNOWN
    dish_mode_event_store.wait_for_value(DishMode.UNKNOWN, timeout=5)
    assert device_proxy.dishMode == DishMode.UNKNOWN
    # remove the progress events emitted from SetStandbyFPMode execution
    progress_event_store.clear_queue()

    # update the pointingState to simulate a dish movement
    ds_cm._update_component_state(pointingstate=pointing_state)

    # Abort the LRC
    [[_], [abort_unique_id]] = device_proxy.command_inout(abort_cmd, None)
    result_event_store.wait_for_command_id(fp_unique_id, timeout=5)
    progress_event_store.wait_for_progress_update("SetStandbyFPMode aborted")

    # initial progress messages
    expected_progress_updates = [
<<<<<<< HEAD
        "Clearing scanID",
        "EndScan completed",
        "Fanned out commands: DS.SetStandbyMode, DS.SetPowerMode",
        "Awaiting dishmode change to STANDBY_FP",
    ]

    if pointing_state == PointingState.SLEW:
        slew_progress_updates = [
            "Fanned out commands: DS.TrackStop",
            "Awaiting pointingstate change to READY",
            "DS pointingstate changed to READY",
            "TrackStop completed",
        ]
        expected_progress_updates = slew_progress_updates + expected_progress_updates

    # Wait some time for the abort command to try stop the dish before setting PointingState.READY
    # dish_mode_event_store.get_queue_values(timeout=1)
=======
        "Fanned out commands: DS.TrackStop",
        "Awaiting pointingstate change to READY",
        "DS pointingstate changed to READY",
        "TrackStop completed",
        "Fanned out commands: SPF.SetOperateMode, DS.SetStandbyFPMode",
        "Awaiting dishmode change to STANDBY_FP",
    ]

>>>>>>> b0d2474b
    ds_cm._update_component_state(pointingstate=PointingState.READY)
    events = progress_event_store.wait_for_progress_update(
        expected_progress_updates[-1], timeout=5
    )
    events_string = "".join([str(event.attr_value.value) for event in events])
    for message in expected_progress_updates:
        assert message in events_string

<<<<<<< HEAD
    # trigger update on ds to make sure FP transition happens
    ds_cm._update_component_state(operatingmode=DSOperatingMode.STANDBY)
    progress_event_store.wait_for_progress_update("SetStandbyFPMode completed", timeout=5)

=======
    # allow FP transition to complete the abort sequence
    spf_cm._update_component_state(operatingmode=SPFOperatingMode.OPERATE)
    # next progress messages
    expected_progress_updates = [
        "SetStandbyFPMode completed",
        "Clearing scanID",
        "EndScan completed",
        "ResetTrackTable completed",
    ]
    events = progress_event_store.wait_for_progress_update(
        expected_progress_updates[-1], timeout=30
    )
    events_string = "".join([str(event.attr_value.value) for event in events])
    for message in expected_progress_updates:
        assert message in events_string
>>>>>>> b0d2474b
    # Confirm that abort finished and the queue is cleared
    result_event_store.wait_for_command_id(abort_unique_id)
    cmds_in_queue_store.wait_for_value((), timeout=30)
    assert device_proxy.dishMode == DishMode.STANDBY_FP<|MERGE_RESOLUTION|>--- conflicted
+++ resolved
@@ -56,16 +56,11 @@
     caplog, dish_manager_resources, event_store_class
 ):
     """Verify Abort/AbortCommands is rejected when DishMode is MAINTENANCE."""
-<<<<<<< HEAD
-    caplog.set_level(logging.DEBUG)
-    device_proxy, dish_manager_cm = dish_manager_resources
-=======
     device_proxy, dish_manager_cm = dish_manager_resources
     ds_cm = dish_manager_cm.sub_component_managers["DS"]
     spf_cm = dish_manager_cm.sub_component_managers["SPF"]
     spfrx_cm = dish_manager_cm.sub_component_managers["SPFRX"]
     caplog.set_level(logging.DEBUG, logger=dish_manager_cm.logger.name)
->>>>>>> b0d2474b
 
     dish_mode_event_store = event_store_class()
 
@@ -196,34 +191,12 @@
 
     # initial progress messages
     expected_progress_updates = [
-<<<<<<< HEAD
-        "Clearing scanID",
-        "EndScan completed",
-        "Fanned out commands: DS.SetStandbyMode, DS.SetPowerMode",
-        "Awaiting dishmode change to STANDBY_FP",
-    ]
-
-    if pointing_state == PointingState.SLEW:
-        slew_progress_updates = [
-            "Fanned out commands: DS.TrackStop",
-            "Awaiting pointingstate change to READY",
-            "DS pointingstate changed to READY",
-            "TrackStop completed",
-        ]
-        expected_progress_updates = slew_progress_updates + expected_progress_updates
-
-    # Wait some time for the abort command to try stop the dish before setting PointingState.READY
-    # dish_mode_event_store.get_queue_values(timeout=1)
-=======
         "Fanned out commands: DS.TrackStop",
         "Awaiting pointingstate change to READY",
         "DS pointingstate changed to READY",
         "TrackStop completed",
-        "Fanned out commands: SPF.SetOperateMode, DS.SetStandbyFPMode",
-        "Awaiting dishmode change to STANDBY_FP",
     ]
 
->>>>>>> b0d2474b
     ds_cm._update_component_state(pointingstate=PointingState.READY)
     events = progress_event_store.wait_for_progress_update(
         expected_progress_updates[-1], timeout=5
@@ -232,14 +205,8 @@
     for message in expected_progress_updates:
         assert message in events_string
 
-<<<<<<< HEAD
     # trigger update on ds to make sure FP transition happens
     ds_cm._update_component_state(operatingmode=DSOperatingMode.STANDBY)
-    progress_event_store.wait_for_progress_update("SetStandbyFPMode completed", timeout=5)
-
-=======
-    # allow FP transition to complete the abort sequence
-    spf_cm._update_component_state(operatingmode=SPFOperatingMode.OPERATE)
     # next progress messages
     expected_progress_updates = [
         "SetStandbyFPMode completed",
@@ -253,7 +220,7 @@
     events_string = "".join([str(event.attr_value.value) for event in events])
     for message in expected_progress_updates:
         assert message in events_string
->>>>>>> b0d2474b
+
     # Confirm that abort finished and the queue is cleared
     result_event_store.wait_for_command_id(abort_unique_id)
     cmds_in_queue_store.wait_for_value((), timeout=30)
