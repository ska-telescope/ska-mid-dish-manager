--- conflicted
+++ resolved
@@ -5,11 +5,7 @@
 
 import pytest
 import tango
-<<<<<<< HEAD
-from ska_control_model import ResultCode
-=======
-from ska_control_model import AdminMode, ResultCode, TaskStatus
->>>>>>> b0d2474b
+from ska_control_model import ResultCode, TaskStatus
 
 from ska_mid_dish_manager.models.dish_enums import (
     DishMode,
@@ -61,13 +57,7 @@
 ):
     """Verify Abort/AbortCommands is rejected when DishMode is MAINTENANCE."""
     device_proxy, dish_manager_cm = dish_manager_resources
-<<<<<<< HEAD
-=======
-    ds_cm = dish_manager_cm.sub_component_managers["DS"]
-    spf_cm = dish_manager_cm.sub_component_managers["SPF"]
-    spfrx_cm = dish_manager_cm.sub_component_managers["SPFRX"]
     caplog.set_level(logging.DEBUG, logger=dish_manager_cm.logger.name)
->>>>>>> b0d2474b
 
     dish_mode_event_store = event_store_class()
 
@@ -76,43 +66,15 @@
         tango.EventType.CHANGE_EVENT,
         dish_mode_event_store,
     )
+
     dish_manager_cm._update_component_state(dishmode=DishMode.MAINTENANCE)
-    dish_mode_event_store.wait_for_value(DishMode.MAINTENANCE, timeout=60)
+    dish_mode_event_store.wait_for_value(DishMode.MAINTENANCE)
     assert device_proxy.dishMode == DishMode.MAINTENANCE
 
     [[result_code], [_]] = device_proxy.Abort()
     assert result_code == ResultCode.STARTED
 
     assert "Dish is in MAINTENANCE mode: abort will only cancel LRCs." in caplog.text
-
-
-@pytest.mark.unit
-@pytest.mark.forked
-def test_abort_skips_track_stop_in_stow(caplog, dish_manager_resources, event_store_class):
-    device_proxy, dish_manager_cm = dish_manager_resources
-    ds_cm = dish_manager_cm.sub_component_managers["DS"]
-    event_store = event_store_class()
-    caplog.set_level(logging.DEBUG, logger=dish_manager_cm.logger.name)
-
-    device_proxy.subscribe_event(
-        "longRunningCommandProgress",
-        tango.EventType.CHANGE_EVENT,
-        event_store,
-    )
-    device_proxy.subscribe_event(
-        "dishMode",
-        tango.EventType.CHANGE_EVENT,
-        event_store,
-    )
-
-    ds_cm._update_component_state(operatingmode=DSOperatingMode.STOW)
-    event_store.wait_for_value(DishMode.STOW)
-    assert device_proxy.dishMode == DishMode.STOW
-
-    device_proxy.Abort()
-
-    event_store.wait_for_progress_update("Awaiting dishmode change to STANDBY_FP", timeout=30)
-    assert "abort-sequence: dish is in STOW mode, skipping track stop" in caplog.text
 
 
 @pytest.mark.unit
