--- conflicted
+++ resolved
@@ -68,11 +68,7 @@
     )
 
     dish_manager_cm._update_component_state(dishmode=DishMode.MAINTENANCE)
-<<<<<<< HEAD
-    dish_mode_event_store.wait_for_value(DishMode.MAINTENANCE, timeout=60)
-=======
     dish_mode_event_store.wait_for_value(DishMode.MAINTENANCE)
->>>>>>> 90858f34
     assert device_proxy.dishMode == DishMode.MAINTENANCE
 
     [[result_code], [_]] = device_proxy.Abort()
