--- conflicted
+++ resolved
@@ -77,80 +77,4 @@
     # Check that all the expected progress messages appeared
     # in the event store
     for message in expected_progress_updates:
-<<<<<<< HEAD
-=======
-        assert message in events_string
-
-
-@pytest.mark.unit
-@pytest.mark.forked
-def test_standby_fp_from_maintenance(dish_manager_resources, event_store_class):
-    """Execute tests."""
-    device_proxy, dish_manager_cm = dish_manager_resources
-    ds_cm = dish_manager_cm.sub_component_managers["DS"]
-    spf_cm = dish_manager_cm.sub_component_managers["SPF"]
-    spfrx_cm = dish_manager_cm.sub_component_managers["SPFRX"]
-
-    dish_mode_event_store = event_store_class()
-    progress_event_store = event_store_class()
-    power_state_event_store = event_store_class()
-
-    device_proxy.subscribe_event(
-        "dishMode",
-        tango.EventType.CHANGE_EVENT,
-        dish_mode_event_store,
-    )
-
-    device_proxy.subscribe_event(
-        "powerState",
-        tango.EventType.CHANGE_EVENT,
-        power_state_event_store,
-    )
-
-    device_proxy.subscribe_event(
-        "longRunningCommandProgress",
-        tango.EventType.CHANGE_EVENT,
-        progress_event_store,
-    )
-
-    # Force Maintenance dishMode
-    ds_cm._update_component_state(operatingmode=DSOperatingMode.STOW)
-    spf_cm._update_component_state(operatingmode=SPFOperatingMode.MAINTENANCE)
-    spfrx_cm._update_component_state(adminmode=AdminMode.ENGINEERING)
-
-    assert device_proxy.dishMode == DishMode.MAINTENANCE
-
-    device_proxy.SetStandbyFPMode()
-    # wait a bit before forcing the updates on the subcomponents
-    dish_mode_event_store.get_queue_values()
-
-    # transition subservient devices to FP mode and observe that
-    # DishManager transitions dishMode to FP mode after all
-    # subservient devices are in FP
-    ds_cm._update_component_state(operatingmode=DSOperatingMode.STANDBY_FP)
-    ds_cm._update_component_state(powerstate=DSPowerState.FULL_POWER)
-    spf_cm._update_component_state(operatingmode=SPFOperatingMode.OPERATE)
-    spf_cm._update_component_state(powerstate=SPFPowerState.FULL_POWER)
-    #  we can now expect dishMode to transition to STANDBY_FP
-    dish_mode_event_store.wait_for_value(DishMode.STANDBY_FP)
-    assert device_proxy.dishMode == DishMode.STANDBY_FP
-    power_state_event_store.wait_for_value(PowerState.FULL)
-    assert device_proxy.powerState == PowerState.FULL
-
-    expected_progress_updates = [
-        "Fanned out commands: SPF.SetOperateMode, DS.SetStandbyFPMode, SPFRX.SetStandbyMode",
-        "Awaiting dishmode change to STANDBY_FP",
-        "SetStandbyFPMode completed",
-    ]
-
-    events = progress_event_store.wait_for_progress_update(
-        expected_progress_updates[-1], timeout=6
-    )
-
-    events_string = "".join([str(event.attr_value.value) for event in events])
-
-    # Check that all the expected progress messages appeared
-    # in the event store
-    for message in expected_progress_updates:
->>>>>>> b0d2474b
         assert message in events_string