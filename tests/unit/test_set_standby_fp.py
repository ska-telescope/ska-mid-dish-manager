--- conflicted
+++ resolved
@@ -100,10 +100,6 @@
         expected_progress_updates = [
             "SetStandbyFPMode called on DS",
             "SetOperateMode called on SPF",
-<<<<<<< HEAD
-            "CaptureData called on SPFRx",
-=======
->>>>>>> f0dc1f52
             "Awaiting dishMode change to STANDBY_FP",
             "SetStandbyFPMode completed",
         ]
