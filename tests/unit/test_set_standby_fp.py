"""Unit tests for setstandby_fp command."""

import logging
from unittest.mock import MagicMock, patch

import pytest
import tango
from tango.test_context import DeviceTestContext

from ska_mid_dish_manager.devices.dish_manager import DishManager
from ska_mid_dish_manager.models.dish_enums import (
    Band,
    DishMode,
    DSOperatingMode,
    DSPowerState,
    SPFOperatingMode,
    SPFPowerState,
    SPFRxOperatingMode,
)

LOGGER = logging.getLogger(__name__)


# pylint:disable=attribute-defined-outside-init
# pylint:disable=protected-access
@pytest.mark.unit
@pytest.mark.forked
class TestSetStandByFPMode:
    """Tests for SetStandByFPMode"""

    def setup_method(self):
        """Set up context"""
        with patch(
            "ska_mid_dish_manager.component_managers.tango_device_cm.tango"
        ) as patched_tango:
            patched_dp = MagicMock()
            patched_dp.command_inout = MagicMock()
            patched_tango.DeviceProxy = MagicMock(return_value=patched_dp)
            self.tango_context = DeviceTestContext(DishManager)
            self.tango_context.start()
        self.device_proxy = self.tango_context.device
        class_instance = DishManager.instances.get(self.device_proxy.name())
<<<<<<< HEAD
        self.ds_cm = class_instance.component_manager.component_managers["DS"]
        self.spf_cm = class_instance.component_manager.component_managers["SPF"]
        self.spfrx_cm = class_instance.component_manager.component_managers["SPFRX"]

        # During sub device command execution, we wait for state changes on our
        # sub devices to work out if the command has completed.
        # We do this both via event updates as well as periodic reads on the
        # sub devices (poll).
        # Since we mock out the tango layer, read_attribute returns a mock
        # object.
        # This then is used to update state which fails.
        self.ds_cm.read_update_component_state = MagicMock()
        self.spf_cm.read_update_component_state = MagicMock()
        self.spfrx_cm.read_update_component_state = MagicMock()

=======
        self.ds_cm = class_instance.component_manager.sub_component_managers["DS"]
        self.spf_cm = class_instance.component_manager.sub_component_managers["SPF"]
        self.spfrx_cm = class_instance.component_manager.sub_component_managers["SPFRX"]
>>>>>>> 4393f8eb
        self.dish_manager_cm = class_instance.component_manager
        # trigger transition to StandbyLP mode to
        # mimic automatic transition after startup
        self.ds_cm._update_component_state(operatingmode=DSOperatingMode.STANDBY_LP)
        self.spfrx_cm._update_component_state(operatingmode=SPFRxOperatingMode.STANDBY)
        self.spf_cm._update_component_state(operatingmode=SPFOperatingMode.STANDBY_LP)

    def teardown_method(self):
        """Tear down context"""
        self.tango_context.stop()

    def test_standby_fp(self, event_store_class):
        """Execute tests"""
        dish_mode_event_store = event_store_class()
        progress_event_store = event_store_class()

        self.device_proxy.subscribe_event(
            "dishMode",
            tango.EventType.CHANGE_EVENT,
            dish_mode_event_store,
        )

        self.device_proxy.subscribe_event(
            "longRunningCommandProgress",
            tango.EventType.CHANGE_EVENT,
            progress_event_store,
        )

        assert dish_mode_event_store.wait_for_value(DishMode.STANDBY_LP)

        self.dish_manager_cm._update_component_state(configuredband=Band.B2)

        # Transition DishManager to STANDBY_FP mode
        self.device_proxy.SetStandbyFPMode()

        # Clear out the queue to make sure we don't catch old events
        dish_mode_event_store.clear_queue()

        # transition subservient devices to FP mode and observe that
        # DishManager transitions dishMode to FP mode after all
        # subservient devices are in FP
        self.ds_cm._update_component_state(operatingmode=DSOperatingMode.STANDBY_FP)
        self.ds_cm._update_component_state(powerstate=DSPowerState.FULL_POWER)
        self.spf_cm._update_component_state(operatingmode=SPFOperatingMode.OPERATE)
        self.spf_cm._update_component_state(powerstate=SPFPowerState.FULL_POWER)
        self.spfrx_cm._update_component_state(operatingmode=SPFRxOperatingMode.DATA_CAPTURE)
        #  we can now expect dishMode to transition to STANDBY_FP
        assert dish_mode_event_store.wait_for_value(DishMode.STANDBY_FP)

        expected_progress_updates = [
            "SetStandbyFPMode called on DS",
            "SetOperateMode called on SPF",
            "CaptureData called on SPFRx",
            "Awaiting dishMode change to STANDBY_FP",
            "SetStandbyFPMode completed",
        ]

        events = progress_event_store.wait_for_progress_update(
            expected_progress_updates[-1], timeout=6
        )

        events_string = "".join([str(event.attr_value.value) for event in events])

        # Check that all the expected progress messages appeared
        # in the event store
        for message in expected_progress_updates:
            assert message in events_string<|MERGE_RESOLUTION|>--- conflicted
+++ resolved
@@ -40,27 +40,9 @@
             self.tango_context.start()
         self.device_proxy = self.tango_context.device
         class_instance = DishManager.instances.get(self.device_proxy.name())
-<<<<<<< HEAD
-        self.ds_cm = class_instance.component_manager.component_managers["DS"]
-        self.spf_cm = class_instance.component_manager.component_managers["SPF"]
-        self.spfrx_cm = class_instance.component_manager.component_managers["SPFRX"]
-
-        # During sub device command execution, we wait for state changes on our
-        # sub devices to work out if the command has completed.
-        # We do this both via event updates as well as periodic reads on the
-        # sub devices (poll).
-        # Since we mock out the tango layer, read_attribute returns a mock
-        # object.
-        # This then is used to update state which fails.
-        self.ds_cm.read_update_component_state = MagicMock()
-        self.spf_cm.read_update_component_state = MagicMock()
-        self.spfrx_cm.read_update_component_state = MagicMock()
-
-=======
         self.ds_cm = class_instance.component_manager.sub_component_managers["DS"]
         self.spf_cm = class_instance.component_manager.sub_component_managers["SPF"]
         self.spfrx_cm = class_instance.component_manager.sub_component_managers["SPFRX"]
->>>>>>> 4393f8eb
         self.dish_manager_cm = class_instance.component_manager
         # trigger transition to StandbyLP mode to
         # mimic automatic transition after startup
