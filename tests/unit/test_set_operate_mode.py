--- conflicted
+++ resolved
@@ -97,20 +97,9 @@
         )
 
         class_instance = DishManager.instances.get(device_proxy.name())
-<<<<<<< HEAD
-        ds_cm = class_instance.component_manager.component_managers["DS"]
-        spf_cm = class_instance.component_manager.component_managers["SPF"]
-        spfrx_cm = class_instance.component_manager.component_managers["SPFRX"]
-
-        ds_cm.read_update_component_state = MagicMock()
-        spf_cm.read_update_component_state = MagicMock()
-        spfrx_cm.read_update_component_state = MagicMock()
-
-=======
         ds_cm = class_instance.component_manager.sub_component_managers["DS"]
         spf_cm = class_instance.component_manager.sub_component_managers["SPF"]
         spfrx_cm = class_instance.component_manager.sub_component_managers["SPFRX"]
->>>>>>> 4393f8eb
         # Force dishManager dishMode to go to STANDBY_FP
         ds_cm._update_component_state(operatingmode=DSOperatingMode.STANDBY_FP)
         spf_cm._update_component_state(operatingmode=SPFOperatingMode.OPERATE)
