--- conflicted
+++ resolved
@@ -47,11 +47,8 @@
             "sub-device-1",
             "sub-device-2",
             "sub-device-3",
-<<<<<<< HEAD
             "sub-device-4",
-=======
             action_timeout_s=DEFAULT_ACTION_TIMEOUT_S,
->>>>>>> 5011dacd
         )
         weak_ref = weakref.ref(component_manager)
         component_manager.start_communicating()
