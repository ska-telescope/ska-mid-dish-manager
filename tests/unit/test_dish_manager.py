--- conflicted
+++ resolved
@@ -137,24 +137,8 @@
         json_string = json.loads(self.tango_context.device.GetComponentStates())
         assert "DS" in json_string
         assert "SPFRx" in json_string
-<<<<<<< HEAD
         assert "SPF" in json_string
-=======
-        assert "SPF" in json_string
-
-    def test_desired_pointing_write(self):
-        """Test that the write method of the desiredPointing attribute functions correctly"""
-        mocked_write = MagicMock()
-        self.ds_cm.write_attribute_value = mocked_write
-
-        write_value = (0.0, 1.0, 2.0)
-
-        self.device_proxy.desiredPointing = write_value
-
-        mocked_write.assert_called()
-        assert list(self.device_proxy.desiredPointing) == list(write_value)
 
     def test_connection_ping(self):
         "Test that the monitoring command exists and is polled"
-        assert self.device_proxy.get_command_poll_period("MonitoringPing") == 30000
->>>>>>> db17d337
+        assert self.device_proxy.get_command_poll_period("MonitoringPing") == 30000