--- conflicted
+++ resolved
@@ -56,28 +56,7 @@
         )
 
         class_instance = DishManager.instances.get(device_proxy.name())
-<<<<<<< HEAD
-        ds_cm = class_instance.component_manager.component_managers["DS"]
-        spf_cm = class_instance.component_manager.component_managers["SPF"]
-        spfrx_cm = class_instance.component_manager.component_managers["SPFRX"]
-
-        ds_cm.read_update_component_state = MagicMock()
-        spf_cm.read_update_component_state = MagicMock()
-        spfrx_cm.read_update_component_state = MagicMock()
-
-        assert device_proxy.dishMode != DishMode.STOW
-
-        device_proxy.SetStowMode()
-
-        # # Wait for a progress message so that SetStowMode has some time to run
-        # events = progress_event_store.wait_for_progress_update(
-        #     "Waiting for dishMode change to STOW", timeout=6
-        # )
-
-        # events_string = "".join([str(event) for event in events])
-=======
         ds_cm = class_instance.component_manager.sub_component_managers["DS"]
->>>>>>> 4393f8eb
 
         # Pretend DS goes into STOW
         ds_cm._update_component_state(operatingmode=DSOperatingMode.STOW)
