--- conflicted
+++ resolved
@@ -6,7 +6,6 @@
 import pytest
 import tango
 from ska_tango_base.commands import ResultCode
-from ska_tango_testing.mock.tango import MockTangoEventCallbackGroup
 from tango.test_context import DeviceTestContext
 
 from ska_mid_dish_manager.dish_manager import DishManager
@@ -20,28 +19,6 @@
 LOGGER = logging.getLogger(__name__)
 
 
-<<<<<<< HEAD
-# pylint: disable=missing-function-docstring
-@pytest.mark.unit
-@pytest.mark.forked
-@patch("ska_mid_dish_manager.component_managers.tango_device_cm.tango")
-def test_set_standbylp_fails_from_standbylp_dish_mode(patched_tango, caplog):
-    caplog.set_level(logging.DEBUG)
-
-    # Set up mocks
-    mocked_device_proxy = MagicMock()
-    patched_tango.DeviceProxy = MagicMock(return_value=mocked_device_proxy)
-
-    with DeviceTestContext(DishManager) as device_proxy:
-        # Transition happens almost instantly on a fast machine,
-        # even before we can complete event subscription or a MockCallable.
-        # Give it a few tries for a slower machine
-        for i in range(20):
-            LOGGER.info("waiting for STANDBY_LP [%s]", i)
-            if device_proxy.dishMode == DishMode.STANDBY_LP:
-                break
-        assert device_proxy.dishMode == DishMode.STANDBY_LP
-=======
 # pylint:disable=attribute-defined-outside-init
 # pylint:disable=protected-access
 @pytest.mark.unit
@@ -70,7 +47,6 @@
         )
 
         assert event_store.wait_for_value(DishMode.STANDBY_LP)
->>>>>>> 1e3e6e74
 
         with pytest.raises(tango.DevFailed):
             _, _ = device_proxy.SetStandbyLPMode()
@@ -80,33 +56,6 @@
         self.tango_context.stop()
 
 
-<<<<<<< HEAD
-# pylint: disable=missing-function-docstring, protected-access, invalid-name
-@pytest.mark.unit
-@pytest.mark.forked
-@pytest.mark.xfail(reason="Intermittent event system failure")
-@patch("ska_mid_dish_manager.component_managers.tango_device_cm.tango")
-def test_set_standbylp_succeeds_from_standbyfp_dish_mode(
-    patched_tango, caplog
-):
-    caplog.set_level(logging.DEBUG)
-
-    # Set up mocks
-    patched_dp = MagicMock()
-    patched_dp.command_inout = MagicMock()
-    patched_tango.DeviceProxy = MagicMock(return_value=patched_dp)
-
-    event_cb = MockTangoEventCallbackGroup(
-        "dishMode", "longRunningCommandResult", timeout=5
-    )
-
-    with DeviceTestContext(DishManager) as device_proxy:
-        sub_id = device_proxy.subscribe_event(
-            "dishMode",
-            tango.EventType.CHANGE_EVENT,
-            event_cb["dishMode"],
-        )
-=======
 # pylint:disable=attribute-defined-outside-init
 # pylint:disable=protected-access
 @pytest.mark.unit
@@ -128,21 +77,10 @@
     def test_standb_by_lp(self, event_store):
         """Execute tests"""
         device_proxy = self.tango_context.device
->>>>>>> 1e3e6e74
         class_instance = DishManager.instances.get(device_proxy.name())
         ds_cm = class_instance.component_manager.component_managers["DS"]
         spf_cm = class_instance.component_manager.component_managers["SPF"]
         spfrx_cm = class_instance.component_manager.component_managers["SPFRX"]
-<<<<<<< HEAD
-        # Force dishManager dishMode to go to STANDBY-FP
-        ds_cm._update_component_state(
-            operating_mode=DSOperatingMode.STANDBY_FP
-        )
-        spf_cm._update_component_state(operating_mode=SPFOperatingMode.OPERATE)
-        spfrx_cm._update_component_state(
-            operating_mode=SPFRxOperatingMode.STANDBY
-        )
-=======
 
         device_proxy.subscribe_event(
             "dishMode",
@@ -155,42 +93,23 @@
             event_store,
         )
 
-        # Update the operatingMode of the underlying devices
-        # This will force dishManager dishMode to go to STANDBY-FP
-        for comp_man in [ds_cm, spf_cm, spfrx_cm]:
-            comp_man._update_component_state(
-                operating_mode=OperatingMode.STANDBY_FP
-            )
-
+        # Force dishManager dishMode to go to STANDBY-FP
+        ds_cm._update_component_state(
+            operating_mode=DSOperatingMode.STANDBY_FP
+        )
+        spf_cm._update_component_state(operating_mode=SPFOperatingMode.OPERATE)
+        spfrx_cm._update_component_state(
+            operating_mode=SPFRxOperatingMode.STANDBY
+        )
         assert event_store.wait_for_value(DishMode.STANDBY_FP)
->>>>>>> 1e3e6e74
-
-        event_cb.assert_change_event("dishMode", DishMode.STANDBY_LP)
-        event_cb.assert_change_event("dishMode", DishMode.STANDBY_FP)
-        device_proxy.unsubscribe_event(sub_id)
 
         # Transition DishManager to STANDBY_LP issuing a command
         [[result_code], [unique_id]] = device_proxy.SetStandbyLPMode()
         assert ResultCode(result_code) == ResultCode.QUEUED
 
-<<<<<<< HEAD
-        sub_id = device_proxy.subscribe_event(
-            "longRunningCommandResult",
-            tango.EventType.CHANGE_EVENT,
-            event_cb["longRunningCommandResult"],
-        )
-        # wait for the SetStandbyLPMode to be queued, i.e. the cmd
-        # has been submitted to the subservient devices
-        event_cb.assert_change_event("longRunningCommandResult", ("", ""))
-        event_cb.assert_change_event(
-            "longRunningCommandResult",
-            (unique_id, '"SetStandbyLPMode queued on ds, spf and spfrx"'),
-=======
         assert event_store.wait_for_command_result(
             unique_id, '"SetStandbyLPMode queued on ds, spf and spfrx"'
->>>>>>> 1e3e6e74
         )
-        device_proxy.unsubscribe_event(sub_id)
 
         # transition subservient devices to their respective operatingMode
         # and observe that DishManager transitions dishMode to LP mode
@@ -202,14 +121,10 @@
         spf_cm._update_component_state(
             operating_mode=SPFOperatingMode.STANDBY_LP
         )
-<<<<<<< HEAD
         # no need to change the component state of SPFRX
-        # since it's in theexpected operating mode
-        assert device_proxy.dishMode == DishMode.STANDBY_LP
-=======
+        # since it's in the expected operating mode
         assert event_store.wait_for_value(DishMode.STANDBY_LP)
 
     def teardown_method(self):
         """Tear down context"""
-        self.tango_context.stop()
->>>>>>> 1e3e6e74
+        self.tango_context.stop()