--- conflicted
+++ resolved
@@ -2,15 +2,10 @@
 import pytest
 import tango
 
-<<<<<<< HEAD
-from ska_mid_dish_manager.devices.test_devices.utils import set_dish_manager_to_standby_lp
-from ska_mid_dish_manager.models.dish_enums import Band, DishMode
-=======
 from ska_mid_dish_manager.devices.test_devices.utils import (
     set_configuredBand_b1,
 )
 from ska_mid_dish_manager.models.dish_enums import DishMode
->>>>>>> ee573633
 
 
 @pytest.mark.acceptance
@@ -53,15 +48,27 @@
 
     expected_progress_updates = [
         "SetPointMode called on DS",
-        ("Awaiting DS operatingmode to change to [<DSOperatingMode.POINT: 7>]"),
+        (
+            "Awaiting DS operatingmode to change to "
+            "[<DSOperatingMode.POINT: 7>]"
+        ),
         "SetOperateMode called on SPF",
-        ("Awaiting SPF operatingmode to change to [<SPFOperatingMode.OPERATE: 3>]"),
+        (
+            "Awaiting SPF operatingmode to change to "
+            "[<SPFOperatingMode.OPERATE: 3>]"
+        ),
         "CaptureData called on SPFRX",
-        ("Awaiting SPFRX operatingmode to change to [<SPFRxOperatingMode.DATA_CAPTURE: 3>]"),
+        (
+            "Awaiting SPFRX operatingmode to change to "
+            "[<SPFRxOperatingMode.DATA_CAPTURE: 3>]"
+        ),
         "Awaiting dishmode change to 7",
         ("DS operatingmode changed to, [<DSOperatingMode.POINT: 7>]"),
         ("SPF operatingmode changed to, [<SPFOperatingMode.OPERATE: 3>]"),
-        ("SPFRX operatingmode changed to, [<SPFRxOperatingMode.DATA_CAPTURE: 3>]"),
+        (
+            "SPFRX operatingmode changed to, "
+            "[<SPFRxOperatingMode.DATA_CAPTURE: 3>]"
+        ),
         "SetOperateMode completed",
     ]
 
