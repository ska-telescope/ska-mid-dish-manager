"""Test ConfigureBand2"""
import pytest
import tango

from ska_mid_dish_manager.devices.test_devices.utils import (
    set_configuredBand_b1,
    set_configuredBand_b2,
    set_dish_manager_to_standby_lp,
)
from ska_mid_dish_manager.models.dish_enums import Band, DishMode


@pytest.mark.acceptance
@pytest.mark.SKA_mid
@pytest.mark.forked
def test_configure_band_2(event_store_class, dish_manager_proxy):
    """Test ConfigureBand2"""
    set_dish_manager_to_standby_lp(event_store_class, dish_manager_proxy)
    assert dish_manager_proxy.dishMode == DishMode.STANDBY_LP

    # make sure configureBand is not B2
    set_configuredBand_b1()

    main_event_store = event_store_class()
    progress_event_store = event_store_class()

    dish_manager_proxy.subscribe_event(
        "dishMode",
        tango.EventType.CHANGE_EVENT,
        main_event_store,
    )

    dish_manager_proxy.subscribe_event(
        "longRunningCommandProgress",
        tango.EventType.CHANGE_EVENT,
        progress_event_store,
    )

    dish_manager_proxy.SetStandbyFPMode()
    assert main_event_store.wait_for_value(DishMode.STANDBY_FP, timeout=5)
<<<<<<< HEAD
    set_configuredBand_b2()
=======
    dish_manager_proxy.ConfigureBand2()
>>>>>>> 4b77497a
    assert dish_manager_proxy.configuredBand == Band.B2

    expected_progress_updates = [
        "SetIndexPosition called on DS",
        (
            "Awaiting DS indexerposition to change to "
            "[<IndexerPosition.B2: 2>]"
        ),
        "ConfigureBand2 called on SPFRX",
        ("Awaiting SPFRX configuredband to change to [<Band.B2: 2>]"),
        "Awaiting dishmode change to 3",
        ("SPF operatingmode changed to, [<SPFOperatingMode.OPERATE: 3>]"),
        ("SPFRX configuredband changed to, [<Band.B2: 2>]"),
        "ConfigureBand2 completed",
    ]

    events = progress_event_store.wait_for_progress_update(
        expected_progress_updates[-1], timeout=6
    )

    events_string = "".join([str(event) for event in events])

    # Check that all the expected progress messages appeared
    # in the event store.
    for message in expected_progress_updates:
        assert message in events_string<|MERGE_RESOLUTION|>--- conflicted
+++ resolved
@@ -38,11 +38,7 @@
 
     dish_manager_proxy.SetStandbyFPMode()
     assert main_event_store.wait_for_value(DishMode.STANDBY_FP, timeout=5)
-<<<<<<< HEAD
     set_configuredBand_b2()
-=======
-    dish_manager_proxy.ConfigureBand2()
->>>>>>> 4b77497a
     assert dish_manager_proxy.configuredBand == Band.B2
 
     expected_progress_updates = [
