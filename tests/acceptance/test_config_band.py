"""Test ConfigureBand2"""
from datetime import datetime, timedelta

import pytest
import tango
from ska_control_model import TaskStatus

from ska_mid_dish_manager.devices.test_devices.utils import (
    set_configuredBand_b1,
    set_dish_manager_to_standby_lp,
)
from ska_mid_dish_manager.models.dish_enums import Band, DishMode


@pytest.mark.acceptance
@pytest.mark.SKA_mid
@pytest.mark.forked
def test_configure_band_2(event_store_class, dish_manager_proxy):
    """Test ConfigureBand2"""
    set_dish_manager_to_standby_lp(event_store_class, dish_manager_proxy)
    assert dish_manager_proxy.dishMode == DishMode.STANDBY_LP

    # make sure configureBand is not B2
    set_configuredBand_b1()

    main_event_store = event_store_class()
    progress_event_store = event_store_class()

    dish_manager_proxy.subscribe_event(
        "longRunningCommandProgress",
        tango.EventType.CHANGE_EVENT,
        progress_event_store,
    )

    attributes = ["dishMode", "longrunningcommandresult", "configuredBand"]
    for attribute_name in attributes:
        dish_manager_proxy.subscribe_event(
            attribute_name,
            tango.EventType.CHANGE_EVENT,
            main_event_store,
        )

    main_event_store.clear_queue()

    [[_], [unique_id]] = dish_manager_proxy.SetStandbyFPMode()
    main_event_store.wait_for_command_id(unique_id, timeout=8)
    assert dish_manager_proxy.dishMode == DishMode.STANDBY_FP

    main_event_store.clear_queue()

    future_time = datetime.utcnow() + timedelta(days=1)
    [[_], [unique_id]] = dish_manager_proxy.ConfigureBand2(future_time.isoformat())
<<<<<<< HEAD
    main_event_store.wait_for_command_id(unique_id)
=======
    event_store.wait_for_command_id(unique_id)
>>>>>>> fa87364c
    assert dish_manager_proxy.configuredBand == Band.B2

    # Do it again to check result
    [[task_status], [result]] = dish_manager_proxy.ConfigureBand2(future_time.isoformat())
<<<<<<< HEAD

=======
>>>>>>> fa87364c
    assert task_status == TaskStatus.COMPLETED
    assert result == "Already in band B2"

    expected_progress_updates = [
        "SetIndexPosition called on DS",
        ("Awaiting DS indexerposition to change to [<IndexerPosition.B2: 2>]"),
        "ConfigureBand2 called on SPFRX",
        ("Awaiting SPFRX configuredband to change to [<Band.B2: 2>]"),
        "Awaiting dishmode change to 3",
        ("SPF operatingmode changed to, [<SPFOperatingMode.OPERATE: 3>]"),
        ("SPFRX configuredband changed to, [<Band.B2: 2>]"),
        "ConfigureBand2 completed",
    ]

    events = progress_event_store.wait_for_progress_update(
        expected_progress_updates[-1], timeout=6
    )

    events_string = "".join([str(event) for event in events])

    # Check that all the expected progress messages appeared
    # in the event store.
    for message in expected_progress_updates:
        assert message in events_string<|MERGE_RESOLUTION|>--- conflicted
+++ resolved
@@ -50,19 +50,11 @@
 
     future_time = datetime.utcnow() + timedelta(days=1)
     [[_], [unique_id]] = dish_manager_proxy.ConfigureBand2(future_time.isoformat())
-<<<<<<< HEAD
     main_event_store.wait_for_command_id(unique_id)
-=======
-    event_store.wait_for_command_id(unique_id)
->>>>>>> fa87364c
     assert dish_manager_proxy.configuredBand == Band.B2
 
     # Do it again to check result
     [[task_status], [result]] = dish_manager_proxy.ConfigureBand2(future_time.isoformat())
-<<<<<<< HEAD
-
-=======
->>>>>>> fa87364c
     assert task_status == TaskStatus.COMPLETED
     assert result == "Already in band B2"
 
