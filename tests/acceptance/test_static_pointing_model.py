"""Test Static Pointing Model."""

from typing import Any

import pytest
import tango

CA_OBS_INDEX = 11
E_OBS_INDEX = 19


@pytest.mark.acceptance
@pytest.mark.forked
@pytest.mark.parametrize(
    "tango_attribute",
    [
        ("band1PointingModelParams"),
        ("band2PointingModelParams"),
        ("band3PointingModelParams"),
        ("band4PointingModelParams"),
    ],
)
def test_read_band_static_pointing_model_parameters(
    tango_attribute: str, dish_manager_proxy: tango.DeviceProxy
) -> None:
    """Test BandN Static Pointing Model Parameters."""
    band_pointing_model_params = dish_manager_proxy.read_attribute(tango_attribute).value

    assert len(band_pointing_model_params) == 20
    assert band_pointing_model_params.dtype.name == "float32"  # type: ignore


@pytest.mark.acceptance
@pytest.mark.forked
<<<<<<< HEAD
def test_write_band2_static_pointing_model_parameters(
    dish_manager_proxy: tango.DeviceProxy,
    ds_device_proxy: tango.DeviceProxy,
    event_store_class: Any,
) -> None:
    """Test Band2 Static Pointing Model Parameters."""
    dm_event_store = event_store_class()
    ds_event_store = event_store_class()

    dish_manager_proxy.subscribe_event(
        "band2PointingModelParams", tango.EventType.CHANGE_EVENT, dm_event_store
    )

    ds_device_proxy.subscribe_event(
        "band2PointingModelParams", tango.EventType.CHANGE_EVENT, ds_event_store
    )

    write_values = [1.2, 3.4]
    expected_values = [0.0] * 20
    expected_values[CA_OBS_INDEX] = write_values[0]
    expected_values[E_OBS_INDEX] = write_values[1]

    dish_manager_proxy.band2PointingModelParams = write_values
    # verify that DS Manager received the update
    ds_event_store.wait_for_value(expected_values)

    # FIXME this is a workaround to force updates to be bubbled up to DishManager
    # It's not clear why attribute writes to sub component managers do not get
    # events flowing all through until this intervention is actioned
    # and trigger the update to the dish manager component manager
    dish_manager_proxy.SyncComponentStates()
    dm_event_store.wait_for_value(expected_values)
=======
@pytest.mark.parametrize(
    "tango_attribute,write_values",
    [
        ("band1PointingModelParams", [1.2, 3.4]),
        ("band2PointingModelParams", [5.6, 7.8]),
        ("band3PointingModelParams", [9.10, 10.11]),
        ("band4PointingModelParams", [11.12, 13.14]),
    ],
)
def test_write_bands_static_pointing_model_parameters(
    tango_attribute: str,
    write_values: list[float],
    dish_manager_proxy: tango.DeviceProxy,
    event_store_class: Any,
) -> None:
    """Test Band Static Pointing Model Parameters."""
    current_values = dish_manager_proxy.read_attribute(tango_attribute).value

    dish_manager_proxy.write_attribute(tango_attribute, write_values)

    expected_values = current_values
    expected_values[11] = write_values[0]  # CAobs
    expected_values[19] = write_values[1]  # Eobs

    model_event_store = event_store_class()
    dish_manager_proxy.subscribe_event(
        tango_attribute, tango.EventType.CHANGE_EVENT, model_event_store
    )
    model_event_store.wait_for_value(expected_values, timeout=7)
>>>>>>> 772ec24a


@pytest.mark.acceptance
@pytest.mark.forked
@pytest.mark.parametrize(
    "tango_attribute",
    [
        ("band1PointingModelParams"),
        ("band2PointingModelParams"),
        ("band3PointingModelParams"),
        ("band4PointingModelParams"),
    ],
)
def test_track_load_static_off(
<<<<<<< HEAD
    dish_manager_proxy: tango.DeviceProxy,
    ds_device_proxy: tango.DeviceProxy,
    event_store_class: Any,
) -> None:
    """Test Band2 Static Pointing Model Parameters."""
    dm_event_store = event_store_class()
    ds_event_store = event_store_class()
=======
    tango_attribute: str, dish_manager_proxy: tango.DeviceProxy, event_store_class: Any
) -> None:
    """Test TrackLoadStaticOff command."""
    # This ensures that BandForCorr is bandX so that we receive an update on
    # bandXPointingModelParams when calling TrackLoadStaticOff
    dish_manager_proxy.write_attribute(tango_attribute, [0.0, 0.0])

    write_values = [20.1, 0.5]
>>>>>>> 772ec24a

    dish_manager_proxy.subscribe_event(
        "band2PointingModelParams", tango.EventType.CHANGE_EVENT, dm_event_store
    )

    ds_device_proxy.subscribe_event(
        "band2PointingModelParams", tango.EventType.CHANGE_EVENT, ds_event_store
    )

    write_values = [20.1, 0.5]
    expected_values = [0.0] * 20
<<<<<<< HEAD
    expected_values[CA_OBS_INDEX] = write_values[0]
    expected_values[E_OBS_INDEX] = write_values[1]

    dish_manager_proxy.TrackLoadStaticOff(write_values)
    # verify that DS Manager received the update
    ds_event_store.wait_for_value(expected_values)

    # FIXME this is a workaround to force updates to be bubbled up to DishManager
    # It's not clear why attribute writes to sub component managers do not get
    # events flowing all through until this intervention is actioned
    # and trigger the update to the dish manager component manager
    dish_manager_proxy.SyncComponentStates()
    dm_event_store.wait_for_value(expected_values)
=======
    expected_values[11] = write_values[0]  # CAobs
    expected_values[19] = write_values[1]  # Eobs

    model_event_store = event_store_class()
    dish_manager_proxy.subscribe_event(
        tango_attribute, tango.EventType.CHANGE_EVENT, model_event_store
    )
    model_event_store.wait_for_value(expected_values, timeout=7)
>>>>>>> 772ec24a
<|MERGE_RESOLUTION|>--- conflicted
+++ resolved
@@ -32,40 +32,6 @@
 
 @pytest.mark.acceptance
 @pytest.mark.forked
-<<<<<<< HEAD
-def test_write_band2_static_pointing_model_parameters(
-    dish_manager_proxy: tango.DeviceProxy,
-    ds_device_proxy: tango.DeviceProxy,
-    event_store_class: Any,
-) -> None:
-    """Test Band2 Static Pointing Model Parameters."""
-    dm_event_store = event_store_class()
-    ds_event_store = event_store_class()
-
-    dish_manager_proxy.subscribe_event(
-        "band2PointingModelParams", tango.EventType.CHANGE_EVENT, dm_event_store
-    )
-
-    ds_device_proxy.subscribe_event(
-        "band2PointingModelParams", tango.EventType.CHANGE_EVENT, ds_event_store
-    )
-
-    write_values = [1.2, 3.4]
-    expected_values = [0.0] * 20
-    expected_values[CA_OBS_INDEX] = write_values[0]
-    expected_values[E_OBS_INDEX] = write_values[1]
-
-    dish_manager_proxy.band2PointingModelParams = write_values
-    # verify that DS Manager received the update
-    ds_event_store.wait_for_value(expected_values)
-
-    # FIXME this is a workaround to force updates to be bubbled up to DishManager
-    # It's not clear why attribute writes to sub component managers do not get
-    # events flowing all through until this intervention is actioned
-    # and trigger the update to the dish manager component manager
-    dish_manager_proxy.SyncComponentStates()
-    dm_event_store.wait_for_value(expected_values)
-=======
 @pytest.mark.parametrize(
     "tango_attribute,write_values",
     [
@@ -82,20 +48,23 @@
     event_store_class: Any,
 ) -> None:
     """Test Band Static Pointing Model Parameters."""
-    current_values = dish_manager_proxy.read_attribute(tango_attribute).value
-
+    pointing_model_params = dish_manager_proxy.read_attribute(tango_attribute).value
     dish_manager_proxy.write_attribute(tango_attribute, write_values)
 
-    expected_values = current_values
-    expected_values[11] = write_values[0]  # CAobs
-    expected_values[19] = write_values[1]  # Eobs
+    pointing_model_params[CA_OBS_INDEX] = write_values[0]
+    pointing_model_params[E_OBS_INDEX] = write_values[1]
 
-    model_event_store = event_store_class()
+    dm_event_store = event_store_class()
     dish_manager_proxy.subscribe_event(
-        tango_attribute, tango.EventType.CHANGE_EVENT, model_event_store
+        tango_attribute, tango.EventType.CHANGE_EVENT, dm_event_store
     )
-    model_event_store.wait_for_value(expected_values, timeout=7)
->>>>>>> 772ec24a
+
+    # FIXME this is a workaround to force updates to be bubbled up to DishManager
+    # It's not clear why attribute writes to sub component managers do not get
+    # events flowing all through until this intervention is actioned
+    # and trigger the update to the dish manager component manager
+    dish_manager_proxy.SyncComponentStates()
+    dm_event_store.wait_for_value(pointing_model_params)
 
 
 @pytest.mark.acceptance
@@ -110,15 +79,6 @@
     ],
 )
 def test_track_load_static_off(
-<<<<<<< HEAD
-    dish_manager_proxy: tango.DeviceProxy,
-    ds_device_proxy: tango.DeviceProxy,
-    event_store_class: Any,
-) -> None:
-    """Test Band2 Static Pointing Model Parameters."""
-    dm_event_store = event_store_class()
-    ds_event_store = event_store_class()
-=======
     tango_attribute: str, dish_manager_proxy: tango.DeviceProxy, event_store_class: Any
 ) -> None:
     """Test TrackLoadStaticOff command."""
@@ -127,39 +87,20 @@
     dish_manager_proxy.write_attribute(tango_attribute, [0.0, 0.0])
 
     write_values = [20.1, 0.5]
->>>>>>> 772ec24a
+    dish_manager_proxy.TrackLoadStaticOff(write_values)
 
-    dish_manager_proxy.subscribe_event(
-        "band2PointingModelParams", tango.EventType.CHANGE_EVENT, dm_event_store
-    )
-
-    ds_device_proxy.subscribe_event(
-        "band2PointingModelParams", tango.EventType.CHANGE_EVENT, ds_event_store
-    )
-
-    write_values = [20.1, 0.5]
     expected_values = [0.0] * 20
-<<<<<<< HEAD
     expected_values[CA_OBS_INDEX] = write_values[0]
     expected_values[E_OBS_INDEX] = write_values[1]
 
-    dish_manager_proxy.TrackLoadStaticOff(write_values)
-    # verify that DS Manager received the update
-    ds_event_store.wait_for_value(expected_values)
+    dm_event_store = event_store_class()
+    dish_manager_proxy.subscribe_event(
+        tango_attribute, tango.EventType.CHANGE_EVENT, dm_event_store
+    )
 
     # FIXME this is a workaround to force updates to be bubbled up to DishManager
     # It's not clear why attribute writes to sub component managers do not get
     # events flowing all through until this intervention is actioned
     # and trigger the update to the dish manager component manager
     dish_manager_proxy.SyncComponentStates()
-    dm_event_store.wait_for_value(expected_values)
-=======
-    expected_values[11] = write_values[0]  # CAobs
-    expected_values[19] = write_values[1]  # Eobs
-
-    model_event_store = event_store_class()
-    dish_manager_proxy.subscribe_event(
-        tango_attribute, tango.EventType.CHANGE_EVENT, model_event_store
-    )
-    model_event_store.wait_for_value(expected_values, timeout=7)
->>>>>>> 772ec24a
+    dm_event_store.wait_for_value(expected_values)