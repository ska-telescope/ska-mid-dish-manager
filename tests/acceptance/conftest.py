--- conflicted
+++ resolved
@@ -28,7 +28,6 @@
     spfrx_device_proxy,
 ):
     """Reset the tango devices to a fresh state before each test"""
-<<<<<<< HEAD
     # FIXME weirdly, the thread spawned by the component manager hangs
     # on initial deployment. Calling abortCommands and continuing seems
     # to resolve this issue. Investigate why this is the case later
@@ -41,12 +40,6 @@
     event_store.wait_for_value((), timeout=30)
     event_store.clear_queue()
 
-    set_ignored_devices(
-        dish_manager_proxy=dish_manager_proxy, ignore_spf=False, ignore_spfrx=False
-    )
-
-=======
->>>>>>> 772ec24a
     spfrx_device_proxy.ResetToDefault()
     spf_device_proxy.ResetToDefault()
 
