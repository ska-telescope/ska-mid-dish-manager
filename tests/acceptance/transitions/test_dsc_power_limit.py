"""Test dscPowerLimtkW Attribute."""

from typing import Any

import pytest
import tango

from ska_mid_dish_manager.models.dish_enums import PointingState
from tests.utils import calculate_slew_target, remove_subscriptions, setup_subscriptions

DEFAULT_POWER_LIMIT = 10


def clean_up(
    ds_device_proxy: tango.DeviceProxy,
    dish_manager_proxy: tango.DeviceProxy,
    event_store_class: Any,
) -> None:
    """Sets the power limit to it's default value."""
    ds_device_proxy.write_attribute("dscPowerLimitKw", DEFAULT_POWER_LIMIT)
    dm_attribute_event_store = event_store_class()
    sub_id = dish_manager_proxy.subscribe_event(
        "dscPowerLimitkW", tango.EventType.CHANGE_EVENT, dm_attribute_event_store
    )
    dm_attribute_event_store.wait_for_value(DEFAULT_POWER_LIMIT, timeout=6)
    dish_manager_proxy.unsubscribe_event(sub_id)


@pytest.mark.acceptance
@pytest.mark.forked
def test_initial_power_limit(
    ds_device_proxy: tango.DeviceProxy,
    dish_manager_proxy: tango.DeviceProxy,
) -> None:
    """Tests the dscPowerLimitkW attribute inital value on DS and Dish Manager."""
    initial_value = 10.0
    assert (
        ds_device_proxy.read_attribute("dscPowerLimitkW").value
        == dish_manager_proxy.read_attribute("dscPowerLimitkW").value
        == initial_value
    )


@pytest.mark.acceptance
@pytest.mark.forked
def test_correct_power_limit_change(
    ds_device_proxy: tango.DeviceProxy,
    dish_manager_proxy: tango.DeviceProxy,
    event_store_class: Any,
) -> None:
    """Tests the setting of the dscPowerLimitkW attribute (correct). Chaining is
    tested in order to make sure that a change on DS Manager's attribute updates
    the attribute of Dish Manager and Vice versa.
    """
    subscriptions = {}
    dm_attribute_event_store = event_store_class()
    ds_attribute_event_store = event_store_class()
    subscriptions.update(
        setup_subscriptions(dish_manager_proxy, {"dscPowerLimitkW": dm_attribute_event_store})
    )
    subscriptions.update(
        setup_subscriptions(ds_device_proxy, {"dscPowerLimitkW": ds_attribute_event_store})
    )

    power_limit_list = [12.4, 14.3]
    for proxy, power_limit in zip([ds_device_proxy, dish_manager_proxy], power_limit_list):
        proxy.write_attribute("dscPowerLimitkW", power_limit)
        ds_attribute_event_store.wait_for_value(power_limit, timeout=6)
        dm_attribute_event_store.wait_for_value(power_limit, timeout=6)
    remove_subscriptions(subscriptions)


@pytest.mark.acceptance
@pytest.mark.forked
def test_incorrect_power_limit_change(
    ds_device_proxy: tango.DeviceProxy,
    dish_manager_proxy: tango.DeviceProxy,
    event_store_class: Any,
) -> None:
    """Tests the setting of the dscPowerLimitkW attribute (incorrect). Chaining is
    tested in order to make sure that a change on DS Manager's attribute updates the
    attribute of Dish Manager and Vice versa.
    """
    clean_up(ds_device_proxy, dish_manager_proxy, event_store_class)
    power_limit_list = [0.9, 0.6]
    for proxy, power_limit in zip([ds_device_proxy, dish_manager_proxy], power_limit_list):
        with pytest.raises(tango.DevFailed):
            proxy.write_attribute("dscPowerLimitkW", power_limit)  # This should raise ValueError
            ds_value = ds_device_proxy.read_attribute("dscPowerLimitkW").value
            dish_value = dish_manager_proxy.read_attribute("dscPowerLimitkW").value
            assert ds_value == dish_value == DEFAULT_POWER_LIMIT


@pytest.mark.acceptance
@pytest.mark.forked
@pytest.mark.parametrize(
    ("parameter", "allowed"),
    [
        ([1.0, 15.0], True),
        ([0.0, 14.0], True),
        ([1.0, 38.0], False),
        ([0.0, 99.0], False),
    ],
)
def test_power_limit_change_set_power_mode(
    parameter: list[float],
    allowed: bool,
    ds_device_proxy: tango.DeviceProxy,
    dish_manager_proxy: tango.DeviceProxy,
    event_store_class: Any,
) -> None:
    """Tests the limits of the attribute dscPowerLimitkW through the SetPowerMode. Chaining is
    tested in order to make sure that a change on DS Manager's attribute updates the attribute
    of Dish Manager and Vice versa.
    """
    clean_up(ds_device_proxy, dish_manager_proxy, event_store_class)
    subscriptions = {}
    ds_attribute_event_store = event_store_class()
    dm_attribute_event_store = event_store_class()
    subscriptions.update(
        setup_subscriptions(dish_manager_proxy, {"dscPowerLimitkW": dm_attribute_event_store})
    )
    subscriptions.update(
        setup_subscriptions(ds_device_proxy, {"dscPowerLimitkW": ds_attribute_event_store})
    )

    ds_device_proxy.SetPowerMode(parameter)
    if allowed:
        ds_attribute_event_store.wait_for_value(parameter[1], timeout=6)
        dm_attribute_event_store.wait_for_value(parameter[1], timeout=6)
    else:
        ds_device_proxy.dscPowerLimitkW = DEFAULT_POWER_LIMIT
        dish_manager_proxy.dscPowerLimitkW = DEFAULT_POWER_LIMIT
    remove_subscriptions(subscriptions)


@pytest.mark.acceptance
def test_fp_lp_power_limit_used(
    ds_device_proxy: tango.DeviceProxy,
    dish_manager_proxy: tango.DeviceProxy,
    event_store_class: Any,
):
    """Test the dscPowerLimitkW value used when invoking commands (LP and FP)."""
    status_event_store = event_store_class()
    ds_attribute_event_store = event_store_class()
    attr_cb_mapping = {
        "dscPowerLimitkW": ds_attribute_event_store,
        "status": status_event_store,
    }
    subscriptions = setup_subscriptions(ds_device_proxy, attr_cb_mapping)

    # LP transition
    # Set the value to something other than the default value
    limit_value = 19.9
    dish_manager_proxy.write_attribute("dscPowerLImitKw", limit_value)
    ds_attribute_event_store.wait_for_value(limit_value, timeout=6)
    # Call command that also makes use of the SetPowerMode command
<<<<<<< HEAD
    ds_device_proxy.SetStandbyMode()
    progress_event_store.wait_for_progress_update(
        f"Path [Management.Commands.SetPowerMode] called with args [(True, {limit_value})]",
=======
    ds_device_proxy.SetStandbyLPMode()
    status_event_store.wait_for_value(
        f"Low Power Mode called using DSC Power Limit: {limit_value}kW", timeout=6
>>>>>>> 05858565
    )

    # FP transition
    # Set the value to something other than the default value
    limit_value = 15.0
    dish_manager_proxy.write_attribute("dscPowerLImitKw", limit_value)
    ds_attribute_event_store.wait_for_value(limit_value, timeout=6)
    # Call command that also makes use of the SetPowerMode command
<<<<<<< HEAD
    ds_device_proxy.SetPointMode()
    progress_event_store.wait_for_progress_update(
        f"Path [Management.Commands.SetPowerMode] called with args [(False, {limit_value})]",
        timeout=6,
=======
    ds_device_proxy.SetStandbyFPMode()
    status_event_store.wait_for_value(
        f"Full Power Mode called using DSC Power Limit: {limit_value}kW", timeout=6
>>>>>>> 05858565
    )
    remove_subscriptions(subscriptions)


@pytest.mark.acceptance
def test_dsc_current_limit_used(
    ds_device_proxy: tango.DeviceProxy,
    dish_manager_proxy: tango.DeviceProxy,
    event_store_class: Any,
):
    """Test the dscPowerLimitkW value used when invoking Slew."""
    subscriptions = {}
    status_event_store = event_store_class()
    pointing_state_events = event_store_class()
    subscriptions.update(
        setup_subscriptions(dish_manager_proxy, {"pointingState": pointing_state_events})
    )
    subscriptions.update(setup_subscriptions(ds_device_proxy, {"status": status_event_store}))

    clean_up(ds_device_proxy, dish_manager_proxy, event_store_class)

    current_az, current_el = dish_manager_proxy.achievedPointing[1:]
    requested_az, requested_el = calculate_slew_target(current_az, current_el, 10.0, 10.0)
    ds_device_proxy.Slew([requested_az, requested_el])
    status_event_store.wait_for_value(
        (
            "Slew called with Azimuth speed: 3.0 deg/s, Elevation speed: 1.0 deg/s "
            "and DSC Power Limit: 10.0kW"
        ),
        timeout=6,
    )

    # wait for the slew to finish
    estimate_slew_duration = abs(requested_el - current_el)
    pointing_state_events.wait_for_value(PointingState.READY, timeout=estimate_slew_duration + 10)

    remove_subscriptions(subscriptions)<|MERGE_RESOLUTION|>--- conflicted
+++ resolved
@@ -155,15 +155,9 @@
     dish_manager_proxy.write_attribute("dscPowerLImitKw", limit_value)
     ds_attribute_event_store.wait_for_value(limit_value, timeout=6)
     # Call command that also makes use of the SetPowerMode command
-<<<<<<< HEAD
     ds_device_proxy.SetStandbyMode()
-    progress_event_store.wait_for_progress_update(
+    status_event_store.wait_for_value(
         f"Path [Management.Commands.SetPowerMode] called with args [(True, {limit_value})]",
-=======
-    ds_device_proxy.SetStandbyLPMode()
-    status_event_store.wait_for_value(
-        f"Low Power Mode called using DSC Power Limit: {limit_value}kW", timeout=6
->>>>>>> 05858565
     )
 
     # FP transition
@@ -172,16 +166,10 @@
     dish_manager_proxy.write_attribute("dscPowerLImitKw", limit_value)
     ds_attribute_event_store.wait_for_value(limit_value, timeout=6)
     # Call command that also makes use of the SetPowerMode command
-<<<<<<< HEAD
     ds_device_proxy.SetPointMode()
-    progress_event_store.wait_for_progress_update(
+    status_event_store.wait_for_value(
         f"Path [Management.Commands.SetPowerMode] called with args [(False, {limit_value})]",
         timeout=6,
-=======
-    ds_device_proxy.SetStandbyFPMode()
-    status_event_store.wait_for_value(
-        f"Full Power Mode called using DSC Power Limit: {limit_value}kW", timeout=6
->>>>>>> 05858565
     )
     remove_subscriptions(subscriptions)
 
