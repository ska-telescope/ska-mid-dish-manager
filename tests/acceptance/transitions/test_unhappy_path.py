"""Test dish unhappy path."""

import pytest

from ska_mid_dish_manager.models.dish_enums import (
    Band,
    DishMode,
    SPFOperatingMode,
    SPFRxOperatingMode,
)
from tests.utils import remove_subscriptions, setup_subscriptions


@pytest.mark.acceptance
@pytest.mark.forked
def test_dish_handles_unhappy_path_in_command_execution(
    undo_raise_exceptions,
    event_store_class,
    dish_manager_proxy,
    spf_device_proxy,
    spfrx_device_proxy,
):
    """Test DishManager handles errors in SPFC and SPFRx."""
    progress_event_store = event_store_class()
    result_event_store = event_store_class()
    band_event_store = event_store_class()
    dish_mode_event_store = event_store_class()
    attr_cb_mapping = {
        "dishMode": dish_mode_event_store,
        "configuredBand": band_event_store,
        "longRunningCommandProgress": progress_event_store,
        "longRunningCommandResult": result_event_store,
    }
    subscriptions = setup_subscriptions(dish_manager_proxy, attr_cb_mapping)

    # transition through FP > OPERATE > LP
    # SetStandbyLPMode is the only command which fans out
    # to SPF and SPFRx devices: this allows us test the exception
    dish_manager_proxy.ConfigureBand1(True)
    band_event_store.wait_for_value(Band.B1, timeout=8)

    # Await auto transition to OPERATE following band config
    dish_mode_event_store.wait_for_value(DishMode.OPERATE, timeout=8)

    dish_manager_proxy.SetStandbyFPMode()
    dish_mode_event_store.wait_for_value(DishMode.STANDBY_FP, timeout=8)

    # Enable failure modes
    spf_device_proxy.raiseCmdException = True
    spfrx_device_proxy.raiseCmdException = True
    result_event_store.clear_queue()
    progress_event_store.clear_queue()

    dish_manager_proxy.SetStandbyLPMode()

<<<<<<< HEAD
    progress_msg = "SetStandbyLPMode failed Exception:"
=======
    progress_msg = (
        "DishManager.SetStandbyLPMode failed: "
        "SPF.SetStandbyLPMode, SPFRX.SetStandbyMode failed to execute"
    )
>>>>>>> 05858565
    progress_event_store.wait_for_progress_update(progress_msg, timeout=5)

    result_event_store = result_event_store.get_queue_values(timeout=5)
    # e.g ['[0, "SetStandbyFPMode completed"]', '[3, "SetStandbyLPMode failed"]', ...]
    lrc_result_msgs = [event[1][1] for event in result_event_store]
    expected_result_message = lrc_result_msgs[-1]
    assert "SetStandbyLPMode failed" in expected_result_message, lrc_result_msgs

    # check that the mode transition to LP mode did not happen on dish manager, spf and spfrx
    assert dish_manager_proxy.dishMode == DishMode.STANDBY_FP
    assert spf_device_proxy.operatingMode == SPFOperatingMode.OPERATE
    assert spfrx_device_proxy.operatingMode == SPFRxOperatingMode.OPERATE

    remove_subscriptions(subscriptions)<|MERGE_RESOLUTION|>--- conflicted
+++ resolved
@@ -53,14 +53,7 @@
 
     dish_manager_proxy.SetStandbyLPMode()
 
-<<<<<<< HEAD
     progress_msg = "SetStandbyLPMode failed Exception:"
-=======
-    progress_msg = (
-        "DishManager.SetStandbyLPMode failed: "
-        "SPF.SetStandbyLPMode, SPFRX.SetStandbyMode failed to execute"
-    )
->>>>>>> 05858565
     progress_event_store.wait_for_progress_update(progress_msg, timeout=5)
 
     result_event_store = result_event_store.get_queue_values(timeout=5)
