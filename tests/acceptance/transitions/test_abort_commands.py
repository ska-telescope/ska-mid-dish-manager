--- conflicted
+++ resolved
@@ -46,15 +46,9 @@
     }
     subscriptions = setup_subscriptions(dish_manager_proxy, attr_cb_mapping)
 
-<<<<<<< HEAD
     # Attempt to configure which will take SPF to Operate mode,
-    # this wont happen asskipAttributeUpdates was set to True
+    # this wont happen because skipAttributeUpdates was set to True
     [[_], [op_unique_id]] = dish_manager_proxy.ConfigureBand1(True)
-=======
-    # Attempt to configure which will take SPF to Operate mode, this won't happen as
-    # skipAttributeUpdates was set to True
-    [[_], [lp_unique_id]] = dish_manager_proxy.ConfigureBand1(True)
->>>>>>> e158c3b7
 
     # Check that Dish Manager is waiting to transition
     progress_event_store.wait_for_progress_update("Awaiting configuredband change to B1")
