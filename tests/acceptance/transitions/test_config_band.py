--- conflicted
+++ resolved
@@ -47,15 +47,10 @@
     assert dish_manager_proxy.dishMode == DishMode.OPERATE
 
     expected_progress_updates = [
-<<<<<<< HEAD
+        # ConfigureBand2
         "Fanned out commands: DS.SetIndexPosition, SPFRX.ConfigureBand2",
-=======
-        # ConfigureBand2
-        "SetIndexPosition called on DS",
         "Awaiting DS indexerposition change to B2",
-        "ConfigureBand2 called on SPFRX, ID",
         "Awaiting SPFRX configuredband change to B2",
->>>>>>> e158c3b7
         "Awaiting configuredband change to B2",
         "DS indexerposition changed to B2",
         "DS.SetIndexPosition completed",
@@ -63,9 +58,8 @@
         "SPFRX.ConfigureBand2 completed",
         "ConfigureBand2 complete. Triggering on success action.",
         # Then SetOperateMode
-        "SetOperateMode called on SPF",
+        "Fanned out commands: SPF.SetOperateMode, DS.SetPointMode",
         "Awaiting SPF operatingmode change to OPERATE",
-        "SetPointMode called on DS",
         "Awaiting DS operatingmode change to POINT",
         "Awaiting dishmode change to OPERATE",
         "SPF operatingmode changed to OPERATE",
@@ -75,15 +69,7 @@
         "SetOperateMode completed",
     ]
 
-<<<<<<< HEAD
-    events = progress_event_store.wait_for_progress_update(
-        expected_progress_updates[-1], timeout=6
-    )
-
-    events_string = "".join([str(event.attr_value.value) for event in events])
-=======
     events = progress_event_store.get_queue_values(timeout=0)
->>>>>>> e158c3b7
 
     events_string = "".join([str(attr_value) for _, attr_value in events])
     for message in expected_progress_updates:
