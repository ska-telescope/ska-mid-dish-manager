"""Test ConfigureBand2."""

import pytest

from ska_mid_dish_manager.models.dish_enums import Band, DishMode
from tests.utils import remove_subscriptions, setup_subscriptions


@pytest.mark.acceptance
@pytest.mark.forked
def test_configure_band_a(
    monitor_tango_servers,
    event_store_class,
    dish_manager_proxy,
):
    """Test ConfigureBand2."""
    main_event_store = event_store_class()
    result_event_store = event_store_class()
    progress_event_store = event_store_class()

    attr_cb_mapping = {
        "dishMode": main_event_store,
        "configuredBand": main_event_store,
        "longRunningCommandProgress": progress_event_store,
        "longRunningCommandResult": result_event_store,
    }
    subscriptions = setup_subscriptions(dish_manager_proxy, attr_cb_mapping)

    # make sure configuredBand is not B2
<<<<<<< HEAD
    [[_], [unique_id]] = dish_manager_proxy.ConfigureBand1(True)
    result_event_store.wait_for_command_result(
        unique_id, '[0, "SetOperateMode completed"]', timeout=30
    )
    assert dish_manager_proxy.configuredBand == Band.B1
    assert dish_manager_proxy.dishMode == DishMode.OPERATE
=======
    if dish_manager_proxy.configuredBand != Band.B1:
        dish_manager_proxy.ConfigureBand1(True)
        main_event_store.wait_for_value(Band.B1, timeout=8)
        assert dish_manager_proxy.configuredBand == Band.B1
>>>>>>> 8a8861e3

    main_event_store.clear_queue()
    progress_event_store.clear_queue()

    [[_], [unique_id]] = dish_manager_proxy.ConfigureBand2(True)
    result_event_store.wait_for_command_result(
        unique_id, '[0, "SetOperateMode completed"]', timeout=30
    )
    main_event_store.wait_for_value(Band.B2, timeout=30)
    main_event_store.wait_for_value(DishMode.OPERATE, timeout=30)
    assert dish_manager_proxy.configuredBand == Band.B2
    assert dish_manager_proxy.dishMode == DishMode.OPERATE

    expected_progress_updates = [
        # ConfigureBand2
        "Fanned out commands: DS.SetIndexPosition, SPFRX.ConfigureBand2",
        "Awaiting DS indexerposition change to B2",
        "Awaiting SPFRX configuredband change to B2",
        "Awaiting configuredband change to B2",
        "DS indexerposition changed to B2",
        "DS.SetIndexPosition completed",
        "SPFRX configuredband changed to B2",
        "SPFRX.ConfigureBand2 completed",
        "ConfigureBand2 complete. Triggering on success action.",
        # Then SetOperateMode
        "Fanned out commands: SPF.SetOperateMode, DS.SetPointMode",
        "Awaiting SPF operatingmode change to OPERATE",
        "Awaiting DS operatingmode change to POINT",
        "Awaiting dishmode change to OPERATE",
        "SPF operatingmode changed to OPERATE",
        "SPF.SetOperateMode completed",
        "DS operatingmode changed to POINT",
        "DS.SetPointMode completed",
        "SetOperateMode completed",
    ]

    events = progress_event_store.get_queue_values(timeout=0)

    events_string = "".join([str(attr_value) for _, attr_value in events])
    for message in expected_progress_updates:
        assert message in events_string

    # Do it again to check result
    result_event_store.clear_queue()
    progress_event_store.clear_queue()

    [[_], [unique_id]] = dish_manager_proxy.ConfigureBand2(True)
    progress_event_store.wait_for_progress_update("Already in band 2", timeout=10)
    result_event_store.wait_for_command_result(
        unique_id, '[0, "ConfigureBand2 completed"]', timeout=10
    )
    assert dish_manager_proxy.configuredBand == Band.B2
    assert dish_manager_proxy.dishMode == DishMode.OPERATE

    remove_subscriptions(subscriptions)


@pytest.mark.acceptance
@pytest.mark.forked
def test_configure_band_2_from_stow(
    monitor_tango_servers,
    event_store_class,
    dish_manager_proxy,
):
    """Test ConfigureBand2."""
    main_event_store = event_store_class()
    result_event_store = event_store_class()
    progress_event_store = event_store_class()

    attr_cb_mapping = {
        "dishMode": main_event_store,
        "configuredBand": main_event_store,
        "longRunningCommandProgress": progress_event_store,
        "longRunningCommandResult": result_event_store,
    }
    subscriptions = setup_subscriptions(dish_manager_proxy, attr_cb_mapping)

    # make sure configuredBand is not B2
    [[_], [unique_id]] = dish_manager_proxy.ConfigureBand1(True)
    result_event_store.wait_for_command_result(
        unique_id, '[0, "SetOperateMode completed"]', timeout=30
    )
    assert dish_manager_proxy.configuredBand == Band.B1
    assert dish_manager_proxy.dishMode == DishMode.OPERATE

    main_event_store.clear_queue()
    progress_event_store.clear_queue()

    # Stow the dish
    current_el = dish_manager_proxy.achievedPointing[2]
    stow_position = 90.2
    estimate_stow_duration = stow_position - current_el  # elevation speed is 1 degree per second
    dish_manager_proxy.SetStowMode()
    main_event_store.wait_for_value(DishMode.STOW, timeout=estimate_stow_duration + 10)

    [[_], [unique_id]] = dish_manager_proxy.ConfigureBand2(True)
    result_event_store.wait_for_command_result(
        unique_id, '[0, "ConfigureBand2 completed"]', timeout=30
    )
    main_event_store.wait_for_value(Band.B2, timeout=30)

    expected_progress_updates = [
        # ConfigureBand2
        "Fanned out commands: DS.SetIndexPosition, SPFRX.ConfigureBand2",
        "Awaiting DS indexerposition change to B2",
        "Awaiting SPFRX configuredband change to B2",
        "Awaiting configuredband change to B2",
        "DS indexerposition changed to B2",
        "DS.SetIndexPosition completed",
        "SPFRX configuredband changed to B2",
        "SPFRX.ConfigureBand2 completed",
    ]

    events = progress_event_store.get_queue_values(timeout=0)

    events_string = "".join([str(attr_value) for _, attr_value in events])
    for message in expected_progress_updates:
        assert message in events_string

    assert dish_manager_proxy.configuredBand == Band.B2
    assert dish_manager_proxy.dishMode == DishMode.STOW

    remove_subscriptions(subscriptions)


@pytest.mark.acceptance
@pytest.mark.forked
@pytest.mark.parametrize(
    ("band_request", "expected_band", "message_str"),
    [
        ("ConfigureBand1", Band.B1, "B1"),
        ("ConfigureBand3", Band.B3, "B3"),
        ("ConfigureBand4", Band.B4, "B4"),
        ("ConfigureBand5a", Band.B5a, "B5a"),
        # Special case for 5b until we have a B5DC
        ("ConfigureBand5b", Band.B1, "B1"),
        # End up in B2 again
        ("ConfigureBand2", Band.B2, "B2"),
    ],
)
def test_configure_band_b(
    band_request: str,
    expected_band: Band,
    message_str: str,
    monitor_tango_servers,
    event_store_class,
    dish_manager_proxy,
):
    """Test ConfigureBand."""
    # Just skip the band we already are in
    if expected_band == dish_manager_proxy.configuredBand:
        return

    main_event_store = event_store_class()
    result_event_store = event_store_class()
    progress_event_store = event_store_class()

    attr_cb_mapping = {
        "configuredBand": main_event_store,
        "longRunningCommandProgress": progress_event_store,
        "longRunningCommandResult": result_event_store,
    }
    subscriptions = setup_subscriptions(dish_manager_proxy, attr_cb_mapping)

    main_event_store.clear_queue()
    progress_event_store.clear_queue()

    res = dish_manager_proxy.command_inout(band_request, True)
    assert res
    assert len(res) == 2
    main_event_store.wait_for_value(expected_band, timeout=15)
    assert dish_manager_proxy.configuredBand == expected_band

    if band_request == "ConfigureBand5b":
        expected_progress_updates = [
            "Fanned out commands: DS.SetIndexPosition, SPFRX.ConfigureBand1",
            "Awaiting configuredband change to B1",
            "ConfigureBand1 completed",
        ]
    else:
        expected_progress_updates = [
            f"Fanned out commands: DS.SetIndexPosition, SPFRX.{band_request}",
            f"Awaiting configuredband change to {message_str}",
            f"{band_request} completed",
        ]

    events = progress_event_store.wait_for_progress_update(
        expected_progress_updates[-1], timeout=6
    )

    events_string = "".join([str(event.attr_value.value) for event in events])

    # Check that all the expected progress messages appeared
    # in the event store.
    for message in expected_progress_updates:
        assert message in events_string

    # Do it again to check result
    result_event_store.clear_queue()
    progress_event_store.clear_queue()

    remove_subscriptions(subscriptions)<|MERGE_RESOLUTION|>--- conflicted
+++ resolved
@@ -27,19 +27,13 @@
     subscriptions = setup_subscriptions(dish_manager_proxy, attr_cb_mapping)
 
     # make sure configuredBand is not B2
-<<<<<<< HEAD
-    [[_], [unique_id]] = dish_manager_proxy.ConfigureBand1(True)
-    result_event_store.wait_for_command_result(
-        unique_id, '[0, "SetOperateMode completed"]', timeout=30
-    )
-    assert dish_manager_proxy.configuredBand == Band.B1
-    assert dish_manager_proxy.dishMode == DishMode.OPERATE
-=======
     if dish_manager_proxy.configuredBand != Band.B1:
-        dish_manager_proxy.ConfigureBand1(True)
-        main_event_store.wait_for_value(Band.B1, timeout=8)
+        [[_], [unique_id]] = dish_manager_proxy.ConfigureBand1(True)
+        result_event_store.wait_for_command_result(
+            unique_id, '[0, "SetOperateMode completed"]', timeout=30
+        )
         assert dish_manager_proxy.configuredBand == Band.B1
->>>>>>> 8a8861e3
+        assert dish_manager_proxy.dishMode == DishMode.OPERATE
 
     main_event_store.clear_queue()
     progress_event_store.clear_queue()
@@ -93,74 +87,6 @@
     )
     assert dish_manager_proxy.configuredBand == Band.B2
     assert dish_manager_proxy.dishMode == DishMode.OPERATE
-
-    remove_subscriptions(subscriptions)
-
-
-@pytest.mark.acceptance
-@pytest.mark.forked
-def test_configure_band_2_from_stow(
-    monitor_tango_servers,
-    event_store_class,
-    dish_manager_proxy,
-):
-    """Test ConfigureBand2."""
-    main_event_store = event_store_class()
-    result_event_store = event_store_class()
-    progress_event_store = event_store_class()
-
-    attr_cb_mapping = {
-        "dishMode": main_event_store,
-        "configuredBand": main_event_store,
-        "longRunningCommandProgress": progress_event_store,
-        "longRunningCommandResult": result_event_store,
-    }
-    subscriptions = setup_subscriptions(dish_manager_proxy, attr_cb_mapping)
-
-    # make sure configuredBand is not B2
-    [[_], [unique_id]] = dish_manager_proxy.ConfigureBand1(True)
-    result_event_store.wait_for_command_result(
-        unique_id, '[0, "SetOperateMode completed"]', timeout=30
-    )
-    assert dish_manager_proxy.configuredBand == Band.B1
-    assert dish_manager_proxy.dishMode == DishMode.OPERATE
-
-    main_event_store.clear_queue()
-    progress_event_store.clear_queue()
-
-    # Stow the dish
-    current_el = dish_manager_proxy.achievedPointing[2]
-    stow_position = 90.2
-    estimate_stow_duration = stow_position - current_el  # elevation speed is 1 degree per second
-    dish_manager_proxy.SetStowMode()
-    main_event_store.wait_for_value(DishMode.STOW, timeout=estimate_stow_duration + 10)
-
-    [[_], [unique_id]] = dish_manager_proxy.ConfigureBand2(True)
-    result_event_store.wait_for_command_result(
-        unique_id, '[0, "ConfigureBand2 completed"]', timeout=30
-    )
-    main_event_store.wait_for_value(Band.B2, timeout=30)
-
-    expected_progress_updates = [
-        # ConfigureBand2
-        "Fanned out commands: DS.SetIndexPosition, SPFRX.ConfigureBand2",
-        "Awaiting DS indexerposition change to B2",
-        "Awaiting SPFRX configuredband change to B2",
-        "Awaiting configuredband change to B2",
-        "DS indexerposition changed to B2",
-        "DS.SetIndexPosition completed",
-        "SPFRX configuredband changed to B2",
-        "SPFRX.ConfigureBand2 completed",
-    ]
-
-    events = progress_event_store.get_queue_values(timeout=0)
-
-    events_string = "".join([str(attr_value) for _, attr_value in events])
-    for message in expected_progress_updates:
-        assert message in events_string
-
-    assert dish_manager_proxy.configuredBand == Band.B2
-    assert dish_manager_proxy.dishMode == DishMode.STOW
 
     remove_subscriptions(subscriptions)
 
@@ -241,4 +167,72 @@
     result_event_store.clear_queue()
     progress_event_store.clear_queue()
 
+    remove_subscriptions(subscriptions)
+
+
+@pytest.mark.acceptance
+@pytest.mark.forked
+def test_configure_band_2_from_stow(
+    monitor_tango_servers,
+    event_store_class,
+    dish_manager_proxy,
+):
+    """Test ConfigureBand2."""
+    main_event_store = event_store_class()
+    result_event_store = event_store_class()
+    progress_event_store = event_store_class()
+
+    attr_cb_mapping = {
+        "dishMode": main_event_store,
+        "configuredBand": main_event_store,
+        "longRunningCommandProgress": progress_event_store,
+        "longRunningCommandResult": result_event_store,
+    }
+    subscriptions = setup_subscriptions(dish_manager_proxy, attr_cb_mapping)
+
+    # make sure configuredBand is not B2
+    [[_], [unique_id]] = dish_manager_proxy.ConfigureBand1(True)
+    result_event_store.wait_for_command_result(
+        unique_id, '[0, "SetOperateMode completed"]', timeout=30
+    )
+    assert dish_manager_proxy.configuredBand == Band.B1
+    assert dish_manager_proxy.dishMode == DishMode.OPERATE
+
+    main_event_store.clear_queue()
+    progress_event_store.clear_queue()
+
+    # Stow the dish
+    current_el = dish_manager_proxy.achievedPointing[2]
+    stow_position = 90.2
+    estimate_stow_duration = stow_position - current_el  # elevation speed is 1 degree per second
+    dish_manager_proxy.SetStowMode()
+    main_event_store.wait_for_value(DishMode.STOW, timeout=estimate_stow_duration + 10)
+
+    [[_], [unique_id]] = dish_manager_proxy.ConfigureBand2(True)
+    result_event_store.wait_for_command_result(
+        unique_id, '[0, "ConfigureBand2 completed"]', timeout=30
+    )
+    main_event_store.wait_for_value(Band.B2, timeout=30)
+
+    expected_progress_updates = [
+        # ConfigureBand2
+        "Fanned out commands: DS.SetIndexPosition, SPFRX.ConfigureBand2",
+        "Awaiting DS indexerposition change to B2",
+        "Awaiting SPFRX configuredband change to B2",
+        "Awaiting configuredband change to B2",
+        "DS indexerposition changed to B2",
+        "DS.SetIndexPosition completed",
+        "SPFRX configuredband changed to B2",
+        "SPFRX.ConfigureBand2 completed",
+    ]
+
+    events = progress_event_store.get_queue_values(timeout=0)
+
+    events_string = "".join([str(attr_value) for _, attr_value in events])
+    for message in expected_progress_updates:
+        assert message in events_string
+
+    assert dish_manager_proxy.configuredBand == Band.B2
+    assert dish_manager_proxy.dishMode == DishMode.STOW
+
     remove_subscriptions(subscriptions)