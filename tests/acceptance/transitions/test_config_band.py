--- conflicted
+++ resolved
@@ -69,11 +69,160 @@
     remove_subscriptions(subscriptions)
 
 
+
 @pytest.mark.acceptance
 @pytest.mark.forked
-<<<<<<< HEAD
 def test_configure_band_2_json(
-=======
+    monitor_tango_servers,
+    event_store_class,
+    dish_manager_proxy,
+):
+    """Test ConfigureBand with JSON string."""
+    main_event_store = event_store_class()
+    result_event_store = event_store_class()
+    progress_event_store = event_store_class()
+
+    attr_cb_mapping = {
+        "configuredBand": main_event_store,
+        "longRunningCommandProgress": progress_event_store,
+        "longRunningCommandResult": result_event_store,
+    }
+    subscriptions = setup_subscriptions(dish_manager_proxy, attr_cb_mapping)
+
+    json_payload_1 = """
+    {
+        "dish": {
+            "receiver_band": "1",
+            "spfrx_processing_parameters": [
+                {
+                    "dishes": ["all"],
+                    "sync_pps": true
+                }
+            ]
+        }
+    }
+    """
+    # make sure configuredBand is not B2
+    dish_manager_proxy.ConfigureBand(json_payload_1)
+    main_event_store.wait_for_value(Band.B1, timeout=8)
+    assert dish_manager_proxy.configuredBand == Band.B1
+
+    progress_event_store.wait_for_progress_update("ConfigureBand completed")
+
+    main_event_store.clear_queue()
+    progress_event_store.clear_queue()
+
+    json_payload_2 = """
+    {
+        "dish": {
+            "receiver_band": "2",
+            "spfrx_processing_parameters": [
+                {
+                    "dishes": ["all"],
+                    "sync_pps": true
+                }
+            ]
+        }
+    }
+    """
+    dish_manager_proxy.ConfigureBand(json_payload_2)
+    main_event_store.wait_for_value(Band.B2, timeout=8)
+    assert dish_manager_proxy.configuredBand == Band.B2
+
+    expected_progress_updates = [
+        "Fanned out commands: DS.SetIndexPosition, SPFRX.ConfigureBand",
+        "Awaiting configuredband change to B2",
+        "SPFRX configuredband changed to B2",
+        "DS indexerposition changed to B2",
+        "ConfigureBand completed",
+    ]
+
+    events = progress_event_store.wait_for_progress_update(
+        expected_progress_updates[-1], timeout=10
+    )
+
+    # Do it again to check result
+    result_event_store.clear_queue()
+    progress_event_store.clear_queue()
+
+    events_string = "".join([str(event.attr_value.value) for event in events])
+
+    # Check that all the expected progress messages appeared
+    # in the event store.
+    for message in expected_progress_updates:
+        assert message in events_string
+
+    [[_], [unique_id]] = dish_manager_proxy.ConfigureBand(json_payload_2)
+    progress_event_store.wait_for_progress_update("Already in band B2", timeout=10)
+    result_event_store.wait_for_command_result(
+        unique_id, '[0, "ConfigureBand completed."]', timeout=10
+    )
+    assert dish_manager_proxy.configuredBand == Band.B2
+
+    remove_subscriptions(subscriptions)
+
+
+@pytest.mark.acceptance
+@pytest.mark.forked
+def test_configure_band_5b_json(
+    monitor_tango_servers,
+    event_store_class,
+    dish_manager_proxy,
+):
+    """Test ConfigureBand with JSON string for configure band 5."""
+    main_event_store = event_store_class()
+    result_event_store = event_store_class()
+    progress_event_store = event_store_class()
+
+    attr_cb_mapping = {
+        "configuredBand": main_event_store,
+        "longRunningCommandProgress": progress_event_store,
+        "longRunningCommandResult": result_event_store,
+    }
+    subscriptions = setup_subscriptions(dish_manager_proxy, attr_cb_mapping)
+
+    json_payload = """
+    {
+        "dish": {
+            "receiver_band": "5b",
+            "sub_band": 1,
+            "spfrx_processing_parameters": [
+                {
+                    "dishes": ["all"],
+                    "sync_pps": true
+                }
+            ]
+        }
+    }
+    """
+    # make sure configuredBand is not B5b
+    dish_manager_proxy.ConfigureBand(json_payload)
+    main_event_store.wait_for_value(Band.B1, timeout=8)
+    assert dish_manager_proxy.configuredBand == Band.B1
+
+    expected_progress_updates = [
+        "Fanned out commands: DS.SetIndexPosition, SPFRX.ConfigureBand",
+        "Awaiting configuredband change to B1",
+        "SPFRX configuredband changed to B1",
+        "DS indexerposition changed to B1",
+        "ConfigureBand completed",
+    ]
+
+    events = progress_event_store.wait_for_progress_update(
+        expected_progress_updates[-1], timeout=10
+    )
+
+    events_string = "".join([str(event.attr_value.value) for event in events])
+
+    # Check that all the expected progress messages appeared
+    # in the event store.
+    for message in expected_progress_updates:
+        assert message in events_string
+
+    remove_subscriptions(subscriptions)
+
+@pytest.mark.acceptance
+@pytest.mark.forked
 @pytest.mark.parametrize(
     ("band_request", "expected_band", "message_str"),
     [
@@ -91,20 +240,15 @@
     band_request: str,
     expected_band: Band,
     message_str: str,
->>>>>>> caa49a33
     monitor_tango_servers,
     event_store_class,
     dish_manager_proxy,
 ):
-<<<<<<< HEAD
-    """Test ConfigureBand with JSON string."""
-=======
     """Test ConfigureBand."""
     # Just skip the band we already are in
     if expected_band == dish_manager_proxy.configuredBand:
         return
 
->>>>>>> caa49a33
     main_event_store = event_store_class()
     result_event_store = event_store_class()
     progress_event_store = event_store_class()
@@ -116,64 +260,6 @@
     }
     subscriptions = setup_subscriptions(dish_manager_proxy, attr_cb_mapping)
 
-<<<<<<< HEAD
-    json_payload_1 = """
-    {
-        "dish": {
-            "receiver_band": "1",
-            "spfrx_processing_parameters": [
-                {
-                    "dishes": ["all"],
-                    "sync_pps": true
-                }
-            ]
-        }
-    }
-    """
-    # make sure configuredBand is not B2
-    dish_manager_proxy.ConfigureBand(json_payload_1)
-    main_event_store.wait_for_value(Band.B1, timeout=8)
-    assert dish_manager_proxy.configuredBand == Band.B1
-
-    progress_event_store.wait_for_progress_update("ConfigureBand completed")
-
-    main_event_store.clear_queue()
-    progress_event_store.clear_queue()
-
-    json_payload_2 = """
-    {
-        "dish": {
-            "receiver_band": "2",
-            "spfrx_processing_parameters": [
-                {
-                    "dishes": ["all"],
-                    "sync_pps": true
-                }
-            ]
-        }
-    }
-    """
-    dish_manager_proxy.ConfigureBand(json_payload_2)
-    main_event_store.wait_for_value(Band.B2, timeout=8)
-    assert dish_manager_proxy.configuredBand == Band.B2
-
-    expected_progress_updates = [
-        "Fanned out commands: DS.SetIndexPosition, SPFRX.ConfigureBand",
-        "Awaiting configuredband change to B2",
-        "SPFRX configuredband changed to B2",
-        "DS indexerposition changed to B2",
-        "ConfigureBand completed",
-    ]
-
-    events = progress_event_store.wait_for_progress_update(
-        expected_progress_updates[-1], timeout=10
-    )
-
-    # Do it again to check result
-    result_event_store.clear_queue()
-    progress_event_store.clear_queue()
-
-=======
     main_event_store.clear_queue()
     progress_event_store.clear_queue()
 
@@ -200,7 +286,6 @@
         expected_progress_updates[-1], timeout=6
     )
 
->>>>>>> caa49a33
     events_string = "".join([str(event.attr_value.value) for event in events])
 
     # Check that all the expected progress messages appeared
@@ -208,77 +293,8 @@
     for message in expected_progress_updates:
         assert message in events_string
 
-<<<<<<< HEAD
-    [[_], [unique_id]] = dish_manager_proxy.ConfigureBand(json_payload_2)
-    progress_event_store.wait_for_progress_update("Already in band B2", timeout=10)
-    result_event_store.wait_for_command_result(
-        unique_id, '[0, "ConfigureBand completed."]', timeout=10
-    )
-    assert dish_manager_proxy.configuredBand == Band.B2
-
-    remove_subscriptions(subscriptions)
-
-
-@pytest.mark.acceptance
-@pytest.mark.forked
-def test_configure_band_5b_json(
-    monitor_tango_servers,
-    event_store_class,
-    dish_manager_proxy,
-):
-    """Test ConfigureBand with JSON string for configure band 5."""
-    main_event_store = event_store_class()
-    result_event_store = event_store_class()
-    progress_event_store = event_store_class()
-
-    attr_cb_mapping = {
-        "configuredBand": main_event_store,
-        "longRunningCommandProgress": progress_event_store,
-        "longRunningCommandResult": result_event_store,
-    }
-    subscriptions = setup_subscriptions(dish_manager_proxy, attr_cb_mapping)
-
-    json_payload = """
-    {
-        "dish": {
-            "receiver_band": "5b",
-            "sub_band": 1,
-            "spfrx_processing_parameters": [
-                {
-                    "dishes": ["all"],
-                    "sync_pps": true
-                }
-            ]
-        }
-    }
-    """
-    # make sure configuredBand is not B5b
-    dish_manager_proxy.ConfigureBand(json_payload)
-    main_event_store.wait_for_value(Band.B5b, timeout=8)
-    assert dish_manager_proxy.configuredBand == Band.B5b
-
-    expected_progress_updates = [
-        "Fanned out commands: DS.SetIndexPosition, SPFRX.ConfigureBand",
-        "Awaiting configuredband change to B5b",
-        "SPFRX configuredband changed to B5b",
-        "DS indexerposition changed to B5b",
-        "ConfigureBand completed",
-    ]
-
-    events = progress_event_store.wait_for_progress_update(
-        expected_progress_updates[-1], timeout=10
-    )
-
-    events_string = "".join([str(event.attr_value.value) for event in events])
-
-    # Check that all the expected progress messages appeared
-    # in the event store.
-    for message in expected_progress_updates:
-        assert message in events_string
-=======
     # Do it again to check result
     result_event_store.clear_queue()
     progress_event_store.clear_queue()
->>>>>>> caa49a33
-
-    remove_subscriptions(subscriptions)+
+    remove_subscriptions(subscriptions)
