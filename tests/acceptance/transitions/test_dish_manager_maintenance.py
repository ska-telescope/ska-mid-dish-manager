--- conflicted
+++ resolved
@@ -37,18 +37,8 @@
     )
 
     expected_progress_updates = [
-<<<<<<< HEAD
-        "Stow called on DS",
-        "Awaiting DS operatingmode change to STOW",
-        "SetStandbyMode called on SPFRX",
-        "Awaiting SPFRX operatingmode change to STANDBY",
-        "SetMaintenanceMode called on SPF",
-        "Awaiting SPF operatingmode change to MAINTENANCE",
-        "Awaiting dishmode change to STOW",
-=======
         "Fanned out commands: SPF.SetMaintenanceMode, DS.Stow",
         "Awaiting dishmode change to MAINTENANCE",
->>>>>>> b0d2474b
         "SetMaintenanceMode completed",
     ]
 
