--- conflicted
+++ resolved
@@ -1,15 +1,12 @@
 """Test dish manager handles and publishes change events on attribute quality update."""
 
+import itertools
 import pytest
 from tango import AttrQuality
 
 from tests.utils import EventStore, remove_subscriptions, setup_subscriptions
 
 
-<<<<<<< HEAD
-@pytest.mark.acceptance
-def test_quality_state_mirroring(dish_manager_proxy, spfrx_device_proxy):
-=======
 @pytest.mark.skip(reason="It was never enabled - fix in a separate MR")
 @pytest.mark.acceptance
 @pytest.mark.parametrize(
@@ -28,7 +25,6 @@
     )[:10],  # Just the first 10 for now
 )
 def test_transitions(dish_manager_proxy, spfrx_device_proxy, qual_before, qual_after):
->>>>>>> 7c8771af
     """Test quality of dishmanager exposed attribute mirrors the quality of the underlying
     subservient device attribute.
     """
