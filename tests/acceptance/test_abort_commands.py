--- conflicted
+++ resolved
@@ -9,11 +9,7 @@
     PointingState,
     TrackTableLoadMode,
 )
-<<<<<<< HEAD
-from ska_mid_dish_manager.utils.ska_epoch_to_tai import get_current_tai_timestamp
 from tests.utils import az_el_slew_position
-=======
->>>>>>> 16c1c171
 
 
 # pylint: disable=invalid-name, redefined-outer-name
